import { BrowserRouter as Router, Route, Switch } from 'react-router-dom';
import React from 'react';
import { IntlProvider } from 'react-intl';

import AppList from '../AppList';
import Editor from '../Editor';
import EmailLogin from '../../../app/components/EmailLogin';
import Message from '../../../app/components/Message';

export default class App extends React.Component {
  async componentDidMount() {
    const { initAuth, authentication } = this.props;
    await initAuth(authentication);
  }

  render() {
    const {
      user: { user, initialized },
      authentication,
      logout,
    } = this.props;

    if (!initialized) {
      return 'Loading...';
    }

    return (
      <IntlProvider defaultLocale="en-US" locale="en-US" textComponent={React.Fragment}>
<<<<<<< HEAD
        <div>
          {!user ? (
            <EmailLogin
              key="appsemble-editor-email-login"
              authentication={{
                method: 'email',
                ...authentication,
              }}
            />
          ) : (
            <Router>
              <Route
                path="/editor/:id"
                render={props => <Editor id={props.match.params.id} {...props} />}
              />
            </Router>
          )}
          <Message />
        </div>
=======
        {!user ? (
          <EmailLogin
            key="appsemble-editor-email-login"
            authentication={{
              method: 'email',
              ...authentication,
            }}
          />
        ) : (
          <Router>
            <Switch>
              <Route
                path="/editor/:id"
                render={props => <Editor id={props.match.params.id} {...props} logout={logout} />}
              />
              <Route path="/editor" render={props => <AppList {...props} logout={logout} />} />
            </Switch>
          </Router>
        )}
>>>>>>> 9873ed36
      </IntlProvider>
    );
  }
}<|MERGE_RESOLUTION|>--- conflicted
+++ resolved
@@ -26,7 +26,6 @@
 
     return (
       <IntlProvider defaultLocale="en-US" locale="en-US" textComponent={React.Fragment}>
-<<<<<<< HEAD
         <div>
           {!user ? (
             <EmailLogin
@@ -38,35 +37,17 @@
             />
           ) : (
             <Router>
-              <Route
-                path="/editor/:id"
-                render={props => <Editor id={props.match.params.id} {...props} />}
-              />
+              <Switch>
+                <Route
+                  path="/editor/:id"
+                  render={props => <Editor id={props.match.params.id} {...props} logout={logout} />}
+                />
+                <Route path="/editor" render={props => <AppList {...props} logout={logout} />} />
+              </Switch>
             </Router>
           )}
           <Message />
         </div>
-=======
-        {!user ? (
-          <EmailLogin
-            key="appsemble-editor-email-login"
-            authentication={{
-              method: 'email',
-              ...authentication,
-            }}
-          />
-        ) : (
-          <Router>
-            <Switch>
-              <Route
-                path="/editor/:id"
-                render={props => <Editor id={props.match.params.id} {...props} logout={logout} />}
-              />
-              <Route path="/editor" render={props => <AppList {...props} logout={logout} />} />
-            </Switch>
-          </Router>
-        )}
->>>>>>> 9873ed36
       </IntlProvider>
     );
   }
