--- conflicted
+++ resolved
@@ -1,26 +1,19 @@
 import {
   Navbar,
   NavbarBrand,
-<<<<<<< HEAD
   NavbarBurger,
   NavbarEnd,
   NavbarMenu,
   NavbarItem,
   NavbarStart,
   Button,
-  Fas,
   Icon,
-=======
-  NavbarItem,
-  Button,
-  Fas,
   File,
   FileCta,
   FileLabel,
   FileIcon,
   FileInput,
   FileName,
->>>>>>> 055d1401
 } from '@appsemble/react-bulma';
 import axios from 'axios';
 import { FormattedMessage } from 'react-intl';
@@ -135,7 +128,6 @@
                     Upload
                   </Button>
                 </NavbarItem>
-<<<<<<< HEAD
                 <NavbarBurger
                   active={openMenu}
                   onClick={() => this.setState({ openMenu: !openMenu })}
@@ -144,25 +136,21 @@
               <NavbarMenu className={`${openMenu && 'is-active'}`}>
                 <NavbarStart>
                   <NavbarItem>
-                    <div className={`file ${icon && 'has-name'}`}>
-                      <label className="file-label" htmlFor="icon-upload">
-                        <input
+                    <File className={`${icon && 'has-name'}`}>
+                      <FileLabel component="label" htmlFor="icon-upload">
+                        <FileInput
                           accept="image/jpeg, image/png, image/tiff, image/webp, image/xml+svg"
-                          className="file-input"
                           id="icon-upload"
                           name="icon"
                           onChange={this.onIconChange}
-                          type="file"
                         />
-                        <span className="file-cta">
-                          <span className="file-icon">
-                            <Fas fa="upload" />
-                          </span>
-                          <span className="file-label">Icon</span>
-                        </span>
-                        {icon && <span className="file-name">{filename}</span>}
-                      </label>
-                    </div>
+                        <FileCta>
+                          <FileIcon fa="upload" />
+                          <FileLabel>Icon</FileLabel>
+                        </FileCta>
+                        {icon && <FileName>{filename}</FileName>}
+                      </FileLabel>
+                    </File>
                   </NavbarItem>
                 </NavbarStart>
                 <NavbarEnd>
@@ -176,26 +164,6 @@
                   </NavbarItem>
                 </NavbarEnd>
               </NavbarMenu>
-=======
-                <NavbarItem>
-                  <File className={`${icon && 'has-name'}`}>
-                    <FileLabel component="label" htmlFor="icon-upload">
-                      <FileInput
-                        accept="image/jpeg, image/png, image/tiff, image/webp, image/xml+svg"
-                        id="icon-upload"
-                        name="icon"
-                        onChange={this.onIconChange}
-                      />
-                      <FileCta>
-                        <FileIcon fa="upload" />
-                        <FileLabel>Icon</FileLabel>
-                      </FileCta>
-                      {icon && <FileName>{filename}</FileName>}
-                    </FileLabel>
-                  </File>
-                </NavbarItem>
-              </NavbarBrand>
->>>>>>> 055d1401
             </Navbar>
             <MonacoEditor
               className={styles.monacoEditor}
