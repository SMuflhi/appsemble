--- conflicted
+++ resolved
@@ -1,10 +1,3 @@
-<<<<<<< HEAD
-import { injectIntl } from 'react-intl';
-
-import Editor from './Editor';
-
-export default injectIntl(Editor);
-=======
 import { connect } from 'react-redux';
 import { injectIntl } from 'react-intl';
 
@@ -16,5 +9,4 @@
     null,
     { push },
   )(Editor),
-);
->>>>>>> 5b71567d
+);