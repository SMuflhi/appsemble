{
  "name": "@appsemble/editor",
  "version": "1.0.0",
  "private": true,
  "dependencies": {
    "@appsemble/react-bulma": "1.0.0",
    "@appsemble/react-components": "1.0.0",
    "@appsemble/utils": "1.0.0",
    "@fortawesome/fontawesome-free": "^5.5.0",
    "axios": "^0.18.0",
    "bulma": "^0.7.2",
    "js-yaml": "^3.12.0",
    "jwt-decode": "^2.2.0",
<<<<<<< HEAD
    "monaco-editor": "^0.15.1",
    "monaco-yaml": "^1.1.1",
=======
    "lodash.isequal": "^4.5.0",
>>>>>>> 01185f1b
    "prop-types": "^15.6.2",
    "react": "^16.6.3",
    "react-dom": "^16.6.3",
    "react-intl": "^2.7.2",
    "react-monaco-editor": "^0.21.0",
    "react-redux": "^5.1.1",
    "react-router-dom": "^4.3.1",
    "redux": "^4.0.1",
    "redux-thunk": "^2.3.0"
  }
}<|MERGE_RESOLUTION|>--- conflicted
+++ resolved
@@ -11,12 +11,9 @@
     "bulma": "^0.7.2",
     "js-yaml": "^3.12.0",
     "jwt-decode": "^2.2.0",
-<<<<<<< HEAD
     "monaco-editor": "^0.15.1",
     "monaco-yaml": "^1.1.1",
-=======
     "lodash.isequal": "^4.5.0",
->>>>>>> 01185f1b
     "prop-types": "^15.6.2",
     "react": "^16.6.3",
     "react-dom": "^16.6.3",
