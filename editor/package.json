{
  "name": "@appsemble/editor",
  "version": "1.0.0",
  "private": true,
  "dependencies": {
    "@appsemble/react-bulma": "1.0.0",
    "@appsemble/react-components": "1.0.0",
    "@appsemble/utils": "1.0.0",
    "@fortawesome/fontawesome-free": "^5.5.0",
    "axios": "^0.18.0",
    "bulma": "^0.7.2",
    "js-yaml": "^3.12.0",
    "jwt-decode": "^2.2.0",
    "monaco-editor": "^0.15.1",
    "monaco-yaml": "^1.1.1",
    "prop-types": "^15.6.2",
    "react": "^16.6.3",
    "react-dom": "^16.6.3",
    "react-intl": "^2.7.2",
<<<<<<< HEAD
    "react-redux": "^5.1.0",
=======
    "react-monaco-editor": "^0.21.0",
    "react-redux": "^5.1.1",
>>>>>>> c8eec545
    "react-router-dom": "^4.3.1",
    "redux": "^4.0.1",
    "redux-thunk": "^2.3.0"
  }
}<|MERGE_RESOLUTION|>--- conflicted
+++ resolved
@@ -17,12 +17,8 @@
     "react": "^16.6.3",
     "react-dom": "^16.6.3",
     "react-intl": "^2.7.2",
-<<<<<<< HEAD
-    "react-redux": "^5.1.0",
-=======
     "react-monaco-editor": "^0.21.0",
     "react-redux": "^5.1.1",
->>>>>>> c8eec545
     "react-router-dom": "^4.3.1",
     "redux": "^4.0.1",
     "redux-thunk": "^2.3.0"
