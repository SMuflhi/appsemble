--- conflicted
+++ resolved
@@ -185,7 +185,6 @@
   };
 }
 
-<<<<<<< HEAD
 export function oauthLogin(url, token, refreshToken, refreshURL, clientId, clientSecret, scope) {
   return async (dispatch, getState) => {
     const { db } = getState();
@@ -206,7 +205,8 @@
 
     dispatch({ type: LOGIN_SUCCESS, user });
   };
-=======
+}
+
 export function resetPassword(token, password) {
   return async () => axios.post('/api/email/reset', { token, password });
 }
@@ -217,5 +217,4 @@
 
 export function registerEmail(email, password) {
   return async () => axios.post('/api/email', { email, password });
->>>>>>> 5afa8ad5
 }