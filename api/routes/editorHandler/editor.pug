--- conflicted
+++ resolved
@@ -11,11 +11,7 @@
     noscript
       div.is-primary.navbar
         header.navbar-brand
-<<<<<<< HEAD
-          h1.navbar-item.title Editor
-=======
           h1.navbar-item.title Appsemble
->>>>>>> 66dddae7
       section.section
         p.container
           | JavaScript seems to be disabled.
