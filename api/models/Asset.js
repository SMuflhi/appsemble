--- conflicted
+++ resolved
@@ -1,25 +1,11 @@
-<<<<<<< HEAD
-export default (sequelize, DataTypes) => sequelize.define('Asset', {
-  id: { type: DataTypes.INTEGER, primaryKey: true, autoIncrement: true },
-  mime: { type: DataTypes.STRING, allowNull: true },
-  filename: { type: DataTypes.STRING, allowNull: true },
-  data: { type: DataTypes.BLOB('long'), allowNull: false },
-}, {
-  freezeTableName: true,
-  paranoid: true,
-  createdAt: 'created',
-  updatedAt: 'updated',
-  deletedAt: 'deleted',
-});
-=======
 export default (sequelize, DataTypes) =>
   sequelize.define(
     'Asset',
     {
       id: { type: DataTypes.INTEGER, primaryKey: true, autoIncrement: true },
-      mime: { type: DataTypes.STRING, allowNull: false },
-      filename: { type: DataTypes.STRING, allowNull: false },
-      data: { type: DataTypes.BLOB, allowNull: false },
+      mime: { type: DataTypes.STRING, allowNull: true },
+      filename: { type: DataTypes.STRING, allowNull: true },
+      data: { type: DataTypes.BLOB('long'), allowNull: false },
     },
     {
       freezeTableName: true,
@@ -28,5 +14,4 @@
       updatedAt: 'updated',
       deletedAt: 'deleted',
     },
-  );
->>>>>>> b286704b
+  );