--- conflicted
+++ resolved
@@ -81,17 +81,7 @@
   return parser.argv;
 }
 
-<<<<<<< HEAD
-export default async function server({
-  app = new Koa(),
-  db = setupModels({
-    sync: true,
-    database: process.env.DATABASE_URL || 'mysql://root:password@localhost:3306/appsemble',
-  }),
-}) {
-=======
 export default async function server({ app = new Koa(), db }) {
->>>>>>> 4a2cc9dd
   const oaiRouter = new OAIRouter({
     apiDoc: path.join(__dirname, 'api'),
     options: {
@@ -102,13 +92,7 @@
 
   const oaiRouterStatus = new Promise((resolve, reject) => {
     oaiRouter.on('ready', resolve);
-<<<<<<< HEAD
-    oaiRouter.on('error', error => {
-      reject(error);
-    });
-=======
     oaiRouter.on('error', reject);
->>>>>>> 4a2cc9dd
   });
 
   await oaiRouter.mount(OAIRouterParameters);
@@ -159,11 +143,7 @@
   app.use(logger());
   await configureStatic(app);
 
-<<<<<<< HEAD
-  await server({ app });
-=======
   await server({ app, db });
->>>>>>> 4a2cc9dd
   const { description } = yaml.safeLoad(
     fs.readFileSync(path.join(__dirname, 'api', 'api.yaml')),
   ).info;
