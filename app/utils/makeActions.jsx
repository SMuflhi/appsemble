--- conflicted
+++ resolved
@@ -1,21 +1,6 @@
-<<<<<<< HEAD
-import normalize from '@appsemble/utils/normalize';
-import {
-  compileFilters,
-  remapData,
-} from '@appsemble/utils/remap';
-import validate from '@appsemble/utils/validate';
-
-import axios from 'axios';
-
-
-import mapValues from './mapValues';
-import uploadBlobs from './uploadBlobs';
-=======
 import { remapData } from '@appsemble/utils/remap';
 
 import actionCreators from './actions';
->>>>>>> b286704b
 
 export default function makeActions(blockDef, app, block, history, showDialog, extraCreators) {
   return Object.entries(blockDef.actions || {}).reduce((acc, [on, { required }]) => {
