name: Waarnemingen
defaultPage: Maak waarneming

theme:
  splashColor: '#FFFFFF'
  themeColor: '#eb0000'

resources:
  waarneming:
    url: https://api.stadswerken.amsterdam/waarnemingen_real
    blobs:
      url: 'https://api.stadswerken.amsterdam/upload'
      serialize: custom

authentication:
  - method: email
    url: https://api.stadswerken.amsterdam/login
    refreshURL: https://api.stadswerken.amsterdam/token/refresh

pages:
  - name: Maak waarneming
    scope:
      - '*'
    blocks:
      - type: form
        version: 0.5.0
        parameters:
          fields:
            - name: locatie
              label: Locatie
              type: geocoordinates
            - name: proces
              label: Proces
              enum:
                - value: Fietsknip team
                - value: Handhaving
                - value: Heel en Groen
                - value: Inzameling
            - name: notities
              label: Notities
              placeholder: Bijv. Er ligt een fiets in de bosjes.
              type: string
              multiline: true
            - name: fotos
              label: Foto’s
              type: file
              accept:
                - image/jpeg
              repeated: true
        actions:
          submit:
            type: dialog
            fullscreen: true
            blocks:
              - type: '@amsterdam/splash'
                version: 0.5.0
                actions:
                  load:
                    type: resource.create
                    resource: waarneming
                  error:
                    type: dialog.error
                  success:
                    type: link
                    to: Overzichtskaart

  - name: Overzichtskaart
    scope:
      - '*'
    blocks:
      - type: map
        version: 0.5.0
        parameters:
          latitude: locatie.latitude
          longitude: locatie.longitude
        actions:
          markerClick:
            type: link
            to: Waarneming details
          load:
            type: resource.query
            resource: waarneming
            query:
              $orderBy: 'created_at desc'
              $top: 50
      - type: action-button
        version: 0.5.0
        actions:
          click:
            type: link
            to: Maak waarneming

  - name: Waarnemingen lijst
    scope:
      - '*'
    blocks:
      - type: filter
        version: 0.5.0
        parameters:
          event: updateWaarnemingen
<<<<<<< HEAD
          highlight: proces
          fields:
            - name: proces
=======
          highlight: process
          fields:
            - name: process
>>>>>>> 677c2c3a
              enum:
                - value: Fietsknip team
                - value: Handhaving
                - value: Heel en Groen
                - value: Inzameling
        actions:
          load:
            type: resource.query
            resource: waarneming
            query:
              $orderBy: 'created_at desc'
              $top: 50

      - type: feed
        version: 0.5.0
        parameters:
          listen: updateWaarnemingen
          title: proces
          subtitle: id|upper
          heading: created_at
          picture: fotos.0
          pictureBase: https://api.stadswerken.amsterdam/uploads
          description: notities
        actions:
          avatarClick:
<<<<<<< HEAD
            type: splash
            blocks:
              - type: '@amsterdam/action'
                version: 0.5.0
                actions:
                  submit:
                    type: resource.update
                    resource: waarneming
                  success:
                    type: splash.ok
                  error:
                    type: splash.error
                parameters:
                  title: VOER ACTIE UIT
                  fields:
                    - name: notities
                      label: pak waarneming op
                      icon: cog
                      color: '#FFFFFF'
                      backgroundColor: '#00AEEF'
                      value: Waarneming opgepakt
                    - name: notities
                      label: meld als opgelost
                      icon: check
                      color: '#FFFFFF'
                      backgroundColor: '#006502'
                      value: Waarneming opgelost
                    - name: proces
                      label: routeer naar
                      icon: paper-plane
                      color: '#FFFFFF'
                      backgroundColor: '#006502'
                      enum:
                        - value: Fietsknip team
                        - value: Handhaving
                        - value: Heel en Groen
                        - value: Inzameling
=======
            type: link
            to: Overzichtskaart
>>>>>>> 677c2c3a

  - name: Waarneming details
    scope:
      - '*'
    parameters:
      - id
    blocks:
      - type: detail-viewer
        version: 0.5.0
        parameters:
          fileBase: 'https://api.stadswerken.amsterdam/uploads'
          fields:
            - name: locatie
              label: Locatie
              type: geocoordinates
              longitude: longitude # locatie.longitude
              latitude: latitude # locatie.latitude
            - name: proces
              label: Proces
            - name: notities
              label: Notities
            - name: fotos
              label: Foto's
              type: file
              repeated: true
        actions:
          load:
            type: resource.get
            resource: waarneming<|MERGE_RESOLUTION|>--- conflicted
+++ resolved
@@ -98,15 +98,9 @@
         version: 0.5.0
         parameters:
           event: updateWaarnemingen
-<<<<<<< HEAD
           highlight: proces
           fields:
             - name: proces
-=======
-          highlight: process
-          fields:
-            - name: process
->>>>>>> 677c2c3a
               enum:
                 - value: Fietsknip team
                 - value: Handhaving
@@ -132,7 +126,6 @@
           description: notities
         actions:
           avatarClick:
-<<<<<<< HEAD
             type: splash
             blocks:
               - type: '@amsterdam/action'
@@ -170,10 +163,6 @@
                         - value: Handhaving
                         - value: Heel en Groen
                         - value: Inzameling
-=======
-            type: link
-            to: Overzichtskaart
->>>>>>> 677c2c3a
 
   - name: Waarneming details
     scope:
