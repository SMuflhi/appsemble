---
name: Blocks
route: /blocks
---

# Official Appsemble Blocks

Without blocks it is not possible to develop any interesting apps. To get you started Appsemble
comes with several official blocks that can be used in any app.

<<<<<<< HEAD
- [Action Button](action-button)
- [Detail Viewer](detail-viewer)
- [Feed](feed)
- [Filter](filter)
- [Form](form)
- [List](list)
- [Map](map)
- [Markdown](markdown)
- [Stats](stats)
=======
- [Action Button](/blocks/action-button)
- [Detail Viewer](/blocks/detail-viewer)
- [Feed](/blocks/feed)
- [Filter](/blocks/filter)
- [Form](/blocks/form)
- [List](/blocks/list)
- [Map](/blocks/map)
- [Markdown](/blocks/markdown)
>>>>>>> 848231cf
<|MERGE_RESOLUTION|>--- conflicted
+++ resolved
@@ -8,17 +8,6 @@
 Without blocks it is not possible to develop any interesting apps. To get you started Appsemble
 comes with several official blocks that can be used in any app.
 
-<<<<<<< HEAD
-- [Action Button](action-button)
-- [Detail Viewer](detail-viewer)
-- [Feed](feed)
-- [Filter](filter)
-- [Form](form)
-- [List](list)
-- [Map](map)
-- [Markdown](markdown)
-- [Stats](stats)
-=======
 - [Action Button](/blocks/action-button)
 - [Detail Viewer](/blocks/detail-viewer)
 - [Feed](/blocks/feed)
@@ -27,4 +16,4 @@
 - [List](/blocks/list)
 - [Map](/blocks/map)
 - [Markdown](/blocks/markdown)
->>>>>>> 848231cf
+- [Stats](/blocks/stats)