--- conflicted
+++ resolved
@@ -1,8 +1,3 @@
-<<<<<<< HEAD
-import 'leaflet/dist/leaflet.css';
-
-=======
->>>>>>> ce940076
 import { Location } from '@appsemble/react-components';
 import { remapData } from '@appsemble/utils/remap';
 import PropTypes from 'prop-types';
