{
  "name": "@appsemble/detail-viewer",
  "version": "0.12.8",
  "private": true,
  "description": "A block that can be used to display various fields based on input data.",
  "dependencies": {
<<<<<<< HEAD
    "@appsemble/preact": "0.12.5",
    "@appsemble/preact-components": "0.12.5",
=======
    "@appsemble/preact": "0.12.8",
    "@appsemble/preact-components": "0.12.8",
    "@appsemble/utils": "0.12.8",
>>>>>>> f47df9bd
    "classnames": "^2.2.6",
    "preact": "^10.4.1"
  }
}<|MERGE_RESOLUTION|>--- conflicted
+++ resolved
@@ -4,14 +4,9 @@
   "private": true,
   "description": "A block that can be used to display various fields based on input data.",
   "dependencies": {
-<<<<<<< HEAD
-    "@appsemble/preact": "0.12.5",
-    "@appsemble/preact-components": "0.12.5",
-=======
     "@appsemble/preact": "0.12.8",
     "@appsemble/preact-components": "0.12.8",
     "@appsemble/utils": "0.12.8",
->>>>>>> f47df9bd
     "classnames": "^2.2.6",
     "preact": "^10.4.1"
   }
