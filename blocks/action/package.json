--- conflicted
+++ resolved
@@ -3,14 +3,8 @@
   "version": "0.8.4",
   "private": true,
   "dependencies": {
-<<<<<<< HEAD
-    "@appsemble/react": "^0.8.3",
-    "@appsemble/sdk": "^0.8.3",
-    "react": "^16.9.0"
-=======
     "@appsemble/react": "^0.8.4",
     "@appsemble/sdk": "^0.8.4",
-    "react": "^16.8.6"
->>>>>>> 60d173af
+    "react": "^16.9.0"
   }
 }