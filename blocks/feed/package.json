{
  "name": "@appsemble/feed",
  "version": "0.13.5",
  "private": true,
  "description": "A block that displays a feed of cards.",
  "homepage": "https://appsemble.dev",
  "bugs": "https://gitlab.com/appsemble/appsemble/issues",
  "repository": {
    "type": "git",
    "url": "https://gitlab.com/appsemble/appsemble.git",
    "directory": "blocks/feed"
  },
  "license": "LGPL-3.0-or-later",
  "author": "Appsemble <info@appsemble.com> (https://appsemble.com)",
  "scripts": {
    "test": "jest"
  },
  "dependencies": {
    "@appsemble/preact": "0.13.5",
    "@appsemble/preact-components": "0.13.5",
    "@appsemble/sdk": "0.13.5",
<<<<<<< HEAD
    "@appsemble/utils": "0.13.5",
    "leaflet": "~1.5.1",
    "preact": "^10.4.4"
=======
    "preact": "^10.4.6"
>>>>>>> d67c67aa
  }
}<|MERGE_RESOLUTION|>--- conflicted
+++ resolved
@@ -19,12 +19,8 @@
     "@appsemble/preact": "0.13.5",
     "@appsemble/preact-components": "0.13.5",
     "@appsemble/sdk": "0.13.5",
-<<<<<<< HEAD
     "@appsemble/utils": "0.13.5",
     "leaflet": "~1.5.1",
-    "preact": "^10.4.4"
-=======
     "preact": "^10.4.6"
->>>>>>> d67c67aa
   }
 }