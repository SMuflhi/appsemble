{
  "name": "@appsemble/feed",
  "version": "0.8.11",
  "private": true,
  "dependencies": {
<<<<<<< HEAD
    "@appsemble/dom-types": "0.8.10",
    "@appsemble/preact": "0.8.10",
    "@appsemble/preact-components": "0.8.10",
    "@appsemble/sdk": "0.8.10",
    "@appsemble/utils": "0.8.10",
=======
    "@appsemble/dom-types": "0.8.11",
    "@appsemble/preact": "0.8.11",
    "@appsemble/preact-components": "0.8.11",
    "@appsemble/sdk": "0.8.11",
    "@appsemble/utils": "0.8.11",
>>>>>>> 1beb4ba8
    "preact": "^10.0.4"
  }
}<|MERGE_RESOLUTION|>--- conflicted
+++ resolved
@@ -3,19 +3,11 @@
   "version": "0.8.11",
   "private": true,
   "dependencies": {
-<<<<<<< HEAD
-    "@appsemble/dom-types": "0.8.10",
-    "@appsemble/preact": "0.8.10",
-    "@appsemble/preact-components": "0.8.10",
-    "@appsemble/sdk": "0.8.10",
-    "@appsemble/utils": "0.8.10",
-=======
     "@appsemble/dom-types": "0.8.11",
     "@appsemble/preact": "0.8.11",
     "@appsemble/preact-components": "0.8.11",
     "@appsemble/sdk": "0.8.11",
     "@appsemble/utils": "0.8.11",
->>>>>>> 1beb4ba8
     "preact": "^10.0.4"
   }
 }