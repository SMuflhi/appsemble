.root {
  background-color: rgb(255, 255, 255);
  box-shadow: 0 5px 11px 0 rgba(10, 10, 10, 0.07);
  margin-bottom: 0.5em;
  padding: 6px 0;
  position: relative;
}

.map {
  height: 188px;
  left: 0;
  position: relative;
  right: 0;
<<<<<<< HEAD
}

.iconUrl {
  height: 2.5em;
  width: 2.5em;
=======
  z-index: 1;
}

.crossHairsOverlay {
  align-items: center;
  display: flex;
  height: 100%;
  justify-content: center;
  position: absolute;
  top: 0;
  width: 100%;
}

.crossHairs {
  background-image: url(./central-picker.svg);
  background-repeat: no-repeat;
  background-size: contain;
  height: 64px;
  pointer-events: none;
  width: 64px;
  z-index: 2;
>>>>>>> b56e8fe5
}<|MERGE_RESOLUTION|>--- conflicted
+++ resolved
@@ -11,13 +11,6 @@
   left: 0;
   position: relative;
   right: 0;
-<<<<<<< HEAD
-}
-
-.iconUrl {
-  height: 2.5em;
-  width: 2.5em;
-=======
   z-index: 1;
 }
 
@@ -39,5 +32,9 @@
   pointer-events: none;
   width: 64px;
   z-index: 2;
->>>>>>> b56e8fe5
+}
+
+.iconUrl {
+  height: 2.5em;
+  width: 2.5em;
 }