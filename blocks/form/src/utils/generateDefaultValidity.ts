--- conflicted
+++ resolved
@@ -1,45 +1,14 @@
 import type { Parameters } from '@appsemble/sdk';
 
-import validators from './validators';
+import { validators } from './validators';
 
 export function generateDefaultValidity(
   parameters: Parameters,
-  data: unknown,
+  data: any,
 ): { [field: string]: boolean } {
-<<<<<<< HEAD
   return parameters.fields.reduce<{ [field: string]: boolean }>((acc, field) => {
     const valid = validators[field.type](field, data[field.name]);
     acc[field.name] = valid === undefined;
     return acc;
   }, {});
-=======
-  return parameters.fields.reduce<{ [field: string]: boolean }>(
-    (acc, { defaultValue, name, readOnly, type, ...field }) => {
-      const required = Boolean(
-        'requirements' in field &&
-          field.requirements.find((req) => (req as RequiredRequirement).required),
-      );
-
-      let valid = !required;
-      if (required) {
-        valid = defaultValue !== undefined;
-      }
-      if (readOnly) {
-        if (required) {
-          valid = Boolean((data as { [key: string]: unknown })[name]);
-        } else {
-          valid = true;
-        }
-      }
-
-      if (type === 'boolean') {
-        valid = true;
-      }
-
-      acc[name] = valid;
-      return acc;
-    },
-    {},
-  );
->>>>>>> e9f1509b
 }