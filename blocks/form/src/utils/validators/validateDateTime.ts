<<<<<<< HEAD
import type { Remapper } from '@appsemble/sdk';

import type { DateTimeField, DateTimeRequirement } from '../../../block';
import { isValidDate } from '../requirements';
=======
import { DateTimeField, DateTimeRequirement } from '../../../block';
>>>>>>> 5859b4fe

/**
 * Validates a date time based on a set of requirements.
 *
 * @param field - The field to validate.
 * @param value - The value of the field.
 * @param remap - The remap function to use within the validators.
 * @returns The first requirement that failed validation.
 */
export function validateDateTime(
  field: DateTimeField,
  value: string,
  remap: (remapper: Remapper, data: any, context?: { [key: string]: any }) => any,
): DateTimeRequirement {
  return field.requirements?.find((requirement) => {
    if ('required' in requirement && !value) {
      return true;
    }

    if ('from' in requirement && value) {
      const fromDate = new Date(remap(requirement.from, value));

      if (!isValidDate(fromDate)) {
        return false;
      }

      return fromDate.toISOString() > value;
    }

    if ('to' in requirement && value) {
      const toDate = new Date(remap(requirement.to, value));

      if (!isValidDate(toDate)) {
        return false;
      }

      return toDate.toISOString() < value;
    }
  });
}<|MERGE_RESOLUTION|>--- conflicted
+++ resolved
@@ -1,11 +1,7 @@
-<<<<<<< HEAD
-import type { Remapper } from '@appsemble/sdk';
+import { Remapper } from '@appsemble/sdk';
 
-import type { DateTimeField, DateTimeRequirement } from '../../../block';
+import { DateTimeField, DateTimeRequirement } from '../../../block';
 import { isValidDate } from '../requirements';
-=======
-import { DateTimeField, DateTimeRequirement } from '../../../block';
->>>>>>> 5859b4fe
 
 /**
  * Validates a date time based on a set of requirements.
@@ -18,7 +14,7 @@
 export function validateDateTime(
   field: DateTimeField,
   value: string,
-  remap: (remapper: Remapper, data: any, context?: { [key: string]: any }) => any,
+  remap: (remapper: Remapper, data: any, context?: Record<string, any>) => any,
 ): DateTimeRequirement {
   return field.requirements?.find((requirement) => {
     if ('required' in requirement && !value) {
