<<<<<<< HEAD
import { remap } from '@appsemble/utils';

import type { DateTimeField } from '../../../block';
=======
import { DateTimeField } from '../../../block';
>>>>>>> 5859b4fe
import { validateDateTime } from './validateDateTime';

describe('validateDateTime', () => {
  it('should return the first requirement that does not validate', () => {
    const field: DateTimeField = {
      type: 'date-time',
      name: 'test',
      requirements: [{ required: true }],
    };

    expect(validateDateTime(field, null, remap)).toBe(field.requirements[0]);
  });

  it('should should return undefined if it validates correctly', () => {
    const field: DateTimeField = {
      type: 'date-time',
      name: 'test',
      requirements: [{ required: true }],
    };

    expect(validateDateTime(field, '2020-02-02T20:20:02.02Z', remap)).toBeUndefined();
  });

  it('should validate from requirements', () => {
    const field: DateTimeField = {
      type: 'date-time',
      name: 'test',
      requirements: [{ from: { static: new Date(0) } }],
    };

    expect(validateDateTime(field, '1969-12-31T14:00:00.000Z', remap)).toBe(field.requirements[0]);
  });

  it('should validate to requirements', () => {
    const field: DateTimeField = {
      type: 'date-time',
      name: 'test',
      requirements: [{ to: { static: '1969-12-31T14:00:00.000Z' } }],
    };

    expect(validateDateTime(field, '1970-12-31T14:00:00.000Z', remap)).toBe(field.requirements[0]);
  });
});<|MERGE_RESOLUTION|>--- conflicted
+++ resolved
@@ -1,10 +1,6 @@
-<<<<<<< HEAD
 import { remap } from '@appsemble/utils';
 
-import type { DateTimeField } from '../../../block';
-=======
 import { DateTimeField } from '../../../block';
->>>>>>> 5859b4fe
 import { validateDateTime } from './validateDateTime';
 
 describe('validateDateTime', () => {
