--- conflicted
+++ resolved
@@ -14,8 +14,6 @@
 
 .submit {
   align-self: flex-end;
-<<<<<<< HEAD
-  margin-top: 1em;
 }
 
 .error {
@@ -27,6 +25,4 @@
     margin-bottom: 0;
     max-height: 0;
   }
-=======
->>>>>>> 71057292
 }