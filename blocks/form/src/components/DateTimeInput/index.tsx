import { useBlock } from '@appsemble/preact';
import { DateTimeField as DateTimeComponent } from '@appsemble/preact-components';
import { JSX, VNode } from 'preact';
import { useCallback, useMemo } from 'preact/hooks';

import { DateTimeField, InputProps } from '../../../block';
import { useLocale } from '../../hooks/useLocale';
import { extractDate } from '../../utils/extractDate';
import {
  getDisabledDays,
  getMaxDate,
  getMaxTime,
  getMinDate,
  getMinTime,
  isRequired,
} from '../../utils/requirements';

type DateTimeInputProps = InputProps<string, DateTimeField>;

/**
 * An input element for a date/time value.
 */
export function DateTimeInput({
  dirty,
  disabled,
  error,
  field,
  onChange,
  value = null,
}: DateTimeInputProps): VNode {
  const { utils } = useBlock();
  const { label, name, placeholder, readOnly, tag } = field;

  const dateTimeLabel = utils.remap(label, value) as string;
  const confirmLabel = utils.formatMessage('confirmLabel');

  const required = isRequired(field);

  const handleOnChange = useCallback(
    (event: JSX.TargetedEvent<HTMLInputElement, Event>, v: string): void => onChange(event, v),
    [onChange],
  );

  const maxDate = useMemo(() => extractDate(getMaxDate(field, utils)), [field, utils]);
  const minDate = useMemo(() => extractDate(getMinDate(field, utils)), [field, utils]);
  const minTime = useMemo(() => getMinTime(field), [field]);
  const maxTime = useMemo(() => getMaxTime(field), [field]);
  const disable = useMemo(() => getDisabledDays(field), [field]);

  const locale = useLocale(field);

  return (
    <DateTimeComponent
<<<<<<< HEAD
      dateFormat={field.dateFormat}
=======
      confirm={field.confirm}
      confirmLabel={confirmLabel}
>>>>>>> a5cd2c6c
      disable={disable}
      disabled={disabled}
      enableTime={field.type === 'date-time'}
      error={dirty && error}
      icon={field.icon}
      id={name}
      iso
      label={dateTimeLabel}
      locale={locale}
      maxDate={maxDate}
      maxTime={maxTime}
      minDate={minDate}
      minTime={minTime}
      minuteIncrement={field.minuteIncrement}
      name={name}
      onChange={handleOnChange}
      optionalLabel={utils.formatMessage('optionalLabel')}
      placeholder={(utils.remap(placeholder, value) as string) || dateTimeLabel || name}
      readOnly={readOnly}
      required={required}
      tag={utils.remap(tag, value) as string}
      value={value}
    />
  );
}<|MERGE_RESOLUTION|>--- conflicted
+++ resolved
@@ -51,12 +51,9 @@
 
   return (
     <DateTimeComponent
-<<<<<<< HEAD
-      dateFormat={field.dateFormat}
-=======
       confirm={field.confirm}
       confirmLabel={confirmLabel}
->>>>>>> a5cd2c6c
+      dateFormat={field.dateFormat}
       disable={disable}
       disabled={disabled}
       enableTime={field.type === 'date-time'}
