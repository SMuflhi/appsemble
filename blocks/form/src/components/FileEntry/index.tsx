--- conflicted
+++ resolved
@@ -1,6 +1,5 @@
 import { FormattedMessage } from '@appsemble/preact';
 import { useObjectURL } from '@appsemble/preact-components';
-import classNames from 'classnames';
 import { Fragment, h, VNode } from 'preact';
 import { useCallback } from 'preact/hooks';
 
@@ -48,14 +47,10 @@
   const title = field.label ?? field.name;
 
   return (
-<<<<<<< HEAD
-    <div className={classNames('file', styles.root, className)}>
-=======
-    <div className={classNames('file mr-3', styles.root)}>
->>>>>>> a29dc27e
+    <div className={`file mr-3 ${styles.root} ${className}`}>
       <label className="file-label" htmlFor={field.name}>
         <input
-          className={classNames('file-input', styles.input)}
+          className={`file-input ${styles.input}`}
           id={field.name}
           name={name}
           onChange={onSelect}
@@ -63,11 +58,11 @@
         />
         {url ? (
           <Fragment>
-            <figure className={classNames('image is-relative')}>
+            <figure className="image is-relative">
               <img alt={title} className={styles.image} src={url} />
             </figure>
             <button
-              className={classNames('button', 'is-small', styles.removeButton)}
+              className={`button is-small ${styles.removeButton}`}
               onClick={onRemove}
               type="button"
             >
@@ -77,9 +72,7 @@
             </button>
           </Fragment>
         ) : (
-          <span
-            className={classNames('image is-128x128 px-2 py-2 has-text-centered', styles.empty)}
-          >
+          <span className={`image is-128x128 px-2 py-2 has-text-centered ${styles.empty}`}>
             <span className="file-label">
               <FormattedMessage id="emptyFileLabel" />
             </span>
