import { FormattedMessage } from '@appsemble/preact';
import { Checkbox } from '@appsemble/preact-components/src';
import classNames from 'classnames';
import { h, VNode } from 'preact';

import type { BooleanField, InputProps } from '../../../block';

type BooleanInputProps = InputProps<boolean, BooleanField>;

/**
 * An input element for a boolean value.
 */
export default function BooleanInput({
  disabled,
  error,
  field: { label, labelText, name, readOnly, requirements = [] },
  onInput,
  value = false,
}: BooleanInputProps): VNode {
  const required = !!requirements?.find((req) => 'required' in req && req.required);

  return (
    <Checkbox
      checked={!!value}
      className={classNames('appsemble-boolean', { 'is-danger': error })}
      disabled={disabled}
      error={error && <FormattedMessage id="invalid" />}
<<<<<<< HEAD
      help={labelText ?? label ?? null}
      id={name}
      label={label}
      name={name}
      onChange={(event) => {
        onInput(event, (event.target as HTMLInputElement).checked);
      }}
      readOnly={readOnly}
      required={required}
=======
      help={field.labelText ?? field.label ?? null}
      id={field.name}
      label={field.label}
      name={field.name}
      onChange={onInput}
      readOnly={field.readOnly}
      required={field.required}
>>>>>>> 65315acb
    />
  );
}<|MERGE_RESOLUTION|>--- conflicted
+++ resolved
@@ -25,25 +25,13 @@
       className={classNames('appsemble-boolean', { 'is-danger': error })}
       disabled={disabled}
       error={error && <FormattedMessage id="invalid" />}
-<<<<<<< HEAD
       help={labelText ?? label ?? null}
       id={name}
       label={label}
       name={name}
-      onChange={(event) => {
-        onInput(event, (event.target as HTMLInputElement).checked);
-      }}
+      onChange={onInput}
       readOnly={readOnly}
       required={required}
-=======
-      help={field.labelText ?? field.label ?? null}
-      id={field.name}
-      label={field.label}
-      name={field.name}
-      onChange={onInput}
-      readOnly={field.readOnly}
-      required={field.required}
->>>>>>> 65315acb
     />
   );
 }