import { useBlock } from '@appsemble/preact';
import { DateTimeField } from '@appsemble/preact-components';
import { JSX, VNode } from 'preact';
import { useCallback, useMemo } from 'preact/hooks';

import { DateField, InputProps } from '../../../block';
import { useLocale } from '../../hooks/useLocale';
import { extractDate } from '../../utils/extractDate';
import { getDisabledDays, getMaxDate, getMinDate, isRequired } from '../../utils/requirements';

type DateTimeInputProps = InputProps<string, DateField>;

/**
 * An input element for a date value.
 */
export function DateInput({
  dirty,
  disabled,
  error,
  field,
  onChange,
  value = null,
}: DateTimeInputProps): VNode {
  const { utils } = useBlock();
  const { label, name, placeholder, readOnly, tag } = field;

  const dateLabel = utils.remap(label, value) as string;
  const confirmLabel = utils.formatMessage('confirmLabel');

  const required = isRequired(field);

  const handleOnChange = useCallback(
    (event: JSX.TargetedEvent<HTMLInputElement>, v: string): void =>
      onChange(event, extractDate(new Date(v))),
    [onChange],
  );

  const maxDate = useMemo(() => extractDate(getMaxDate(field, utils)), [field, utils]);
  const minDate = useMemo(() => extractDate(getMinDate(field, utils)), [field, utils]);
  const disable = useMemo(() => getDisabledDays(field), [field]);

  const locale = useLocale(field);

  return (
<<<<<<< HEAD
    <DateTimeComponent
      dateFormat={field.dateFormat}
=======
    <DateTimeField
      confirm={field.confirm}
      confirmLabel={confirmLabel}
>>>>>>> a5cd2c6c
      disable={disable}
      disabled={disabled}
      error={dirty && error}
      icon={field.icon}
      id={name}
      label={dateLabel}
      locale={locale}
      maxDate={maxDate}
      minDate={minDate}
      name={name}
      onChange={handleOnChange}
      optionalLabel={utils.formatMessage('optionalLabel')}
      placeholder={(utils.remap(placeholder, value) as string) || dateLabel || name}
      readOnly={readOnly}
      required={required}
      tag={utils.remap(tag, value) as string}
      value={value}
    />
  );
}<|MERGE_RESOLUTION|>--- conflicted
+++ resolved
@@ -42,14 +42,10 @@
   const locale = useLocale(field);
 
   return (
-<<<<<<< HEAD
-    <DateTimeComponent
-      dateFormat={field.dateFormat}
-=======
     <DateTimeField
       confirm={field.confirm}
       confirmLabel={confirmLabel}
->>>>>>> a5cd2c6c
+      dateFormat={field.dateFormat}
       disable={disable}
       disabled={disabled}
       error={dirty && error}
