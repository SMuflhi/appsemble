--- conflicted
+++ resolved
@@ -263,7 +263,6 @@
         >
           <span>{submitErrorResult}</span>
         </Message>
-<<<<<<< HEAD
         <div className={classNames({ [styles.wrapper]: fields.some((f: any) => f?.inline) })}>
           {fields
             ?.filter((f) => f.show === undefined || utils.remap(f.show, values))
@@ -276,27 +275,11 @@
                 key={f.name}
                 name={f.name}
                 onChange={onChange}
+                required={isRequired(f, utils, values)}
                 value={values[f.name]}
               />
             ))}
         </div>
-=======
-        {fields
-          ?.filter((f) => f.show === undefined || utils.remap(f.show, values))
-          .map((f) => (
-            <FormInput
-              className={classNames({ [styles.dense]: dense })}
-              disabled={dataLoading || submitting}
-              error={errors[f.name]}
-              field={f}
-              key={f.name}
-              name={f.name}
-              onChange={onChange}
-              required={isRequired(f, utils, values)}
-              value={values[f.name]}
-            />
-          ))}
->>>>>>> ffb9aed8
         <FormButtons className="mt-4">
           {previous ? (
             <Button className="mr-4" disabled={dataLoading || submitting} onClick={onPrevious}>
