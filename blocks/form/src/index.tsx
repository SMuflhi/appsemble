--- conflicted
+++ resolved
@@ -36,45 +36,8 @@
   radio: RadioInput,
 };
 
-<<<<<<< HEAD
-function validateInput(_field: Field, event: Event): boolean {
-  return (event.target as HTMLInputElement).validity.valid;
-}
-=======
-const validateString: Validator = (field: StringField, event, value: string, remap) => {
-  const inputValid = (event.currentTarget as HTMLInputElement).validity.valid;
-
-  if (!inputValid) {
-    return false;
-  }
-
-  field.requirements?.forEach((requirement) => {
-    let valid = true;
-
-    if ('regex' in requirement) {
-      const regex = new RegExp(requirement.regex, requirement.flags || 'g');
-      valid = regex.test(value);
-    }
-
-    if ('maxLength' in requirement || 'minLength' in requirement) {
-      const maxValid = requirement.maxLength != null ? value.length >= requirement.maxLength : true;
-      const minValid = requirement.minLength != null ? value.length <= requirement.minLength : true;
-
-      valid = maxValid && minValid;
-    }
-
-    if (!valid) {
-      const error = remap(requirement.errorMessage, value);
-      throw new ValidationError(error);
-    }
-  });
-
-  return inputValid;
-};
-
 const validateInput: Validator = (_field, event) =>
   (event.currentTarget as HTMLInputElement).validity.valid;
->>>>>>> 2337a342
 
 const validators: { [name: string]: Validator } = {
   file: (field: FileField, _event, value) => {
