import { bootstrap, FormattedMessage } from '@appsemble/preact';
import { Message } from '@appsemble/preact-components';
import classNames from 'classnames';
import { h } from 'preact';
import { useCallback, useEffect, useMemo, useRef, useState } from 'preact/hooks';

import type { BaseRequirement } from '../block';
import { BooleanInput } from './components/BooleanInput';
import { EnumInput } from './components/EnumInput';
import { FileInput } from './components/FileInput';
import { GeoCoordinatesInput } from './components/GeoCoordinatesInput';
import { NumberInput } from './components/NumberInput';
import { RadioInput } from './components/RadioInput';
import { StringInput } from './components/StringInput';
import styles from './index.css';
import { messages } from './messages';
import { generateDefaultValidity } from './utils/generateDefaultValidity';
import { generateDefaultValues } from './utils/generateDefaultValues';
import { validators } from './utils/validators';

const inputs = {
  enum: EnumInput,
  file: FileInput,
  geocoordinates: GeoCoordinatesInput,
  hidden: (): null => null,
  string: StringInput,
  number: NumberInput,
  integer: NumberInput,
  boolean: BooleanInput,
  radio: RadioInput,
};

bootstrap(({ actions, data, events, parameters, ready, utils: { remap } }) => {
  const [errors, setErrors] = useState<{ [name: string]: string }>({});
  const [formError, setFormError] = useState<string>(null);
  const [disabled, setDisabled] = useState(true);
  const [validity, setValidity] = useState(generateDefaultValidity(parameters, data));
  const [submitting, setSubmitting] = useState(false);
  const defaultValues = useMemo(() => generateDefaultValues(parameters), [parameters]);
  const [values, setValues] = useState({
    ...defaultValues,
    ...data,
  });
  const ref = useRef<unknown>({});

  const validateField = useCallback(
    (event: Event, value: unknown): BaseRequirement => {
      const { fields } = parameters;
      const { name } = event.currentTarget as HTMLInputElement;
      const field = fields.find((f) => f.name === name);

<<<<<<< HEAD
      if (Object.prototype.hasOwnProperty.call(validators, field.type)) {
        return validators[field.type](field, value);
=======
      if (Object.hasOwnProperty.call(validators, field.type)) {
        return validators[field.type](field, value, remap) as BaseRequirement;
>>>>>>> e9f1509b
      }

      return null;
    },
    [parameters],
  );

  const validateForm = useCallback(
    async (v: unknown, currentValidity: { [field: string]: boolean }, lock: object) => {
      const requirements = parameters.requirements || [];
      let e = null;

      const newData = await Promise.all(
        requirements.map(async (requirement) => {
          try {
            if (requirement.isValid.every((field) => currentValidity[field])) {
              return await actions[requirement.action].dispatch(v);
            }

            return null;
          } catch (error) {
            e = remap(requirement.errorMessage, v) || messages.error;
            return error;
          }
        }),
      );

      if (lock !== ref.current) {
        return;
      }

      const newValues = Object.assign({}, v, ...newData);
      const newValidity = Object.fromEntries(
        parameters.fields.map((field) => [
          field.name,
          !validators[field.type](field, newValues[field.name]),
        ]),
      );
      setValues(newValues);
      setFormError(e ?? null);
      setValidity(newValidity);
    },
    [actions, ref, parameters, remap],
  );

  const onChange = useCallback(
    (event: Event, value: unknown): void => {
      const { name } = event.currentTarget as HTMLInputElement;
      const invalid = validateField(event, value);
      const error = (invalid != null && remap(invalid.errorMessage, value)) || messages.error;
      setErrors({ ...errors, [name]: invalid && error });
      const newValues = {
        ...values,
        [name]: value,
      };
      const newValidity = { ...validity, [name]: !invalid };
      setValidity(newValidity);
      const lock = {};
      setValues(newValues);
      ref.current = lock;
      validateForm(newValues, newValidity, lock);
    },

    [errors, remap, validateField, validateForm, validity, values],
  );

  const onSubmit = useCallback(
    (event: Event): void => {
      event.preventDefault();

      if (!submitting) {
        setSubmitting(true);
        actions.onSubmit
          .dispatch(values)
          .catch((error) => {
            if (error.message !== 'Schema Validation Failed') {
              throw error;
            }
            setErrors(error.data);
          })
          .finally(() => setSubmitting(false));
      }
    },
    [actions, submitting, values],
  );

  const receiveData = useCallback(
    (d: { [key: string]: unknown }) => {
      setDisabled(false);
      setValues({ ...defaultValues, ...d });
    },
    [defaultValues],
  );

  useEffect(() => {
    // If a listener is present, wait until data has been received
    const hasListener = events.on.data(receiveData);
    setDisabled(hasListener);
    ready();
  }, [parameters, events, ready, receiveData]);

  return (
    <form className={`${styles.root} is-flex px-2 py-2`} noValidate onSubmit={onSubmit}>
      {disabled && <progress className="progress is-small is-primary" />}
      <Message className={classNames(styles.error, { [styles.hidden]: !formError })} color="danger">
        <span>{formError}</span>
      </Message>
      {parameters.fields.map((field) => {
        const Comp = inputs[field.type];
        return (
          <Comp
            // @ts-expect-error XXX This shouldn’t be necessary
            disabled={disabled}
            // @ts-expect-error XXX This shouldn’t be necessary
            error={errors[field.name]}
            // @ts-expect-error XXX This shouldn’t be necessary
            field={field}
            // @ts-expect-error XXX This shouldn’t be necessary
            key={field.name}
            // @ts-expect-error XXX This shouldn’t be necessary
            onInput={onChange}
            // @ts-expect-error XXX This shouldn’t be necessary
            value={values[field.name]}
          />
        );
      })}
      <div className={`${styles.buttonWrapper} is-flex`}>
        <button
          className={classNames('button is-primary mt-4', styles.submit)}
          disabled={!Object.values(validity).every((v) => v) || submitting || disabled}
          type="submit"
        >
          {parameters.submitLabel || <FormattedMessage id="submit" />}
        </button>
      </div>
    </form>
  );
}, messages);<|MERGE_RESOLUTION|>--- conflicted
+++ resolved
@@ -49,13 +49,8 @@
       const { name } = event.currentTarget as HTMLInputElement;
       const field = fields.find((f) => f.name === name);
 
-<<<<<<< HEAD
-      if (Object.prototype.hasOwnProperty.call(validators, field.type)) {
-        return validators[field.type](field, value);
-=======
       if (Object.hasOwnProperty.call(validators, field.type)) {
-        return validators[field.type](field, value, remap) as BaseRequirement;
->>>>>>> e9f1509b
+        return validators[field.type](field, value) as BaseRequirement;
       }
 
       return null;
