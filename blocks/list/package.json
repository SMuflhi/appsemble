{
  "name": "@appsemble/list",
  "version": "0.8.4",
  "private": true,
  "dependencies": {
<<<<<<< HEAD
    "@appsemble/react": "0.8.3",
    "@appsemble/react-components": "0.8.3",
    "@appsemble/utils": "0.8.3",
    "react": "^16.9.0",
    "react-intl": "^3.1.9"
=======
    "@appsemble/react": "0.8.4",
    "@appsemble/react-components": "0.8.4",
    "@appsemble/utils": "0.8.4",
    "react": "^16.8.6",
    "react-intl": "^2.9.0"
>>>>>>> 60d173af
  }
}<|MERGE_RESOLUTION|>--- conflicted
+++ resolved
@@ -3,18 +3,10 @@
   "version": "0.8.4",
   "private": true,
   "dependencies": {
-<<<<<<< HEAD
-    "@appsemble/react": "0.8.3",
-    "@appsemble/react-components": "0.8.3",
-    "@appsemble/utils": "0.8.3",
-    "react": "^16.9.0",
-    "react-intl": "^3.1.9"
-=======
     "@appsemble/react": "0.8.4",
     "@appsemble/react-components": "0.8.4",
     "@appsemble/utils": "0.8.4",
-    "react": "^16.8.6",
-    "react-intl": "^2.9.0"
->>>>>>> 60d173af
+    "react": "^16.9.0",
+    "react-intl": "^3.1.9"
   }
 }