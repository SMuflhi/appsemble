/** @jsx h */
import { BlockProps, FormattedMessage } from '@appsemble/preact';
import { Loader } from '@appsemble/preact-components';
import { remapData } from '@appsemble/utils';
import { Component, h, VNode } from 'preact';

import { Actions, Parameters } from '../../../types';
import styles from './ListBlock.css';

interface Item {
  id?: number;
}

interface ListBlockState {
  data: Item[];
  error: boolean;
  loading: boolean;
}

<<<<<<< HEAD
export default class ListBlock extends React.Component<
  BlockProps<Parameters, Actions> & WrappedComponentProps,
=======
export default class ListBlock extends Component<
  BlockProps<BlockParameters, BlockActions>,
>>>>>>> 17473153
  ListBlockState
> {
  state: ListBlockState = { data: undefined, error: false, loading: true };

  async componentDidMount(): Promise<void> {
    const { actions } = this.props;

    try {
      const data = await actions.onLoad.dispatch();
      this.setState({ data, loading: false });
    } catch (e) {
      this.setState({ error: true, loading: false });
    }
  }

  onClick(item: Item): void {
    const { actions } = this.props;

    if (actions.onClick) {
      actions.onClick.dispatch(item);
    }
  }

  render(): VNode {
    const { block, actions } = this.props;
    const { data, error, loading } = this.state;
    const { fields } = block.parameters;

    if (loading) {
      return <Loader />;
    }

    if (error) {
      return <FormattedMessage id="error" />;
    }

    if (!data.length) {
      return <FormattedMessage id="noData" />;
    }

    return (
      <table className="table is-hoverable is-striped is-fullwidth">
        <thead>
          <tr>
            {fields.map(field => (
              <th key={`header.${field.name}`}>{field.label || field.name}</th>
            ))}
          </tr>
        </thead>
        <tbody>
          {data.map((item, dataIndex) => (
            <tr
              key={item.id || dataIndex}
              className={actions.onClick.type !== 'noop' ? styles.clickable : undefined}
              onClick={() => this.onClick(item)}
            >
              {fields.map(field => {
                const value = remapData(field.name, item);

                return (
                  <td key={field.name}>
                    {typeof value === 'string' ? value : JSON.stringify(value)}
                  </td>
                );
              })}
            </tr>
          ))}
        </tbody>
      </table>
    );
  }
}<|MERGE_RESOLUTION|>--- conflicted
+++ resolved
@@ -17,15 +17,7 @@
   loading: boolean;
 }
 
-<<<<<<< HEAD
-export default class ListBlock extends React.Component<
-  BlockProps<Parameters, Actions> & WrappedComponentProps,
-=======
-export default class ListBlock extends Component<
-  BlockProps<BlockParameters, BlockActions>,
->>>>>>> 17473153
-  ListBlockState
-> {
+export default class ListBlock extends Component<BlockProps<Parameters, Actions>, ListBlockState> {
   state: ListBlockState = { data: undefined, error: false, loading: true };
 
   async componentDidMount(): Promise<void> {
