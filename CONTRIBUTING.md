--- conflicted
+++ resolved
@@ -1,151 +1,5 @@
 # Contributing
 
-<<<<<<< HEAD
-## Code structure
-
-The project roughly has the following file structure
-
-```
-┣━ apps/
-┃   ┗━ <name>/
-┃       ┗━ app.yaml
-┣━ server/
-┃   ┃━ api/
-┃   ┃━ controllers/
-┃   ┃━ middleware/
-┃   ┃━ models/
-┃   ┃━ routes/
-┃   ┃━ templates/
-┃   ┗━ utils/
-┣━ app/
-┃   ┃━ actions/
-┃   ┃   ┣━ index.jsx
-┃   ┃   ┗━ <action>.jsx
-┃   ┣━ components/
-┃   ┃   ┗━ <Component>/
-┃   ┃       ┣━ index.jsx
-┃   ┃       ┣━ messages.jsx
-┃   ┃       ┣━ <Component>.css
-┃   ┃       ┗━ <Component>.jsx
-┃   ┣━ service-worker/
-┃   ┣━ utils/
-┃   ┣━ index.css
-┃   ┣━ index.jsx
-┃   ┗━ package.json
-┣━ editor/
-┃   ┃━ actions/
-┃   ┃   ┣━ index.jsx
-┃   ┃   ┗━ <action>.jsx
-┃   ┣━ components/
-┃   ┃   ┗━ <Component>/
-┃   ┃       ┣━ index.jsx
-┃   ┃       ┣━ messages.jsx
-┃   ┃       ┣━ <Component>.css
-┃   ┃       ┗━ <Component>.jsx
-┃   ┣━ index.css
-┃   ┣━ index.jsx
-┃   ┗━ package.json
-┣━ blocks/
-┃   ┗━ package.json
-┗━ packages/
-```
-
-### `server`
-
-The _server/_ directory holds the code of the server back end. The back end includes an API that
-uses [OpenAPI 2.0][openapi] and logic for the required server side rendering.
-
-#### `server/api`
-
-This directory contains the [OpenAPI] specification, split into manageable chunks.
-
-#### `server/controllers`
-
-The _controllers/_ directory contains the business logic for each API call. The calls are
-categorized by the resource they apply to.
-
-#### `server/middleware`
-
-This directory holds miscellaneous Koa middlewares.
-
-#### `server/models`
-
-This directory contains all database model definitions.
-
-#### `server/routes`
-
-The _routes/_ directory contains any route definitions that are not related to the REST API. For
-example the loading of browser related app assets.
-
-#### `server/templates`
-
-<!-- XXX make this more general purpose -->
-
-This directory contains email templates.
-
-#### `server/utils`
-
-The _utils/_ directory contains several uncategorized utility functions. Note that many utility
-functions may already exist in [`lodash`] or in other popular packages on [npmjs].
-
-### `app`
-
-The _app/_ directory holds the code of the front end web app.
-
-#### `app/components`
-
-Each React component is defined in its own dedicated directory. The component itself is defined in a
-file named after the component itself. The component is exported through _index.jsx_. If any
-decorators need to be applied to the component, such as React Router’s `withRouter`, this is
-typically done in _index.jsx_ as well.
-
-CSS modules are used. This allows to define CSS in a `.css` file on a component level. The CSS for
-each component is defined in a CSS file named after the component. If the top level node of a
-component is styled, the CSS class should be `root`.
-
-If a component displays any user facing texts, these should be translated. The translations are
-defined in _messages.jsx_. The default locale is always _en-US_.
-
-#### `app/service-worker`
-
-This contains the service worker that is used by Appsemble. The service worker is shared by all
-apps, and makes sure they work offline.
-
-#### `app/utils`
-
-The _utils/_ directory contains several uncategorized utility functions. Note that many utility
-functions may already exist in [`lodash`] or in other popular packages on [npmjs].
-
-### `apps`
-
-Each subdirectory in _apps/_ contains an app definition. At the moment of writing, this consists
-merely of an _app.yaml_ file, but more files may be included in the future.
-
-### `blocks`
-
-Each subdirectory in _blocks/_ defines an Appsemble block. Each block consists of a _package.json_,
-which defines some metadata about the block, and the source code.
-
-Simple blocks are written in vanilla JavaScript. However, if a block gets more complex, React is
-used. In this case the same directory structure is used as for the top level _[app/](#app)_
-directory.
-
-### `docs`
-
-The _docs_ directory contains documentation that will be rendered on [appsemble.dev].
-
-### `editor`
-
-This folder holds the source code for the app editor. Since this is another React app, it follows
-the same structure as the app directory.
-
-### `packages`
-
-The packages directory contains any reusable packages. These packages may or may not eventually be
-extracted into their own project.
-
-=======
->>>>>>> d51ee606
 ## Style guide
 
 ### JavaScript
