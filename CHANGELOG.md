--- conflicted
+++ resolved
@@ -10,11 +10,7 @@
 ### Added
 
 - App: Add support for app description field.
-<<<<<<< HEAD
-- Block: Rewrite and simplify detail-viewer block.
 - Block: Add List block.
-=======
->>>>>>> 668edb3e
 - CLI: Add support for authentication.
 - Editor: Add support for app description field.
 - Server: Add support for app description field.
