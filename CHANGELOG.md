--- conflicted
+++ resolved
@@ -9,12 +9,9 @@
 
 ### Added
 
-<<<<<<< HEAD
 - App: Add `base` property for `request` actions.
+- App: Add `closable` property to dialog actions.
 - App: Add support for basic XML parsing.
-=======
-- App: Add `closable` property to dialog actions.
->>>>>>> ef90c5f7
 - CLI: Add support of `--all` flags for `appsemble block register`, `appsemble block publish`, and
   `appsemble app create`.
 
