--- conflicted
+++ resolved
@@ -10,20 +10,16 @@
 ### Added
 
 - Block(`detail-viewer`): Implement remappers.
--
 - Create: Add `mini-jsx` template based on the current stats block.
 - SDK: Add support for remappers using the `util.remap` function.
 - Server: Add support for using remappers in the notification data definition.
 
 ### Changed
 
-<<<<<<< HEAD
+- App: The `remap` property of actions now uses the new remapper functionality.
 - Block(`stats`): Replace `name` with `value`.
 - Block(`stats`): Apply remapper to `value` and `label`.
-=======
-- App: The `remap` property of actions now uses the new remapper functionality.
 - Server: Converted user IDs to use UUID instead of auto-incremented integers.
->>>>>>> ec048770
 
 ## [0.12.8] - 2020-04-29
 
