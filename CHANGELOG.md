# Changelog

All notable changes to this project will be documented in this file.

The format is based on [Keep a Changelog](https://keepachangelog.com/en/1.0.0/), and this project
adheres to [Semantic Versioning](https://semver.org/spec/v2.0.0.html).

## [Unreleased]

### Added

<<<<<<< HEAD
- App: Allow to proxy requests through the Appsemble API.
=======
- Appsemble: Add support for running `npx appsemble`.
>>>>>>> 2268fdeb
- Block(`detail-viewer`): Implement remappers.
- Block(`list`): Add `icon` property. This can be used to display icons next to the header.
- Create: Add `mini-jsx` template based on the current stats block.
- SDK: Add support for remappers using the `util.remap` function.
- Server: Add support for using remappers in the notification data definition.

### Changed

- App: Proxy requests through the Appsemble API by default.
- App: The `remap` property of actions now uses the new remapper functionality.
- Block(`list`): Replace `name` with `value`.
- Block(`list`): Apply remapper to `value` and `label`.
- Block(`stats`): Replace `name` with `value`.
- Block(`stats`): Apply remapper to `value` and `label`.
- Server: Converted user IDs to use UUID instead of auto-incremented integers.

### Fixed

- Studio: Fix file upload components not displaying correctly.

## [0.12.8] - 2020-04-29

### Fixed

- Server: Fix connection to database with self-signed certificate.

## [0.12.7] - 2020-04-29

### Fixed

- CI: Fix the release process for production.

## [0.12.6] - 2020-04-29

### Added

- App: Add meta description tag.
- App: Add minimal `robots.txt`.
- CLI: Add support for block icons.
- Server: Add support for block icons.
- Studio: Add asset management page for apps. This can be used to preview, download, delete, and
  update assets.

### Fixed

- App: Fix app theme color.
- Studio: Add asset management page for apps. This can be used to preview, download, delete, and
  update assets.

## [0.12.5] - 2020-04-16

### Added

- Block(`@appsemble/detail-viewer`): Add support for icons in string fields.
- Block(`@appsemble/filter`): Add `exact` property for fields. When enabled, the values will be
  checked using equality instead of partial matches.
- Block(`@appsemble/list`): Add `base` property. This can be used when using initial data passed
  through from other actions.
- Block(`@appsemble/list`): Add support for receiving initial data.

### Changed

- Block(`@appsemble/filter`): Make `type` property for fields required.
- Server: Flatten the block publish API.
- CLI: Fix compatibility with the updated block publish API.

## [0.12.4] - 2020-04-06

### Added

- Block(`@appsemble/map`): Add support for custom markers.
- CLI: Publish `@appsemble/cli` on the `npm` registry.
- Server: Add support for outputting CSV in resource API.

### Changed

- Block(`@appsemble/detail-viewer`): Make `field.label` render no label instead of `field.name` if
  the label is undefined.
- Block(`@appsemble/map`): Change default marker from a custom icon to the Font Awesome
  `map-marker-alt` icon.
- Block(`@appsemble/form`): Make `field.label` render no label instead of `field.name` if the label
  is undefined.
- Block(`@appsemble/table`): Make `field.label` render no label in the header if the label is
  undefined. If no labels are defined at all, the table header won’t be displayed at all.
- CLI: Remove `block register` command. You can now always use `block publish` when publishing new
  blocks or new block versions.

## [0.12.3] - 2020-03-27

### Fixed

- App: Fix loading blocks.

## [0.12.2] - 2020-03-27

### Fixed

- App: Fix serving apps.
- Studio: Fix serving Appsemble studio.

## [0.12.1] - 2020-03-26

### Added

- App: Add support for custom `action` format for parameters. This can be used to refer to other
  actions by name, including custom defined actions.
- App: Handle unsupported browsers.
- Block(`@appsemble/button-list`): Add new button list block.
- SDK: Add support for index signature actions.
- Server: Handle unsupported browsers.
- Server: Serve block assets from the app host URL instead of the studio host URL.

## [0.12.0] - 2020-03-20

### Added

- App: Add `resource.subscription.toggle` action.
- App: Add `resource.subscription.status` action.
- App: Add `resource.subscription.unsubscribe` action.
- Preact: Publish `@appsemble/preact` on the `npm` registry.
- SDK: Add `asset` utility function.
- Server: Add option to toggle subscriptions.

### Changed

- App: Rename `resource.subscribe` action to `resource.subscription.subscribe`.
- CLI: Use explicit user agent.

### Fixed

- App: Fix invalid URLs when uploading assets.
- App: Pass data between flow pages.
- Server: Allow CLI to update app block themes if it has the `apps:write` scope.
- Server: Fix issue with invalid role validation for pages with sub pages.

### Changed

- SDK: Remove `block` from bootstrap parameters, `parameters` is now passed in directly.

## [0.11.6] - 2020-03-05

### Added

- App: Add support for block headers.

### Fixed

- Block(`@appsemble/form`): Fix issue where optional fields were marked as invalid.
- App: Fix leak of authorization header to third parties.

## [0.11.5] - 2020-03-03

### Added

- App: Add support for defining query parameters in resource definitions.
- App: Add support for query templates in `request` actions.
- Block(`@appsemble/form`): Add `data` listen event.
- Block(`@appsemble/list`): Add new list block.
- Block(`@appsemble/stats`): Add new stats block.
- CLI: Blocks can be published from parent and sibling directories.
- CLI: Blocks can be served from parent and sibling directories in development.

### Changed

- Block: Rename `@appsemble/list` to `@appsemble/table`.
- CLI: Each block now requires a Webpack configuration file.
- CLI: Enable the `--build` flag by default. Builds can be skipped by using `--no-build`.
- CLI: Replace the `--all` flag with glob support.
- SDK: Parameters, events, and actions are now defined by augmenting the `Parameters`, `Actions`,
  `EventListeners`, and `EventEmitters` interfaces from the `@appsemble/sdk` module. Overriding them
  from `.appsemblerc` is still possible.

### Removed

- Block(`@amsterdam/action`): Move this block into the
  [Amsterdam Appsemble repository](https://gitlab.com/appsemble/amsterdam).
- Block(`@amsterdam/navigation`): Move this block into the
  [Amsterdam Appsemble repository](https://gitlab.com/appsemble/amsterdam).
- Block(`@amsterdam/splash`): Move this block into the
  [Amsterdam Appsemble repository](https://gitlab.com/appsemble/amsterdam).

## [0.11.4] - 2020-02-18

### Added

- Block(`@appsemble/map`): Add marker clustering.
- Block(`@appsemble/map`): Add `disableClustering` parameter.
- Block(`@appsemble/map`): Add `maxClusterRadius` parameter. This can be used to determine when the
  map should cluster markers.

### Changed

- Studio: Hide login button on the login page.
- Studio: Redirect back to the previous page after logging in.

### Fixed

- Studio: Fix crash on the organization invite page.
- Studio: Fix login form not always being visible on protected routes.

## [0.11.3] - 2020-02-17

### Added

- Blocks(`@appsemble/data-loader`): Add `skipInitialLoad` parameter.
- Blocks(`@appsemble/map`): Make `move` emit event optional. When omitted, the map block won’t emit
  refresh events.

### Changed

- Server: Make the `AppId` column for `Asset` is required in the database.

### Fixed

- Server: Fix various issues when extracting app blocks.
- Studio: Fix various issues when extracting app blocks.

## [0.11.2] - 2020-02-12

### Fixed

- Helm: Use the named service port for linking app domains.
- Server: Add resource references to JSON schema.
- Server: Fix serving an app based on a custom domain name.

## [0.11.1] - 2020-02-12

### Fixed

- Server: Fix migration key for 0.10.0 migrations.

## [0.11.0] - 2020-02-12

### Added

- App: Add support for app roles.
- App: Add support for subscribing to resources.
- App: Use Appsemble studio as an OAuth2 authentication provider.
- App: Add simplified legacy fallback for a password login. Simply set `security.login` to
  `password`.
- Block(`@appsemble/data-loader`): Add new block for loading data using the event API.
- Block(`@appsemble/feed`): Add `data` listen event.
- Block(`@appsemble/filter`): Add `data` emit event.
- Block(`@appsemble/list`): Add `data` listen event.
- Block(`@appsemble/map`): Add `data` listen event.
- Block(`@appsemble/map`): Add `refresh` emit event.
- SDK: Add new event API.
- SDK: Add `event` action.
- Server: Add `$author` object to resources if an author is known.
- Studio: Work as an authentication provider for apps.

### Changed

- App: Move login functionality from side menu to top-right corner.
- Studio: Enforce verified email address before organizations can be created.

### Removed

- App: Remove custom authentication mechanisms.
- Block(`@appsemble/feed`): Remove `onLoad` action.
- Block(`@appsemble/list`): Remove `onLoad` action.
- Block(`@appsemble/map`): Remove `onLoad` action.

### Fixed

- App: A lot of stability improvements.

## [0.10.0] - 2019-12-20

### Added

- CLI: Add `--migrate-to` flag for the `start` command.
- CLI: Add support for `--build` flags for `appsemble block register`, and
  `appsemble block publish`.
- CLI: Add support for OAuth2 client credentials.
- CLI: Add support for the system key chain.
- Server: Allow `next` as a migration version. This will migrate to the latest version, even if it’s
  unreleased.
- Server: Add role support to organizations. All current organization members default to the “Owner”
  role.
- Server: Correct authentication for Studio API calls, fixing how OAuth2 was used incorrectly.
- Server: Add correct support for OAuth2 client credentials.
- Server: Add OpenID compatible user info endpoint.
- Studio: Add support for organization members with the “Owner” role to assign the roles of new
  members.
- Studio: Add role detection for several pages in order to ensure users can’t access pages their
  role does not allow the usage of.
- Studio: Add support for cloning apps.
- Studio: Use the new authentication mechanism for API calls.

### Removed

- CLI: email / password login.

## [0.9.5] - 2019-12-02

### Added

- App: Add `base` property for `request` actions.
- App: Add `closable` property to dialog actions.
- App: Add support for basic XML parsing.
- CLI: Add support for `--all` flags for `appsemble block register`, `appsemble block publish`, and
  `appsemble app create`.

### Changed

- Blocks(`@appsemble/filter`): Replace cancel button with clear button in dialog.

### Removed

- Blocks(`@appsemble/filter`): Remove clear filter button.

### Fixed

- App: Fix issue where full screen class was not applied correctly.

## [0.9.4] - 2019-11-27

### Added

- Block(`@appsemble/filter`): Add support for check boxes.
- CLI: Add `app` subcommand for creating apps.
- Server: Add option to mark existing apps as templates.
- Studio: Add option to rate apps.
- Studio: Add app details page.
- Studio: Add rating indicators to index page. Apps are now sorted by rating.

### Removed

- Server: Remove file-based app templates.

## [0.9.3] - 2019-11-18

### Added

- App: Add support for absolute URLs in `link` actions.
- App: Add support for push notifications. Users can subscribe to notifications in the app’s
  settings page. More strategies for receiving push notifications will be added in the future.
- App: Add settings page
- Server: Add support for broadcasting push notifications.

## [0.9.2] - 2019-11-14

### Fixed

- Server: Add support connection to PostgreSQL databases over SSL.

## [0.9.1] - 2019-11-14

### Fixed

- Server: Reduce log size when creating blocks.
- Server: Remove old migrations that depended on MySQL.

## [0.9.0] - 2019-11-12

### Added

- Helm: Add support for self managed databases.
- Helm: Test ingress in the success hook.

### Changed

- Helm: Replace MySQL with PostgreSQL.
- Helm: Use Helm 3, dropping support for Helm 2.
- Server: Replace MySQL with PostgreSQL.

## [0.8.11] - 2019-11-01

### Added

- Editor: Add App settings page
- Server: Add support for editing app settings. These settings include `path`, `icon`, `private`,
  and `domain`.
- Server: Add support for customizing the domain at which the app is served.

### Removed

- Editor: Remove icon
- Server: Remove support for `private` and `path` properties in App. These have been moved to
  `/api/apps/{appId}/settings`.

## [0.8.10] - 2019-10-04

### Added

- App: Add `navigation` property to `page`.
- App: Add `hidden` and `left-menu` navigation types.
- Block(`@amsterdam/navigation`): Add navigation block.
- CLI: Add support for `@import` in organization style sheets.

### Fixed

- Block(`@appsemble/form`): Fix `maxLength` not being passed to string input fields.

## [0.8.9] - 2019-10-02

### Fixed

- Editor: Don’t require a login to reset a forgotten password.
- Server: Fix issues related to OData filtering.

## [0.8.8] - 2019-10-01

### Added

- Block(`@appsemble/form`): Add support for field icons.
- Editor: Add support for deleting apps.
- Server: Add support for deleting apps.

## [0.8.7] - 2019-09-16

### Fixed

- Server: Add missing migration from 0.8.6.

## [0.8.6] - 2019-09-16

### Added

- CLI: Convert TypeScript interfaces to JSON schema for block parameter validation.
- CLI: Upload a JSON schema to validate block parameters.
- Server: Blocks are now validated against a JSON schema.

## [0.8.5] - 2019-09-01

### Added

- Server: Log the IP address from which requests are made.
- Server: Partial support for SSL on localhost.

### Changed

- Block(`@appsemble/form`): Form labels inputs are now aligned vertically.

### Fixed

- App: Fix some caching issues in the service worker.
- Block(`@appsemble/form`): Fix issue where `defaultValue` was considered invalid by default.
- Block(`@appsemble/form`): Fix issue where `defaultValue` was not used if value was falsy.

## [0.8.4] - 2019-08-20

### Added

- App: Add `tabs` page type.
- Block(`@appsemble/form`): Add support for client-side validation by setting `required: true`.
- Server: `$created` and `$updated` are exposed in the API.

### Changed

- Block(`@appsemble/form`): Drop support for `bool`. Use `boolean` instead.
- Server: Remove `/_/` routing. Apps are now served from `@organization/appname` and all `/_/`
  routes serve from `/`. This allows for app names no longer being unique for the entirety of
  Appsemble but instead within the organization.

### Fixed

- App: Inverted Bulma colors are calculated properly.
- Editor: Regression causing Appsemble to crash when editing resources.

## [0.8.3] - 2019-08-16

### Added

- App: Add ability to specify different navigation types. Currently only `bottom` is supported,
  which renders a navigation pane at the bottom of the screen. The default is a side menu on the
  left.
- App: Support page icons. These will be rendered in the navigation menu.
- App: Make Leaflet `tileLayer` configurable using `theme` object.
- Editor: Add a toggle for making apps private by default.
- SDK: Add a `theme` object representing the combined theme of the base theme, app theme, page theme
  and block theme to the SDK.

### Fixed

- Editor: The password reset page no longer crashes.

## [0.8.2] - 2019-07-29

### Added

- App: Allow to load media from any source.
- App: Prepend every action with `on`, for example: `click` → `onClick`.
- Block(`@appsemble/form`): Add support for `number`, `integer`, and `boolean` input types.
- Block(`@appsemble/feed`): Add optional button.
- Block(`@appsemble/feed`): Make replies section optional.
- CLI: Parse JSON compatible values for `appsemble config set`.
- Editor: Allow viewing apps without logging in.
- Editor: Redirect back to previous page when logging in.
- Editor: Add support for automatically logging in and redirecting after registering.
- Editor: Allow inviting users without accounts to join an organization.
- Helm: Add health check.
- Helm: Add support for Sentry.
- React: Embrace the new `addCleanup` utility function to cleanup React based blocks automatically.
- SDK: Add a new `addCleanup` utility function.
- Server: Show the date in logs.
- Server: Add health check.
- Server: Support for partial HTTP responses.

### Fixed

- Editor: Fix issue where array or object fields could not be edited.

## [0.8.1] - 2019-06-26

### Fixed

- App: Adjust the toolbar items size. They no longer exceed the main element padding.

## [0.8.0] - 2019-06-25

### Added

- Block(`@appsemble/form`): Add support for hidden for hidden form field.
- Block(`@appsemble/form`): Add support for resolution limits for uploading images.
- Editor: Support basic organization management.
- Server: Support basic organization management.

### Fixed

- Editor: Fix issue where users were unable to verify their accounts when logged in.

## [0.7.0] - 2019-06-14

### Added

- Editor: Add version tag to the header.
- Editor: Display the current Appsemble version in the toolbar.
- Editor: Support for editing user profiles.
- Helm: Add official Helm chart.
- Server: Support database migrations.
- Server: Support editing user profiles.

### Changed

- Editor: Move app templates to the server side.
- Server: Move app templates to the server side.

### Fixed

- Server: Internal server error responses are now logged as such.

## [0.6.0] - 2019-05-20

### Added

- App: Add support for `private` flag in an app definition. Private apps are not included in
  `/api/apps`.
- App: Add support for the new `static` block layout.
- App: Allow `splash` actions to not be full screen. They can still be made full screen by passing
  `fullscreen: true` to the action.
- App: Rename `splash` action to `dialog`.
- Block(`@appsemble/feed`): Add new feed block for showing content similar to social media feeds.
- Editor: Render a user friendly error page if an unexpected error occurs.
- Editor: Report errors to Sentry if this is configured.
- SDK: Add support for the events API.
- Server: Add support for the new `static` block layout.
- Server: Add support for database migrations.

### Changed

- App: Rename a block `position` to `layout`.
- Editor: Remove controls for unconfigured login / registration methods.
- Server: Rename a block `position` to `layout`.
- Server: Move Resource endpoint from `/apps/{appId}/{resourceName}` to
  `/apps/{appId}/resources/{resourceName}`.
- Server: Make App endpoint `/apps` public.

## [0.5.0] - 2019-04-11

### Added

- App: Add support for app description field.
- App: Add ´resource´ action type. This further simplifies the data flow for retrieving and creating
  data.
- App: Add support for building query strings for `resource` and `request` actions.
- Block(`@appsemble/list`): Add List block.
- Block(`@appsemble/markdown`): Add Markdown block.
- CLI: Add support for authentication.
- Editor: Add support for app description field.
- Editor: Add `Person App`, `Holiday App`, and `Unlittered App` app templates.
- Server: Add support for app description field.

### Changed

- App: Rename ´definitions´ to ´resources´ in app definition.
- Block(`@appsemble/detail-viewer`): Rewrite and simplify block.
- Block(`@appsemble/map`): Replace usage of resource with a load action.
- Server: Add security scopes for API calls.

## [0.4.2] - 2019-02-26

### Added

- Server: Add option to disable user registration. This is only implemented server side. The
  registration form still exists in the editor.

## [0.4.1] - 2019-02-20

### Removed

- Server: Remove the initialize sub command. It only served to initialize a default user in
  development. This can now be done easily from the editor.

### Fixed

- App: Fix the crash when a splash action is dispatched.

## [0.4.0] - 2019-02-19

### Added

- Editor: Add link to external documentation.
- Extend documentation for creating blocks.
- Add LGPL.

### Changed

- Editor: Add significant changes to the GUI to make it more appealing.
- Editor: Host the editor on the root URL. Any other paths are available under sub paths of `/_`.

### Fixed

- App: Make sure the navigation menu button is always visible.

## [0.3.0] - 2019-01-25

### Added

- CLI: Add `@appsemble/cli` for block developers.
- Editor: Implement login functionality.
- Editor: Implement social login functionality.
- Server: Add a user API, including email registration.
- Server: Secure the app API using OAuth2 / JWT.
- Server: Add a basic resource API.
- Server: Add new block API.
- Server: Add new block version API.

### Changed

- Server: API was renamed to server.
- Server: The `--initialize-database` flag was changed to the `initialize` subcommand.

## [0.2.0] - 2018-11-02

### Added

- Docker: Publish the `appsemble/appsemble` image on the public Docker Hub.
- Editor: Add support for uploading app icons.
- Frontend: Implement error reporting using Sentry.
- Frontend: Add logout button in the side menu.
- Server: Implement error reporting using Sentry.

### Changed

- Frontend: Show the page title instead of the app title.

## [0.1.0] - 2018-10-19

This is the initial release of the Appsemble platform.<|MERGE_RESOLUTION|>--- conflicted
+++ resolved
@@ -9,11 +9,8 @@
 
 ### Added
 
-<<<<<<< HEAD
 - App: Allow to proxy requests through the Appsemble API.
-=======
 - Appsemble: Add support for running `npx appsemble`.
->>>>>>> 2268fdeb
 - Block(`detail-viewer`): Implement remappers.
 - Block(`list`): Add `icon` property. This can be used to display icons next to the header.
 - Create: Add `mini-jsx` template based on the current stats block.
