--- conflicted
+++ resolved
@@ -9,13 +9,10 @@
 
 ### Added
 
-<<<<<<< HEAD
 - App: Add support for login with third party OAuth2 providers.
-=======
 - Block(`data-notifier`): Add new the `data-notifier` block. This has the same functionality as the
   filter block for refreshing new data, but for general use.
 - Block(`list`): Add `image` property.
->>>>>>> 47106487
 - Block(`map`): Add `defaultLocation` property. This property is used to set the location of the map
   when the user’s location cannot be found. It defaults to Greenwich Park.
 - Server: Add login flow for user apps using third party OAuth2 providers.
