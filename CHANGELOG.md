# Changelog

All notable changes to this project will be documented in this file.

The format is based on [Keep a Changelog](https://keepachangelog.com/en/1.0.0/), and this project
adheres to [Semantic Versioning](https://semver.org/spec/v2.0.0.html).

## [Unreleased]

- App: Add support for app description field.
<<<<<<< HEAD
- Block: Rewrite and simplify detail-viewer block
- Block: Add List block.
=======
- Block: Rewrite and simplify detail-viewer block.
- CLI: Add support for authentication.
>>>>>>> 6af512ac
- Editor: Add support for app description field.
- Server: Add support for app description field.

## [0.4.2] - 2019-02-26

### Added

- Server: Add option to disable user registration. This is only implemented server side. The
  registration form still exists in the editor.

## [0.4.1] - 2019-02-20

### Removed

- Server: Remove the initialize subcommand. It only served to initialize a default user in
  development. This can now be done easily from the editor.

### Fixed

- App: Fix the crash when a splash action is dispatched.

## [0.4.0] - 2019-02-19

### Added

- Editor: Add link to external documentation.
- Extend documentation for creating blocks.
- Add LGPL.

### Changed

- Editor: Add significant changes to the GUI to make it more appealing.
- Editor: Host the editor on the root URL. Any other paths are available under subpaths of `/_`.

### Fixed

- App: Make sure the navigation menu button is always visible.

## [0.3.0] - 2019-01-25

### Added

- CLI: Add `@appsemble/cli` for block developers.
- Editor: Implement login functionality.
- Editor: Implement social login functionality.
- Server: Add a user API, including email registration.
- Server: Secure the app API using OAuth2 / JWT.
- Server: Add a basic resource API.
- Server: Add new block API.
- Server: Add new block version API.

### Changed

- Server: API was renamed to server.
- Server: The `--initialize-database` flag was changed to the `initialize` subcommand.

## [0.2.0] - 2018-11-02

### Added

- Docker: Publish the appsemble/appsemble image on the public Docker Hub.
- Editor: Add support for uploading app icons.
- Frontend: Implement error reporting using Sentry.
- Frontend: Add logout button in the side menu.
- Server: Implement error reporting using Sentry.

### Changed

- Frontend: Show the page title instead of the app title.

## [0.1.0] - 2018-10-19

This is the initial release of the Appsemble platform.<|MERGE_RESOLUTION|>--- conflicted
+++ resolved
@@ -8,13 +8,9 @@
 ## [Unreleased]
 
 - App: Add support for app description field.
-<<<<<<< HEAD
-- Block: Rewrite and simplify detail-viewer block
+- Block: Rewrite and simplify detail-viewer block.
 - Block: Add List block.
-=======
-- Block: Rewrite and simplify detail-viewer block.
 - CLI: Add support for authentication.
->>>>>>> 6af512ac
 - Editor: Add support for app description field.
 - Server: Add support for app description field.
 
