--- conflicted
+++ resolved
@@ -9,14 +9,11 @@
 
 ### Added
 
-<<<<<<< HEAD
 - App: Add support for absolute URLs in `link` actions.
-=======
 - App: Add support for push notifications. Users can subscribe to notifications in the app’s
   settings page. More strategies for receiving push notifications will be added in the future.
 - App: Add settings page
 - Server: Add support for broadcasting push notifications.
->>>>>>> 32694c8c
 
 ## [0.9.2] - 2019-11-14
 
