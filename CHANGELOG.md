# Changelog

All notable changes to this project will be documented in this file.

The format is based on [Keep a Changelog](https://keepachangelog.com/en/1.0.0/), and this project
adheres to [Semantic Versioning](https://semver.org/spec/v2.0.0.html).

## [Unreleased]

### Added

<<<<<<< HEAD
- App: Add `throw` action. This can be used when a block specifically wants data to be thrown
  instead of returned.
- Block(`form`): Add `requirements` parameter to base of form. This can be used to perform an action
  that mutates the form based on what is returned from the action.

### Changed

- App: Make `noop` action return the data it received instead of returning nothing.
- Block(`form`): Move several fields specific to validation to the `requirements` array. Refer to
  the block documentation for specific changes.
=======
- App: Add `data-path` and `data-type` attributes to pages and blocks on pages.
- Block(`detail`): Add `appsemble-` type classes to the containers of fields to make it easier to
  style them. For example: `appsemble-file` for file type fields.
- App: Add support for login with third party OAuth2 providers.
- Block(`data-notifier`): Add new the `data-notifier` block. This has the same functionality as the
  filter block for refreshing new data, but for general use.
- Block(`detail-viewer`): Add `icons` property which can be used to customize the way the marker
  looks. It is identical to how works in `map`.
- Block(`form`): Add `appsemble-` type classes to the containers of fields to make it easier to
  style them. For example: `appsemble-file` for file type fields.
- Block(`list`): Add `image` property.
- Block(`map`): Add `color` property to `icons`. This can be used to change the color of custom
  markers.
- Block(`map`): Add `defaultLocation` property. This property is used to set the location of the map
  when the user’s location cannot be found. It defaults to Greenwich Park.
- Server: Add login flow for user apps using third party OAuth2 providers.
- Studio: Add login flow for user apps using third party OAuth2 providers.
- Studio: Add option to mark specific resources to be included when cloning template apps.
- Studio: Add prompt when closing the editor with unsaved changes.

### Fixed

- Studio: Fix bug where user gets redirected to app details when trying to access secured routes.
>>>>>>> 65315acb

## [0.13.4] - 2020-06-29

### Added

- Block(`form`): Add `submitLabel` property for customizing the label on the submit button.
- Block(`form`): Add support for `requirements` in string fields. Please consult the block
  documentation for further details.
- Block(`form`): Add support for `radio` type fields.
- Block(`timer`): Add the timer block.
- Studio: Add new `InviteMember` permission to the maintainer role within an organization. They are
  allowed to invite members, resend invitations and delete pending invitations.
- Studio: Add `Default` column to block documentation.
- Server: Support optional display name upon registration.
- Studio: Support optional display name upon registration.

## [0.13.3] - 2020-06-11

### Added

- App: Add `onSuccess` and `onError` properties to actions. This allows for chaining actions
  together by defining additional actions that are dispatched depending on whether the parent action
  ran successfully or produced an error.
- App: Add `message` action. This action can be used to display messages to the user.

### Changed

- App: Redirect the user to a login page inside the app when logging in instead of linking to
  Appsemble Studio directly.
- Block(`button-list`): Change `label` property type from `string` to `Remapper`.

## [0.13.2] - 2020-06-03

### Added

- CLI: Extract descriptions from TSDoc.
- CLI: Normalize the `--remote` argument.
- Server: Add event descriptions.
- Studio: Add event descriptions.

## [0.13.1] - 2020-06-02

### Added

- Studio: Add support for login with GitHub.
- Studio: Add automated documentation rendering for blocks. This can be found at `/blocks`.

### Changed

- Server: Rename CLI arguments to be consistent with terminology used in OAuth2.
- Studio: Replace login button when not logged in with a dropdown. This allows access to
  documentation and other related links without having to log in beforehand.

### Fixed

- Studio: Fix login with OAuth2.

## [0.13.0] - 2020-05-15

### Added

- App: Allow to proxy requests through the Appsemble API.
- Appsemble: Add support for running `npx appsemble`.
- Block(`detail-viewer`): Implement remappers.
- Block(`list`): Add `icon` property. This can be used to display icons next to the header.
- Create: Add `mini-jsx` template based on the current stats block.
- SDK: Add support for remappers using the `util.remap` function.
- Server: Add support for using remappers in the notification data definition.

### Changed

- App: Proxy requests through the Appsemble API by default.
- App: The `remap` property of actions now uses the new remapper functionality.
- Block(`list`): Replace `name` with `value`.
- Block(`list`): Apply remapper to `value` and `label`.
- Block(`stats`): Replace `name` with `value`.
- Block(`stats`): Apply remapper to `value` and `label`.
- Server: Converted user IDs to use UUID instead of auto-incremented integers.

### Fixed

- Studio: Fix file upload components not displaying correctly.

## [0.12.8] - 2020-04-29

### Fixed

- Server: Fix connection to database with self-signed certificate.

## [0.12.7] - 2020-04-29

### Fixed

- CI: Fix the release process for production.

## [0.12.6] - 2020-04-29

### Added

- App: Add meta description tag.
- App: Add minimal `robots.txt`.
- CLI: Add support for block icons.
- Server: Add support for block icons.
- Studio: Add asset management page for apps. This can be used to preview, download, delete, and
  update assets.

### Fixed

- App: Fix app theme color.
- Studio: Add asset management page for apps. This can be used to preview, download, delete, and
  update assets.

## [0.12.5] - 2020-04-16

### Added

- Block(`@appsemble/detail-viewer`): Add support for icons in string fields.
- Block(`@appsemble/filter`): Add `exact` property for fields. When enabled, the values will be
  checked using equality instead of partial matches.
- Block(`@appsemble/list`): Add `base` property. This can be used when using initial data passed
  through from other actions.
- Block(`@appsemble/list`): Add support for receiving initial data.

### Changed

- Block(`@appsemble/filter`): Make `type` property for fields required.
- Server: Flatten the block publish API.
- CLI: Fix compatibility with the updated block publish API.

## [0.12.4] - 2020-04-06

### Added

- Block(`@appsemble/map`): Add support for custom markers.
- CLI: Publish `@appsemble/cli` on the `npm` registry.
- Server: Add support for outputting CSV in resource API.

### Changed

- Block(`@appsemble/detail-viewer`): Make `field.label` render no label instead of `field.name` if
  the label is undefined.
- Block(`@appsemble/map`): Change default marker from a custom icon to the Font Awesome
  `map-marker-alt` icon.
- Block(`@appsemble/form`): Make `field.label` render no label instead of `field.name` if the label
  is undefined.
- Block(`@appsemble/table`): Make `field.label` render no label in the header if the label is
  undefined. If no labels are defined at all, the table header won’t be displayed at all.
- CLI: Remove `block register` command. You can now always use `block publish` when publishing new
  blocks or new block versions.

## [0.12.3] - 2020-03-27

### Fixed

- App: Fix loading blocks.

## [0.12.2] - 2020-03-27

### Fixed

- App: Fix serving apps.
- Studio: Fix serving Appsemble studio.

## [0.12.1] - 2020-03-26

### Added

- App: Add support for custom `action` format for parameters. This can be used to refer to other
  actions by name, including custom defined actions.
- App: Handle unsupported browsers.
- Block(`@appsemble/button-list`): Add new button list block.
- SDK: Add support for index signature actions.
- Server: Handle unsupported browsers.
- Server: Serve block assets from the app host URL instead of the studio host URL.

## [0.12.0] - 2020-03-20

### Added

- App: Add `resource.subscription.toggle` action.
- App: Add `resource.subscription.status` action.
- App: Add `resource.subscription.unsubscribe` action.
- Preact: Publish `@appsemble/preact` on the `npm` registry.
- SDK: Add `asset` utility function.
- Server: Add option to toggle subscriptions.

### Changed

- App: Rename `resource.subscribe` action to `resource.subscription.subscribe`.
- CLI: Use explicit user agent.

### Fixed

- App: Fix invalid URLs when uploading assets.
- App: Pass data between flow pages.
- Server: Allow CLI to update app block themes if it has the `apps:write` scope.
- Server: Fix issue with invalid role validation for pages with sub pages.

### Changed

- SDK: Remove `block` from bootstrap parameters, `parameters` is now passed in directly.

## [0.11.6] - 2020-03-05

### Added

- App: Add support for block headers.

### Fixed

- Block(`@appsemble/form`): Fix issue where optional fields were marked as invalid.
- App: Fix leak of authorization header to third parties.

## [0.11.5] - 2020-03-03

### Added

- App: Add support for defining query parameters in resource definitions.
- App: Add support for query templates in `request` actions.
- Block(`@appsemble/form`): Add `data` listen event.
- Block(`@appsemble/list`): Add new list block.
- Block(`@appsemble/stats`): Add new stats block.
- CLI: Blocks can be published from parent and sibling directories.
- CLI: Blocks can be served from parent and sibling directories in development.

### Changed

- Block: Rename `@appsemble/list` to `@appsemble/table`.
- CLI: Each block now requires a Webpack configuration file.
- CLI: Enable the `--build` flag by default. Builds can be skipped by using `--no-build`.
- CLI: Replace the `--all` flag with glob support.
- SDK: Parameters, events, and actions are now defined by augmenting the `Parameters`, `Actions`,
  `EventListeners`, and `EventEmitters` interfaces from the `@appsemble/sdk` module. Overriding them
  from `.appsemblerc` is still possible.

### Removed

- Block(`@amsterdam/action`): Move this block into the
  [Amsterdam Appsemble repository](https://gitlab.com/appsemble/amsterdam).
- Block(`@amsterdam/navigation`): Move this block into the
  [Amsterdam Appsemble repository](https://gitlab.com/appsemble/amsterdam).
- Block(`@amsterdam/splash`): Move this block into the
  [Amsterdam Appsemble repository](https://gitlab.com/appsemble/amsterdam).

## [0.11.4] - 2020-02-18

### Added

- Block(`@appsemble/map`): Add marker clustering.
- Block(`@appsemble/map`): Add `disableClustering` parameter.
- Block(`@appsemble/map`): Add `maxClusterRadius` parameter. This can be used to determine when the
  map should cluster markers.

### Changed

- Studio: Hide login button on the login page.
- Studio: Redirect back to the previous page after logging in.

### Fixed

- Studio: Fix crash on the organization invite page.
- Studio: Fix login form not always being visible on protected routes.

## [0.11.3] - 2020-02-17

### Added

- Blocks(`@appsemble/data-loader`): Add `skipInitialLoad` parameter.
- Blocks(`@appsemble/map`): Make `move` emit event optional. When omitted, the map block won’t emit
  refresh events.

### Changed

- Server: Make the `AppId` column for `Asset` is required in the database.

### Fixed

- Server: Fix various issues when extracting app blocks.
- Studio: Fix various issues when extracting app blocks.

## [0.11.2] - 2020-02-12

### Fixed

- Helm: Use the named service port for linking app domains.
- Server: Add resource references to JSON schema.
- Server: Fix serving an app based on a custom domain name.

## [0.11.1] - 2020-02-12

### Fixed

- Server: Fix migration key for 0.10.0 migrations.

## [0.11.0] - 2020-02-12

### Added

- App: Add support for app roles.
- App: Add support for subscribing to resources.
- App: Use Appsemble studio as an OAuth2 authentication provider.
- App: Add simplified legacy fallback for a password login. Simply set `security.login` to
  `password`.
- Block(`@appsemble/data-loader`): Add new block for loading data using the event API.
- Block(`@appsemble/feed`): Add `data` listen event.
- Block(`@appsemble/filter`): Add `data` emit event.
- Block(`@appsemble/list`): Add `data` listen event.
- Block(`@appsemble/map`): Add `data` listen event.
- Block(`@appsemble/map`): Add `refresh` emit event.
- SDK: Add new event API.
- SDK: Add `event` action.
- Server: Add `$author` object to resources if an author is known.
- Studio: Work as an authentication provider for apps.

### Changed

- App: Move login functionality from side menu to top-right corner.
- Studio: Enforce verified email address before organizations can be created.

### Removed

- App: Remove custom authentication mechanisms.
- Block(`@appsemble/feed`): Remove `onLoad` action.
- Block(`@appsemble/list`): Remove `onLoad` action.
- Block(`@appsemble/map`): Remove `onLoad` action.

### Fixed

- App: A lot of stability improvements.

## [0.10.0] - 2019-12-20

### Added

- CLI: Add `--migrate-to` flag for the `start` command.
- CLI: Add support for `--build` flags for `appsemble block register`, and
  `appsemble block publish`.
- CLI: Add support for OAuth2 client credentials.
- CLI: Add support for the system key chain.
- Server: Allow `next` as a migration version. This will migrate to the latest version, even if it’s
  unreleased.
- Server: Add role support to organizations. All current organization members default to the “Owner”
  role.
- Server: Correct authentication for Studio API calls, fixing how OAuth2 was used incorrectly.
- Server: Add correct support for OAuth2 client credentials.
- Server: Add OpenID compatible user info endpoint.
- Studio: Add support for organization members with the “Owner” role to assign the roles of new
  members.
- Studio: Add role detection for several pages in order to ensure users can’t access pages their
  role does not allow the usage of.
- Studio: Add support for cloning apps.
- Studio: Use the new authentication mechanism for API calls.

### Removed

- CLI: email / password login.

## [0.9.5] - 2019-12-02

### Added

- App: Add `base` property for `request` actions.
- App: Add `closable` property to dialog actions.
- App: Add support for basic XML parsing.
- CLI: Add support for `--all` flags for `appsemble block register`, `appsemble block publish`, and
  `appsemble app create`.

### Changed

- Blocks(`@appsemble/filter`): Replace cancel button with clear button in dialog.

### Removed

- Blocks(`@appsemble/filter`): Remove clear filter button.

### Fixed

- App: Fix issue where full screen class was not applied correctly.

## [0.9.4] - 2019-11-27

### Added

- Block(`@appsemble/filter`): Add support for check boxes.
- CLI: Add `app` subcommand for creating apps.
- Server: Add option to mark existing apps as templates.
- Studio: Add option to rate apps.
- Studio: Add app details page.
- Studio: Add rating indicators to index page. Apps are now sorted by rating.

### Removed

- Server: Remove file-based app templates.

## [0.9.3] - 2019-11-18

### Added

- App: Add support for absolute URLs in `link` actions.
- App: Add support for push notifications. Users can subscribe to notifications in the app’s
  settings page. More strategies for receiving push notifications will be added in the future.
- App: Add settings page
- Server: Add support for broadcasting push notifications.

## [0.9.2] - 2019-11-14

### Fixed

- Server: Add support connection to PostgreSQL databases over SSL.

## [0.9.1] - 2019-11-14

### Fixed

- Server: Reduce log size when creating blocks.
- Server: Remove old migrations that depended on MySQL.

## [0.9.0] - 2019-11-12

### Added

- Helm: Add support for self managed databases.
- Helm: Test ingress in the success hook.

### Changed

- Helm: Replace MySQL with PostgreSQL.
- Helm: Use Helm 3, dropping support for Helm 2.
- Server: Replace MySQL with PostgreSQL.

## [0.8.11] - 2019-11-01

### Added

- Editor: Add App settings page
- Server: Add support for editing app settings. These settings include `path`, `icon`, `private`,
  and `domain`.
- Server: Add support for customizing the domain at which the app is served.

### Removed

- Editor: Remove icon
- Server: Remove support for `private` and `path` properties in App. These have been moved to
  `/api/apps/{appId}/settings`.

## [0.8.10] - 2019-10-04

### Added

- App: Add `navigation` property to `page`.
- App: Add `hidden` and `left-menu` navigation types.
- Block(`@amsterdam/navigation`): Add navigation block.
- CLI: Add support for `@import` in organization style sheets.

### Fixed

- Block(`@appsemble/form`): Fix `maxLength` not being passed to string input fields.

## [0.8.9] - 2019-10-02

### Fixed

- Editor: Don’t require a login to reset a forgotten password.
- Server: Fix issues related to OData filtering.

## [0.8.8] - 2019-10-01

### Added

- Block(`@appsemble/form`): Add support for field icons.
- Editor: Add support for deleting apps.
- Server: Add support for deleting apps.

## [0.8.7] - 2019-09-16

### Fixed

- Server: Add missing migration from 0.8.6.

## [0.8.6] - 2019-09-16

### Added

- CLI: Convert TypeScript interfaces to JSON schema for block parameter validation.
- CLI: Upload a JSON schema to validate block parameters.
- Server: Blocks are now validated against a JSON schema.

## [0.8.5] - 2019-09-01

### Added

- Server: Log the IP address from which requests are made.
- Server: Partial support for SSL on localhost.

### Changed

- Block(`@appsemble/form`): Form labels inputs are now aligned vertically.

### Fixed

- App: Fix some caching issues in the service worker.
- Block(`@appsemble/form`): Fix issue where `defaultValue` was considered invalid by default.
- Block(`@appsemble/form`): Fix issue where `defaultValue` was not used if value was falsy.

## [0.8.4] - 2019-08-20

### Added

- App: Add `tabs` page type.
- Block(`@appsemble/form`): Add support for client-side validation by setting `required: true`.
- Server: `$created` and `$updated` are exposed in the API.

### Changed

- Block(`@appsemble/form`): Drop support for `bool`. Use `boolean` instead.
- Server: Remove `/_/` routing. Apps are now served from `@organization/appname` and all `/_/`
  routes serve from `/`. This allows for app names no longer being unique for the entirety of
  Appsemble but instead within the organization.

### Fixed

- App: Inverted Bulma colors are calculated properly.
- Editor: Regression causing Appsemble to crash when editing resources.

## [0.8.3] - 2019-08-16

### Added

- App: Add ability to specify different navigation types. Currently only `bottom` is supported,
  which renders a navigation pane at the bottom of the screen. The default is a side menu on the
  left.
- App: Support page icons. These will be rendered in the navigation menu.
- App: Make Leaflet `tileLayer` configurable using `theme` object.
- Editor: Add a toggle for making apps private by default.
- SDK: Add a `theme` object representing the combined theme of the base theme, app theme, page theme
  and block theme to the SDK.

### Fixed

- Editor: The password reset page no longer crashes.

## [0.8.2] - 2019-07-29

### Added

- App: Allow to load media from any source.
- App: Prepend every action with `on`, for example: `click` → `onClick`.
- Block(`@appsemble/form`): Add support for `number`, `integer`, and `boolean` input types.
- Block(`@appsemble/feed`): Add optional button.
- Block(`@appsemble/feed`): Make replies section optional.
- CLI: Parse JSON compatible values for `appsemble config set`.
- Editor: Allow viewing apps without logging in.
- Editor: Redirect back to previous page when logging in.
- Editor: Add support for automatically logging in and redirecting after registering.
- Editor: Allow inviting users without accounts to join an organization.
- Helm: Add health check.
- Helm: Add support for Sentry.
- React: Embrace the new `addCleanup` utility function to cleanup React based blocks automatically.
- SDK: Add a new `addCleanup` utility function.
- Server: Show the date in logs.
- Server: Add health check.
- Server: Support for partial HTTP responses.

### Fixed

- Editor: Fix issue where array or object fields could not be edited.

## [0.8.1] - 2019-06-26

### Fixed

- App: Adjust the toolbar items size. They no longer exceed the main element padding.

## [0.8.0] - 2019-06-25

### Added

- Block(`@appsemble/form`): Add support for hidden for hidden form field.
- Block(`@appsemble/form`): Add support for resolution limits for uploading images.
- Editor: Support basic organization management.
- Server: Support basic organization management.

### Fixed

- Editor: Fix issue where users were unable to verify their accounts when logged in.

## [0.7.0] - 2019-06-14

### Added

- Editor: Add version tag to the header.
- Editor: Display the current Appsemble version in the toolbar.
- Editor: Support for editing user profiles.
- Helm: Add official Helm chart.
- Server: Support database migrations.
- Server: Support editing user profiles.

### Changed

- Editor: Move app templates to the server side.
- Server: Move app templates to the server side.

### Fixed

- Server: Internal server error responses are now logged as such.

## [0.6.0] - 2019-05-20

### Added

- App: Add support for `private` flag in an app definition. Private apps are not included in
  `/api/apps`.
- App: Add support for the new `static` block layout.
- App: Allow `splash` actions to not be full screen. They can still be made full screen by passing
  `fullscreen: true` to the action.
- App: Rename `splash` action to `dialog`.
- Block(`@appsemble/feed`): Add new feed block for showing content similar to social media feeds.
- Editor: Render a user friendly error page if an unexpected error occurs.
- Editor: Report errors to Sentry if this is configured.
- SDK: Add support for the events API.
- Server: Add support for the new `static` block layout.
- Server: Add support for database migrations.

### Changed

- App: Rename a block `position` to `layout`.
- Editor: Remove controls for unconfigured login / registration methods.
- Server: Rename a block `position` to `layout`.
- Server: Move Resource endpoint from `/apps/{appId}/{resourceName}` to
  `/apps/{appId}/resources/{resourceName}`.
- Server: Make App endpoint `/apps` public.

## [0.5.0] - 2019-04-11

### Added

- App: Add support for app description field.
- App: Add ´resource´ action type. This further simplifies the data flow for retrieving and creating
  data.
- App: Add support for building query strings for `resource` and `request` actions.
- Block(`@appsemble/list`): Add List block.
- Block(`@appsemble/markdown`): Add Markdown block.
- CLI: Add support for authentication.
- Editor: Add support for app description field.
- Editor: Add `Person App`, `Holiday App`, and `Unlittered App` app templates.
- Server: Add support for app description field.

### Changed

- App: Rename ´definitions´ to ´resources´ in app definition.
- Block(`@appsemble/detail-viewer`): Rewrite and simplify block.
- Block(`@appsemble/map`): Replace usage of resource with a load action.
- Server: Add security scopes for API calls.

## [0.4.2] - 2019-02-26

### Added

- Server: Add option to disable user registration. This is only implemented server side. The
  registration form still exists in the editor.

## [0.4.1] - 2019-02-20

### Removed

- Server: Remove the initialize sub command. It only served to initialize a default user in
  development. This can now be done easily from the editor.

### Fixed

- App: Fix the crash when a splash action is dispatched.

## [0.4.0] - 2019-02-19

### Added

- Editor: Add link to external documentation.
- Extend documentation for creating blocks.
- Add LGPL.

### Changed

- Editor: Add significant changes to the GUI to make it more appealing.
- Editor: Host the editor on the root URL. Any other paths are available under sub paths of `/_`.

### Fixed

- App: Make sure the navigation menu button is always visible.

## [0.3.0] - 2019-01-25

### Added

- CLI: Add `@appsemble/cli` for block developers.
- Editor: Implement login functionality.
- Editor: Implement social login functionality.
- Server: Add a user API, including email registration.
- Server: Secure the app API using OAuth2 / JWT.
- Server: Add a basic resource API.
- Server: Add new block API.
- Server: Add new block version API.

### Changed

- Server: API was renamed to server.
- Server: The `--initialize-database` flag was changed to the `initialize` subcommand.

## [0.2.0] - 2018-11-02

### Added

- Docker: Publish the `appsemble/appsemble` image on the public Docker Hub.
- Editor: Add support for uploading app icons.
- Frontend: Implement error reporting using Sentry.
- Frontend: Add logout button in the side menu.
- Server: Implement error reporting using Sentry.

### Changed

- Frontend: Show the page title instead of the app title.

## [0.1.0] - 2018-10-19

This is the initial release of the Appsemble platform.<|MERGE_RESOLUTION|>--- conflicted
+++ resolved
@@ -9,18 +9,8 @@
 
 ### Added
 
-<<<<<<< HEAD
 - App: Add `throw` action. This can be used when a block specifically wants data to be thrown
   instead of returned.
-- Block(`form`): Add `requirements` parameter to base of form. This can be used to perform an action
-  that mutates the form based on what is returned from the action.
-
-### Changed
-
-- App: Make `noop` action return the data it received instead of returning nothing.
-- Block(`form`): Move several fields specific to validation to the `requirements` array. Refer to
-  the block documentation for specific changes.
-=======
 - App: Add `data-path` and `data-type` attributes to pages and blocks on pages.
 - Block(`detail`): Add `appsemble-` type classes to the containers of fields to make it easier to
   style them. For example: `appsemble-file` for file type fields.
@@ -31,6 +21,8 @@
   looks. It is identical to how works in `map`.
 - Block(`form`): Add `appsemble-` type classes to the containers of fields to make it easier to
   style them. For example: `appsemble-file` for file type fields.
+- Block(`form`): Add `requirements` parameter to base of form. This can be used to perform an action
+  that mutates the form based on what is returned from the action.
 - Block(`list`): Add `image` property.
 - Block(`map`): Add `color` property to `icons`. This can be used to change the color of custom
   markers.
@@ -41,10 +33,15 @@
 - Studio: Add option to mark specific resources to be included when cloning template apps.
 - Studio: Add prompt when closing the editor with unsaved changes.
 
+### Changed
+
+- App: Make `noop` action return the data it received instead of returning nothing.
+- Block(`form`): Move several fields specific to validation to the `requirements` array. Refer to
+  the block documentation for specific changes.
+
 ### Fixed
 
 - Studio: Fix bug where user gets redirected to app details when trying to access secured routes.
->>>>>>> 65315acb
 
 ## [0.13.4] - 2020-06-29
 
