--- conflicted
+++ resolved
@@ -11,12 +11,8 @@
 
 - App: Add support for defining query parameters in resource definitions.
 - App: Add support for query templates in `request` actions.
-<<<<<<< HEAD
 - Blocks(`@appsemble/list`): Add new list block.
 - Blocks(`@appsemble/stats`): Add new stats block.
-=======
-- Block(`@appsemble/stats`): Add new stats block.
->>>>>>> 334674ab
 - CLI: Blocks can be published from parent and sibling directories.
 - CLI: Blocks can be served from parent and sibling directories in development.
 
