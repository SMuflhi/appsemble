--- conflicted
+++ resolved
@@ -13,15 +13,10 @@
   settings page. More strategies for receiving push notifications will be added in the future.
 - App: Add settings page
 - Editor: Add App settings page
-<<<<<<< HEAD
-- Server: Add support for editing app settings. These settings include `path`, `icon`, and
-  `private`.
 - Server: Add support for broadcasting push notifications.
-=======
 - Server: Add support for editing app settings. These settings include `path`, `icon`, `private`,
   and `domain`.
 - Server: Add support for customizing the domain at which the app is served.
->>>>>>> d45376bb
 
 ### Removed
 
