--- conflicted
+++ resolved
@@ -10,12 +10,9 @@
 ### Added
 
 - Block: Add support for hidden for hidden form field in form block.
-<<<<<<< HEAD
+- Block: Add support for resolution limits for uploading images in form block.
 - Editor: Support basic organization management
 - Server: Support basic organization management
-=======
-- Block: Add support for resolution limits for uploading images in form block.
->>>>>>> 7e854af2
 
 ### Fixed
 
