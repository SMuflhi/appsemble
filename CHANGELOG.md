# Changelog

All notable changes to this project will be documented in this file.

The format is based on [Keep a Changelog](https://keepachangelog.com/en/1.0.0/), and this project
adheres to [Semantic Versioning](https://semver.org/spec/v2.0.0.html).

## [Unreleased]

### Added

<<<<<<< HEAD
- App: Add support for basic XML parsing.
- App: Add `base` property for `request` actions.
=======
- App: Add support for absolute URLs in `link` actions.

## [0.9.0] - 2019-11-12

### Added

- Helm: Add support for self managed databases.
- Helm: Test ingress in the success hook.

### Changed

- Helm: Replace MySQL with PostgreSQL.
- Helm: Use Helm 3, dropping support for Helm 2.
- Server: Replace MySQL with PostgreSQL.
>>>>>>> 7950de70

## [0.8.11] - 2019-11-01

### Added

- Editor: Add App settings page
- Server: Add support for editing app settings. These settings include `path`, `icon`, `private`,
  and `domain`.
- Server: Add support for customizing the domain at which the app is served.

### Removed

- Editor: Remove icon
- Server: Remove support for `private` and `path` properties in App. These have been moved to
  `/api/apps/{appId}/settings`.

## [0.8.10] - 2019-10-04

### Added

- App: Add `navigation` property to `page`.
- App: Add `hidden` and `left-menu` navigation types.
- Block(`@amsterdam/navigation`): Add navigation block.
- CLI: Add support for `@import` in organization style sheets.

### Fixed

- Block(`@appsemble/form`): Fix `maxLength` not being passed to string input fields.

## [0.8.9] - 2019-10-02

### Fixed

- Editor: Don’t require a login to reset a forgotten password.
- Server: Fix issues related to OData filtering.

## [0.8.8] - 2019-10-01

### Added

- Block(`@appsemble/form`): Add support for field icons.
- Editor: Add support for deleting apps.
- Server: Add support for deleting apps.

## [0.8.7] - 2019-09-16

### Fixed

- Server: Add missing migration from 0.8.6.

## [0.8.6] - 2019-09-16

### Added

- CLI: Convert TypeScript interfaces to JSON schema for block parameter validation.
- CLI: Upload a JSON schema to validate block parameters.
- Server: Blocks are now validated against a JSON schema.

## [0.8.5] - 2019-09-01

### Added

- Server: Log the IP address from which requests are made.
- Server: Partial support for SSL on localhost.

### Changed

- Block(`@appsemble/form`): Form labels inputs are now aligned vertically.

### Fixed

- App: Fix some caching issues in the service worker.
- Block(`@appsemble/form`): Fix issue where `defaultValue` was considered invalid by default.
- Block(`@appsemble/form`): Fix issue where `defaultValue` was not used if value was falsy.

## [0.8.4] - 2019-08-20

### Added

- App: Add `tabs` page type.
- Block(`@appsemble/form`): Add support for client-side validation by setting `required: true`.
- Server: `$created` and `$updated` are exposed in the API.

### Changed

- Block(`@appsemble/form`): Drop support for `bool`. Use `boolean` instead.
- Server: Remove `/_/` routing. Apps are now served from `@organization/appname` and all `/_/`
  routes serve from `/`. This allows for app names no longer being unique for the entirety of
  Appsemble but instead within the organization.

### Fixed

- App: Inverted Bulma colors are calculated properly.
- Editor: Regression causing Appsemble to crash when editing resources.

## [0.8.3] - 2019-08-16

### Added

- App: Add ability to specify different navigation types. Currently only `bottom` is supported,
  which renders a navigation pane at the bottom of the screen. The default is a side menu on the
  left.
- App: Support page icons. These will be rendered in the navigation menu.
- App: Make Leaflet `tileLayer` configurable using `theme` object.
- Editor: Add a toggle for making apps private by default.
- SDK: Add a `theme` object representing the combined theme of the base theme, app theme, page theme
  and block theme to the SDK.

### Fixed

- Editor: The password reset page no longer crashes.

## [0.8.2] - 2019-07-29

### Added

- App: Allow to load media from any source.
- App: Prepend every action with `on`, for example: `click` → `onClick`.
- Block(`@appsemble/form`): Add support for `number`, `integer`, and `boolean` input types.
- Block(`@appsemble/feed`): Add optional button.
- Block(`@appsemble/feed`): Make replies section optional.
- CLI: Parse JSON compatible values for `appsemble config set`.
- Editor: Allow viewing apps without logging in.
- Editor: Redirect back to previous page when logging in.
- Editor: Add support for automatically logging in and redirecting after registering.
- Editor: Allow inviting users without accounts to join an organization.
- Helm: Add health check.
- Helm: Add support for Sentry.
- React: Embrace the new `addCleanup` utility function to cleanup React based blocks automatically.
- SDK: Add a new `addCleanup` utility function.
- Server: Show the date in logs.
- Server: Add health check.
- Server: Support for partial HTTP responses.

### Fixed

- Editor: Fix issue where array or object fields could not be edited.

## [0.8.1] - 2019-06-26

### Fixed

- App: Adjust the toolbar items size. They no longer exceed the main element padding.

## [0.8.0] - 2019-06-25

### Added

- Block(`@appsemble/form`): Add support for hidden for hidden form field.
- Block(`@appsemble/form`): Add support for resolution limits for uploading images.
- Editor: Support basic organization management.
- Server: Support basic organization management.

### Fixed

- Editor: Fix issue where users were unable to verify their accounts when logged in.

## [0.7.0] - 2019-06-14

### Added

- Editor: Add version tag to the header.
- Editor: Display the current Appsemble version in the toolbar.
- Editor: Support for editing user profiles.
- Helm: Add official Helm chart.
- Server: Support database migrations.
- Server: Support editing user profiles.

### Changed

- Editor: Move app templates to the server side.
- Server: Move app templates to the server side.

### Fixed

- Server: Internal server error responses are now logged as such.

## [0.6.0] - 2019-05-20

### Added

- App: Add support for `private` flag in an app definition. Private apps are not included in
  `/api/apps`.
- App: Add support for the new `static` block layout.
- App: Allow `splash` actions to not be full screen. They can still be made full screen by passing
  `fullscreen: true` to the action.
- App: Rename `splash` action to `dialog`.
- Block(`@appsemble/feed`): Add new feed block for showing content similar to social media feeds.
- Editor: Render a user friendly error page if an unexpected error occurs.
- Editor: Report errors to Sentry if this is configured.
- SDK: Add support for the events API.
- Server: Add support for the new `static` block layout.
- Server: Add support for database migrations.

### Changed

- App: Rename a block `position` to `layout`.
- Editor: Remove controls for unconfigured login / registration methods.
- Server: Rename a block `position` to `layout`.
- Server: Move Resource endpoint from `/apps/{appId}/{resourceName}` to
  `/apps/{appId}/resources/{resourceName}`.
- Server: Make App endpoint `/apps` public.

## [0.5.0] - 2019-04-11

### Added

- App: Add support for app description field.
- App: Add ´resource´ action type. This further simplifies the data flow for retrieving and creating
  data.
- App: Add support for building query strings for `resource` and `request` actions.
- Block(`@appsemble/list`): Add List block.
- Block(`@appsemble/markdown`): Add Markdown block.
- CLI: Add support for authentication.
- Editor: Add support for app description field.
- Editor: Add `Person App`, `Holiday App`, and `Unlittered App` app templates.
- Server: Add support for app description field.

### Changed

- App: Rename ´definitions´ to ´resources´ in app definition.
- Block(`@appsemble/detail-viewer`): Rewrite and simplify block.
- Block(`@appsemble/map`): Replace usage of resource with a load action.
- Server: Add security scopes for API calls.

## [0.4.2] - 2019-02-26

### Added

- Server: Add option to disable user registration. This is only implemented server side. The
  registration form still exists in the editor.

## [0.4.1] - 2019-02-20

### Removed

- Server: Remove the initialize sub command. It only served to initialize a default user in
  development. This can now be done easily from the editor.

### Fixed

- App: Fix the crash when a splash action is dispatched.

## [0.4.0] - 2019-02-19

### Added

- Editor: Add link to external documentation.
- Extend documentation for creating blocks.
- Add LGPL.

### Changed

- Editor: Add significant changes to the GUI to make it more appealing.
- Editor: Host the editor on the root URL. Any other paths are available under sub paths of `/_`.

### Fixed

- App: Make sure the navigation menu button is always visible.

## [0.3.0] - 2019-01-25

### Added

- CLI: Add `@appsemble/cli` for block developers.
- Editor: Implement login functionality.
- Editor: Implement social login functionality.
- Server: Add a user API, including email registration.
- Server: Secure the app API using OAuth2 / JWT.
- Server: Add a basic resource API.
- Server: Add new block API.
- Server: Add new block version API.

### Changed

- Server: API was renamed to server.
- Server: The `--initialize-database` flag was changed to the `initialize` subcommand.

## [0.2.0] - 2018-11-02

### Added

- Docker: Publish the `appsemble/appsemble` image on the public Docker Hub.
- Editor: Add support for uploading app icons.
- Frontend: Implement error reporting using Sentry.
- Frontend: Add logout button in the side menu.
- Server: Implement error reporting using Sentry.

### Changed

- Frontend: Show the page title instead of the app title.

## [0.1.0] - 2018-10-19

This is the initial release of the Appsemble platform.<|MERGE_RESOLUTION|>--- conflicted
+++ resolved
@@ -9,10 +9,8 @@
 
 ### Added
 
-<<<<<<< HEAD
 - App: Add support for basic XML parsing.
 - App: Add `base` property for `request` actions.
-=======
 - App: Add support for absolute URLs in `link` actions.
 
 ## [0.9.0] - 2019-11-12
@@ -27,7 +25,6 @@
 - Helm: Replace MySQL with PostgreSQL.
 - Helm: Use Helm 3, dropping support for Helm 2.
 - Server: Replace MySQL with PostgreSQL.
->>>>>>> 7950de70
 
 ## [0.8.11] - 2019-11-01
 
