--- conflicted
+++ resolved
@@ -9,11 +9,8 @@
 
 ### Added
 
-<<<<<<< HEAD
 - Block(`@amsterdam/navigation`): Add navigation block.
-=======
 - CLI: Add support for `@import` in organization style sheets.
->>>>>>> 29c20a21
 
 ## [0.8.9] - 2019-10-02
 
