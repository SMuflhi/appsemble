--- conflicted
+++ resolved
@@ -15,7 +15,6 @@
 - CLI: Add support of `--all` flags for `appsemble block register`, `appsemble block publish`, and
   `appsemble app create`.
 
-<<<<<<< HEAD
 ### Changed
 
 - Blocks(`@appsemble/filter`): Replace cancel button with clear button in dialog.
@@ -23,11 +22,10 @@
 ### Removed
 
 - Blocks(`@appsemble/filter`): Remove clear filter button.
-=======
+
 ### Fixed
 
 - App: Fix issue where full screen class was not applied correctly.
->>>>>>> 19ee1de2
 
 ## [0.9.4] - 2019-11-27
 
