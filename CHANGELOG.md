--- conflicted
+++ resolved
@@ -10,13 +10,10 @@
 ### Added
 
 - Block(`form`): Add `submitLabel` property for customizing the label on the submit button.
-<<<<<<< HEAD
 - Block(`form`): Add support for `requirements` in string fields. Please consult the block
   documentation for further details.
-=======
 - Studio: Add new `InviteMember` permission to the maintainer role within an organization. They are
   allowed to invite members, resend invitations and delete pending invitations.
->>>>>>> 99535236
 - Studio: Add `Default` column to block documentation.
 - Server: Support optional display name upon registration.
 - Studio: Support optional display name upon registration.
