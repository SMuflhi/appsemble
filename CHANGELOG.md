# Changelog

All notable changes to this project will be documented in this file.

The format is based on [Keep a Changelog](https://keepachangelog.com/en/1.0.0/), and this project
adheres to [Semantic Versioning](https://semver.org/spec/v2.0.0.html).

## [Unreleased]

<<<<<<< HEAD
### Added

- App: Add support for absolute URLs in `link` actions.
=======
## [0.9.2] - 2019-11-14

### Fixed

- Server: Add support connection to PostgreSQL databases over SSL.

## [0.9.1] - 2019-11-14

### Fixed

- Server: Reduce log size when creating blocks.
- Server: Remove old migrations that depended on MySQL.
>>>>>>> 3456bd51

## [0.9.0] - 2019-11-12

### Added

- Helm: Add support for self managed databases.
- Helm: Test ingress in the success hook.

### Changed

- Helm: Replace MySQL with PostgreSQL.
- Helm: Use Helm 3, dropping support for Helm 2.
- Server: Replace MySQL with PostgreSQL.

## [0.8.11] - 2019-11-01

### Added

- Editor: Add App settings page
- Server: Add support for editing app settings. These settings include `path`, `icon`, `private`,
  and `domain`.
- Server: Add support for customizing the domain at which the app is served.

### Removed

- Editor: Remove icon
- Server: Remove support for `private` and `path` properties in App. These have been moved to
  `/api/apps/{appId}/settings`.

## [0.8.10] - 2019-10-04

### Added

- App: Add `navigation` property to `page`.
- App: Add `hidden` and `left-menu` navigation types.
- Block(`@amsterdam/navigation`): Add navigation block.
- CLI: Add support for `@import` in organization style sheets.

### Fixed

- Block(`@appsemble/form`): Fix `maxLength` not being passed to string input fields.

## [0.8.9] - 2019-10-02

### Fixed

- Editor: Don’t require a login to reset a forgotten password.
- Server: Fix issues related to OData filtering.

## [0.8.8] - 2019-10-01

### Added

- Block(`@appsemble/form`): Add support for field icons.
- Editor: Add support for deleting apps.
- Server: Add support for deleting apps.

## [0.8.7] - 2019-09-16

### Fixed

- Server: Add missing migration from 0.8.6.

## [0.8.6] - 2019-09-16

### Added

- CLI: Convert TypeScript interfaces to JSON schema for block parameter validation.
- CLI: Upload a JSON schema to validate block parameters.
- Server: Blocks are now validated against a JSON schema.

## [0.8.5] - 2019-09-01

### Added

- Server: Log the IP address from which requests are made.
- Server: Partial support for SSL on localhost.

### Changed

- Block(`@appsemble/form`): Form labels inputs are now aligned vertically.

### Fixed

- App: Fix some caching issues in the service worker.
- Block(`@appsemble/form`): Fix issue where `defaultValue` was considered invalid by default.
- Block(`@appsemble/form`): Fix issue where `defaultValue` was not used if value was falsy.

## [0.8.4] - 2019-08-20

### Added

- App: Add `tabs` page type.
- Block(`@appsemble/form`): Add support for client-side validation by setting `required: true`.
- Server: `$created` and `$updated` are exposed in the API.

### Changed

- Block(`@appsemble/form`): Drop support for `bool`. Use `boolean` instead.
- Server: Remove `/_/` routing. Apps are now served from `@organization/appname` and all `/_/`
  routes serve from `/`. This allows for app names no longer being unique for the entirety of
  Appsemble but instead within the organization.

### Fixed

- App: Inverted Bulma colors are calculated properly.
- Editor: Regression causing Appsemble to crash when editing resources.

## [0.8.3] - 2019-08-16

### Added

- App: Add ability to specify different navigation types. Currently only `bottom` is supported,
  which renders a navigation pane at the bottom of the screen. The default is a side menu on the
  left.
- App: Support page icons. These will be rendered in the navigation menu.
- App: Make Leaflet `tileLayer` configurable using `theme` object.
- Editor: Add a toggle for making apps private by default.
- SDK: Add a `theme` object representing the combined theme of the base theme, app theme, page theme
  and block theme to the SDK.

### Fixed

- Editor: The password reset page no longer crashes.

## [0.8.2] - 2019-07-29

### Added

- App: Allow to load media from any source.
- App: Prepend every action with `on`, for example: `click` → `onClick`.
- Block(`@appsemble/form`): Add support for `number`, `integer`, and `boolean` input types.
- Block(`@appsemble/feed`): Add optional button.
- Block(`@appsemble/feed`): Make replies section optional.
- CLI: Parse JSON compatible values for `appsemble config set`.
- Editor: Allow viewing apps without logging in.
- Editor: Redirect back to previous page when logging in.
- Editor: Add support for automatically logging in and redirecting after registering.
- Editor: Allow inviting users without accounts to join an organization.
- Helm: Add health check.
- Helm: Add support for Sentry.
- React: Embrace the new `addCleanup` utility function to cleanup React based blocks automatically.
- SDK: Add a new `addCleanup` utility function.
- Server: Show the date in logs.
- Server: Add health check.
- Server: Support for partial HTTP responses.

### Fixed

- Editor: Fix issue where array or object fields could not be edited.

## [0.8.1] - 2019-06-26

### Fixed

- App: Adjust the toolbar items size. They no longer exceed the main element padding.

## [0.8.0] - 2019-06-25

### Added

- Block(`@appsemble/form`): Add support for hidden for hidden form field.
- Block(`@appsemble/form`): Add support for resolution limits for uploading images.
- Editor: Support basic organization management.
- Server: Support basic organization management.

### Fixed

- Editor: Fix issue where users were unable to verify their accounts when logged in.

## [0.7.0] - 2019-06-14

### Added

- Editor: Add version tag to the header.
- Editor: Display the current Appsemble version in the toolbar.
- Editor: Support for editing user profiles.
- Helm: Add official Helm chart.
- Server: Support database migrations.
- Server: Support editing user profiles.

### Changed

- Editor: Move app templates to the server side.
- Server: Move app templates to the server side.

### Fixed

- Server: Internal server error responses are now logged as such.

## [0.6.0] - 2019-05-20

### Added

- App: Add support for `private` flag in an app definition. Private apps are not included in
  `/api/apps`.
- App: Add support for the new `static` block layout.
- App: Allow `splash` actions to not be full screen. They can still be made full screen by passing
  `fullscreen: true` to the action.
- App: Rename `splash` action to `dialog`.
- Block(`@appsemble/feed`): Add new feed block for showing content similar to social media feeds.
- Editor: Render a user friendly error page if an unexpected error occurs.
- Editor: Report errors to Sentry if this is configured.
- SDK: Add support for the events API.
- Server: Add support for the new `static` block layout.
- Server: Add support for database migrations.

### Changed

- App: Rename a block `position` to `layout`.
- Editor: Remove controls for unconfigured login / registration methods.
- Server: Rename a block `position` to `layout`.
- Server: Move Resource endpoint from `/apps/{appId}/{resourceName}` to
  `/apps/{appId}/resources/{resourceName}`.
- Server: Make App endpoint `/apps` public.

## [0.5.0] - 2019-04-11

### Added

- App: Add support for app description field.
- App: Add ´resource´ action type. This further simplifies the data flow for retrieving and creating
  data.
- App: Add support for building query strings for `resource` and `request` actions.
- Block(`@appsemble/list`): Add List block.
- Block(`@appsemble/markdown`): Add Markdown block.
- CLI: Add support for authentication.
- Editor: Add support for app description field.
- Editor: Add `Person App`, `Holiday App`, and `Unlittered App` app templates.
- Server: Add support for app description field.

### Changed

- App: Rename ´definitions´ to ´resources´ in app definition.
- Block(`@appsemble/detail-viewer`): Rewrite and simplify block.
- Block(`@appsemble/map`): Replace usage of resource with a load action.
- Server: Add security scopes for API calls.

## [0.4.2] - 2019-02-26

### Added

- Server: Add option to disable user registration. This is only implemented server side. The
  registration form still exists in the editor.

## [0.4.1] - 2019-02-20

### Removed

- Server: Remove the initialize sub command. It only served to initialize a default user in
  development. This can now be done easily from the editor.

### Fixed

- App: Fix the crash when a splash action is dispatched.

## [0.4.0] - 2019-02-19

### Added

- Editor: Add link to external documentation.
- Extend documentation for creating blocks.
- Add LGPL.

### Changed

- Editor: Add significant changes to the GUI to make it more appealing.
- Editor: Host the editor on the root URL. Any other paths are available under sub paths of `/_`.

### Fixed

- App: Make sure the navigation menu button is always visible.

## [0.3.0] - 2019-01-25

### Added

- CLI: Add `@appsemble/cli` for block developers.
- Editor: Implement login functionality.
- Editor: Implement social login functionality.
- Server: Add a user API, including email registration.
- Server: Secure the app API using OAuth2 / JWT.
- Server: Add a basic resource API.
- Server: Add new block API.
- Server: Add new block version API.

### Changed

- Server: API was renamed to server.
- Server: The `--initialize-database` flag was changed to the `initialize` subcommand.

## [0.2.0] - 2018-11-02

### Added

- Docker: Publish the `appsemble/appsemble` image on the public Docker Hub.
- Editor: Add support for uploading app icons.
- Frontend: Implement error reporting using Sentry.
- Frontend: Add logout button in the side menu.
- Server: Implement error reporting using Sentry.

### Changed

- Frontend: Show the page title instead of the app title.

## [0.1.0] - 2018-10-19

This is the initial release of the Appsemble platform.<|MERGE_RESOLUTION|>--- conflicted
+++ resolved
@@ -7,11 +7,10 @@
 
 ## [Unreleased]
 
-<<<<<<< HEAD
 ### Added
 
 - App: Add support for absolute URLs in `link` actions.
-=======
+
 ## [0.9.2] - 2019-11-14
 
 ### Fixed
@@ -24,7 +23,6 @@
 
 - Server: Reduce log size when creating blocks.
 - Server: Remove old migrations that depended on MySQL.
->>>>>>> 3456bd51
 
 ## [0.9.0] - 2019-11-12
 
