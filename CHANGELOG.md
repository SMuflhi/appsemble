--- conflicted
+++ resolved
@@ -7,18 +7,16 @@
 
 ## [Unreleased]
 
-<<<<<<< HEAD
-### Fixes
+### Fixed
 
 - Block(`@appsemble/form`): Fix `maxLength` not being passed to string input fields.
-=======
+
 ## [0.8.9] - 2019-10-02
 
 ### Fixed
 
 - Editor: Don’t require a login to reset a forgotten password.
 - Server: Fix issues related to OData filtering.
->>>>>>> 8ddbcae0
 
 ## [0.8.8] - 2019-10-01
 
@@ -30,7 +28,7 @@
 
 ## [0.8.7] - 2019-09-16
 
-### Fixes
+### Fixed
 
 - Server: Add missing migration from 0.8.6.
 
