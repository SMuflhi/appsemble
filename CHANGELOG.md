--- conflicted
+++ resolved
@@ -7,11 +7,10 @@
 
 ## [Unreleased]
 
-<<<<<<< HEAD
 ### Added
 
 - Server: Add support for outputting CSV in resource API.
-=======
+
 ## [0.12.3] - 2020-03-27
 
 ### Fixes
@@ -24,7 +23,6 @@
 
 - App: Fix serving apps.
 - Studio: Fix serving Appsemble studio.
->>>>>>> 7eb0f761
 
 ## [0.12.1] - 2020-03-26
 
