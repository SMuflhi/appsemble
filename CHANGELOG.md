--- conflicted
+++ resolved
@@ -8,11 +8,8 @@
 ## [Unreleased]
 
 - App: Add support for app description field.
-<<<<<<< HEAD
+- Block: Rewrite and simplify detail-viewer block.
 - CLI: Add support for authentication.
-=======
-- Block: Rewrite and simplify detail-viewer block
->>>>>>> 9c47b0cf
 - Editor: Add support for app description field.
 - Server: Add support for app description field.
 
