--- conflicted
+++ resolved
@@ -47,9 +47,6 @@
   onSuccess?: Action;
   onError?: Action;
   showDialog: ShowDialogAction;
-<<<<<<< HEAD
-  serviceWorkerRegistration: ServiceWorkerRegistration;
-=======
   pushNotifications: ServiceWorkerRegistrationContextType;
 }
 
@@ -61,5 +58,4 @@
   permission: Permission;
   subscription: PushSubscription;
   requestPermission(): Promise<NotificationPermission>;
->>>>>>> 6942a047
 }