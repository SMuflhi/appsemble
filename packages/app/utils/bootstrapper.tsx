--- conflicted
+++ resolved
@@ -74,11 +74,7 @@
       .filter(url => url.endsWith('.js'))
       .forEach(url => {
         const script = document.createElement('script');
-<<<<<<< HEAD
-        script.src = prefixURL({ type: manifest.name, version: manifest.version }, url);
-=======
         script.src = prefixBlockURL({ type: manifest.name, version: manifest.version }, url);
->>>>>>> 55dede3f
         script.addEventListener('AppsembleBootstrap', (event: AppsembleBootstrapEvent) => {
           event.stopImmediatePropagation();
           event.preventDefault();
