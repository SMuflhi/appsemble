import { Action, Actions } from '@appsemble/sdk';
import {
  ActionDefinition,
  ActionType,
  AppDefinition,
  Block,
  Page,
  RequestLikeActionDefinition,
} from '@appsemble/types';
import { remapData } from '@appsemble/utils';
import { EventEmitter } from 'events';
import { RouteComponentProps } from 'react-router-dom';

import { FlowActions, ServiceWorkerRegistrationContextType, ShowDialogAction } from '../types';
import actionCreators, { ActionCreator, ActionCreators } from './actions';

interface MakeActionsParams {
  actions: Record<string, ActionType>;
  definition: AppDefinition;
  context: Block<any, Record<string, ActionDefinition>> | Page;
  history: RouteComponentProps['history'];
  showDialog: ShowDialogAction;
  extraCreators: ActionCreators;
  flowActions: FlowActions;
  pushNotifications: ServiceWorkerRegistrationContextType;
  pageReady: Promise<void>;
  ee: EventEmitter;
}

export default function makeActions({
  actions,
  context,
  definition,
  extraCreators,
  flowActions,
  history,
  pushNotifications,
<<<<<<< HEAD
  pageReady,
  ee,
=======
  showDialog,
>>>>>>> d2d199e0
}: MakeActionsParams): Actions<any> {
  return Object.entries(actions || {}).reduce<Record<string, Action>>((acc, [on, { required }]) => {
    let actionDefinition: ActionDefinition;
    let type: Action['type'];
    if (!context.actions || !Object.hasOwnProperty.call(context.actions, on)) {
      if (required) {
        throw new Error(`Missing required action ${on}`);
      }
      type = 'noop';
    } else {
      actionDefinition = context.actions[on];
      ({ type } = actionDefinition);
    }

    const actionCreator: ActionCreator = actionCreators[type] || extraCreators[type];
    const action = actionCreator({
      definition: actionDefinition,
      app: definition,
      history,
      showDialog,
      flowActions,
      ee,
      onSuccess:
        (type === 'request' || type.startsWith('resource.')) &&
        (actionDefinition as RequestLikeActionDefinition).onSuccess &&
        (actionDefinition as RequestLikeActionDefinition).onSuccess.type &&
        actionCreators[(actionDefinition as RequestLikeActionDefinition).onSuccess.type]({
          definition: (actionDefinition as RequestLikeActionDefinition).onSuccess,
          app: definition,
          history,
          showDialog,
          flowActions,
          pushNotifications,
          ee,
        }),
      onError:
        (type === 'request' || type.startsWith('resource.')) &&
        (actionDefinition as RequestLikeActionDefinition).onError &&
        (actionDefinition as RequestLikeActionDefinition).onError.type &&
        actionCreators[(actionDefinition as RequestLikeActionDefinition).onError.type]({
          definition: (actionDefinition as RequestLikeActionDefinition).onError,
          app: definition,
          history,
          showDialog,
          ee,
          flowActions,
          pushNotifications,
        }),
      pushNotifications,
    });
    const { dispatch } = action;
    if (actionDefinition) {
      action.dispatch = async (args: any) => {
        await pageReady;
        return dispatch(
          Object.hasOwnProperty.call(actionDefinition, 'remap')
            ? remapData(actionDefinition.remap, args)
            : args,
        );
      };
    }
    acc[on] = action;
    return acc;
  }, {});
}<|MERGE_RESOLUTION|>--- conflicted
+++ resolved
@@ -31,16 +31,13 @@
   actions,
   context,
   definition,
+  ee,
   extraCreators,
   flowActions,
   history,
+  pageReady,
   pushNotifications,
-<<<<<<< HEAD
-  pageReady,
-  ee,
-=======
   showDialog,
->>>>>>> d2d199e0
 }: MakeActionsParams): Actions<any> {
   return Object.entries(actions || {}).reduce<Record<string, Action>>((acc, [on, { required }]) => {
     let actionDefinition: ActionDefinition;
