import request from './request';

function getBlobs(resource) {
  const { blobs } = resource;
  const type = blobs?.type || 'upload';
  const method = blobs?.method || 'post';
  const url = blobs?.url || '/api/assets';

  return { type, method, url, ...(blobs?.serialize && blobs.serialize) };
}

function get({ definition: { resource: name, query: params }, app, onSuccess, onError }) {
  const { schema, ...resource } = app.resources[name];
  const method = resource?.get?.method || 'GET';
  const url = resource?.get?.url || resource.url || `/api/apps/${app.id}/resources/${name}`;
  const id = resource.id || 'id';

  return request({
    definition: {
      blobs: getBlobs(resource),
      method,
      url: `${url}${!url.endsWith('/') && '/'}{${id}}`,
      query: params,
      schema,
    },
    onSuccess,
    onError,
  });
}

function query({ definition: { resource: name, query: queryParams }, app, onSuccess, onError }) {
  const { schema, ...resource } = app.resources[name];
  const method = resource?.query?.method || 'GET';
  const url = resource?.query?.url || resource.url || `/api/apps/${app.id}/resources/${name}`;

  return request({
    definition: { blobs: getBlobs(resource), method, url, query: queryParams, schema },
    onSuccess,
    onError,
  });
}

<<<<<<< HEAD
function create({ definition: { resource: name }, app, onSuccess, onError }) {
=======
function create({ definition: { resource: name, serialize }, app }) {
>>>>>>> d561db15
  const { schema, ...resource } = app.resources[name];
  const method = resource?.create?.method || 'POST';
  const url = resource?.create?.url || resource.url || `/api/apps/${app.id}/resources/${name}`;

<<<<<<< HEAD
  return request({
    definition: { blobs: getBlobs(resource), method, url, schema },
    onSuccess,
    onError,
  });
}

function update({ definition: { resource: name, query: params }, app, onSuccess, onError }) {
=======
  return request({ definition: { blobs: getBlobs(resource), method, url, schema, serialize } });
}

function update({ definition: { resource: name, query: params, serialize }, app }) {
>>>>>>> d561db15
  const { schema, ...resource } = app.resources[name];
  const method = resource?.update?.method || 'PUT';
  const url = resource?.update?.url || resource.url || `/api/apps/${app.id}/resources/${name}`;
  const id = resource.id || 'id';

  return request({
    definition: {
      blobs: getBlobs(resource),
      method,
      url: `${url}${!url.endsWith('/') && '/'}{${id}}`,
      query: params,
      schema,
      serialize,
    },
    onSuccess,
    onError,
  });
}

<<<<<<< HEAD
function remove({ definition: { resource: name, query: params }, app, onSuccess, onError }) {
=======
function remove({ definition: { resource: name, query: params, serialize }, app }) {
>>>>>>> d561db15
  const { schema, ...resource } = app.resources[name];
  const method = resource?.delete?.method || 'DELETE';
  const url = resource?.delete?.url || resource.url || `/api/apps/${app.id}/resources/${name}`;
  const id = resource.id || 'id';

  return request({
    definition: {
      blobs: getBlobs(resource),
      method,
      url: `${url}${!url.endsWith('/') && '/'}{${id}}`,
      query: params,
      schema,
      serialize,
    },
    onSuccess,
    onError,
  });
}

export default { get, query, create, update, remove };<|MERGE_RESOLUTION|>--- conflicted
+++ resolved
@@ -40,30 +40,24 @@
   });
 }
 
-<<<<<<< HEAD
-function create({ definition: { resource: name }, app, onSuccess, onError }) {
-=======
-function create({ definition: { resource: name, serialize }, app }) {
->>>>>>> d561db15
+function create({ definition: { resource: name, serialize }, app, onSuccess, onError }) {
   const { schema, ...resource } = app.resources[name];
   const method = resource?.create?.method || 'POST';
   const url = resource?.create?.url || resource.url || `/api/apps/${app.id}/resources/${name}`;
 
-<<<<<<< HEAD
   return request({
-    definition: { blobs: getBlobs(resource), method, url, schema },
+    definition: { blobs: getBlobs(resource), method, url, schema, serialize },
     onSuccess,
     onError,
   });
 }
 
-function update({ definition: { resource: name, query: params }, app, onSuccess, onError }) {
-=======
-  return request({ definition: { blobs: getBlobs(resource), method, url, schema, serialize } });
-}
-
-function update({ definition: { resource: name, query: params, serialize }, app }) {
->>>>>>> d561db15
+function update({
+  definition: { resource: name, query: params, serialize },
+  app,
+  onSuccess,
+  onError,
+}) {
   const { schema, ...resource } = app.resources[name];
   const method = resource?.update?.method || 'PUT';
   const url = resource?.update?.url || resource.url || `/api/apps/${app.id}/resources/${name}`;
@@ -83,11 +77,12 @@
   });
 }
 
-<<<<<<< HEAD
-function remove({ definition: { resource: name, query: params }, app, onSuccess, onError }) {
-=======
-function remove({ definition: { resource: name, query: params, serialize }, app }) {
->>>>>>> d561db15
+function remove({
+  definition: { resource: name, query: params, serialize },
+  app,
+  onSuccess,
+  onError,
+}) {
   const { schema, ...resource } = app.resources[name];
   const method = resource?.delete?.method || 'DELETE';
   const url = resource?.delete?.url || resource.url || `/api/apps/${app.id}/resources/${name}`;
