--- conflicted
+++ resolved
@@ -10,11 +10,7 @@
     const result = reducer(initialState, {
       type: 'user/LOGIN_SUCCESS',
       user: {
-<<<<<<< HEAD
-        sub: '1234',
-=======
         sub: 1234,
->>>>>>> 336fe814
         email: null,
         scope: 'apps:read',
         name: null,
@@ -26,11 +22,7 @@
     expect(result).toStrictEqual({
       initialized: false,
       user: {
-<<<<<<< HEAD
-        sub: '1234',
-=======
         sub: 1234,
->>>>>>> 336fe814
         email: null,
         scope: 'apps:read',
         name: null,
@@ -46,11 +38,7 @@
       {
         initialized: true,
         user: {
-<<<<<<< HEAD
-          sub: '1234',
-=======
           sub: 1234,
->>>>>>> 336fe814
           email: null,
           scope: 'apps:read',
           name: null,
@@ -68,11 +56,7 @@
     const result = reducer(initialState, {
       type: 'user/INITIALIZED',
       user: {
-<<<<<<< HEAD
-        sub: '1234',
-=======
         sub: 1234,
->>>>>>> 336fe814
         email: null,
         scope: 'apps:read',
         name: null,
@@ -84,11 +68,7 @@
     expect(result).toStrictEqual({
       initialized: true,
       user: {
-<<<<<<< HEAD
-        sub: '1234',
-=======
         sub: 1234,
->>>>>>> 336fe814
         email: null,
         scope: 'apps:read',
         name: null,
