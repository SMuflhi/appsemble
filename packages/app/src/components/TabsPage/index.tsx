import type { TabsPage as TabsPageType } from '@appsemble/types';
import { normalize } from '@appsemble/utils';
import classNames from 'classnames';
import React from 'react';
import { Link, Redirect, Route, Switch, useRouteMatch } from 'react-router-dom';

import BlockList from '../BlockList';

type TabsPageProps = Omit<React.ComponentPropsWithoutRef<typeof BlockList>, 'blocks'> &
  Pick<TabsPageType, 'subPages'>;

export default function TabsPage({
  prefix,
  subPages,
  ...blockListProps
}: TabsPageProps): React.ReactElement {
  const match = useRouteMatch<{ subPage: string }>();

  return (
    <>
      <div className="tabs is-centered is-medium">
        <ul>
          {subPages.map(({ name }) => (
            <li
              key={name}
              className={classNames({
                'is-active': normalize(name) === match.params.subPage,
              })}
            >
              <Link to={`${normalize(name)}`}>{name}</Link>
            </li>
          ))}
        </ul>
      </div>
      <Switch>
        {subPages.map(({ blocks, name }) => (
<<<<<<< HEAD
          <Route
            key={name}
            exact
            path={`${match.path}/${normalize(name)}`}
            render={() => (
              <BlockList {...blockListProps} blocks={blocks} prefix={`${prefix}.subPages`} />
            )}
          />
=======
          <Route key={name} exact path={`${match.path}/${normalize(name)}`}>
            <BlockList {...blockListProps} blocks={blocks} />
          </Route>
>>>>>>> 055d9e93
        ))}

        <Redirect to={`${match.url}/${normalize(subPages[0].name)}`} />
      </Switch>
    </>
  );
}<|MERGE_RESOLUTION|>--- conflicted
+++ resolved
@@ -34,20 +34,9 @@
       </div>
       <Switch>
         {subPages.map(({ blocks, name }) => (
-<<<<<<< HEAD
-          <Route
-            key={name}
-            exact
-            path={`${match.path}/${normalize(name)}`}
-            render={() => (
-              <BlockList {...blockListProps} blocks={blocks} prefix={`${prefix}.subPages`} />
-            )}
-          />
-=======
           <Route key={name} exact path={`${match.path}/${normalize(name)}`}>
-            <BlockList {...blockListProps} blocks={blocks} />
+            <BlockList {...blockListProps} blocks={blocks} prefix={`${prefix}.subPages`} />
           </Route>
->>>>>>> 055d9e93
         ))}
 
         <Redirect to={`${match.url}/${normalize(subPages[0].name)}`} />
