--- conflicted
+++ resolved
@@ -232,27 +232,19 @@
 
   switch (manifest.layout) {
     case 'float':
-<<<<<<< HEAD
-      return ReactDOM.createPortal(<div ref={ref} className={className} />, document.body);
-=======
       return createPortal(
         <div ref={ref} className={className} data-block={blockName} data-path={prefix} />,
         document.body,
       );
->>>>>>> 65315acb
     case 'hidden':
       return null;
     default:
       return (
-<<<<<<< HEAD
-        <div className={`${className} ${styles.blockRoot}`}>
-=======
         <div
           className={`${className} ${styles.blockRoot}`}
           data-block={blockName}
           data-path={prefix}
         >
->>>>>>> 65315acb
           {header}
           <div ref={ref} />
         </div>
