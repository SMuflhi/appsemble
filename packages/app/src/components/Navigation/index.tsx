--- conflicted
+++ resolved
@@ -16,15 +16,7 @@
   const { definition } = useAppDefinition();
   const { role } = useUser();
 
-<<<<<<< HEAD
-  const currentPage = definition.pages.find(
-    (p) => normalize(p.name) === location.pathname.split('/')[1],
-  );
-
-  const navigation = currentPage?.navigation || definition?.layout?.navigation || 'left-menu';
-=======
-  const navigation = definition.navigation || 'left-menu';
->>>>>>> ab04e315
+  const navigation = definition?.layout?.navigation || 'left-menu';
   const checkPagePermissions = (page: PageDefinition): boolean => {
     const roles = page.roles || definition.roles || [];
     return roles.length === 0 || roles.some((r) => checkAppRole(definition.security, r, role));
