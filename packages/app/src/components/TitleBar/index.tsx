import { Portal } from '@appsemble/react-components';
import React, { ReactChild, ReactElement } from 'react';

<<<<<<< HEAD
=======
import { shouldShowMenu } from '../../utils/layout';
>>>>>>> ab04e315
import { useAppDefinition } from '../AppDefinitionProvider';
import { ProfileDropdown } from '../ProfileDropdown';
import { SideMenuButton } from '../SideMenuButton';
import { useUser } from '../UserProvider';
import styles from './index.css';

interface TitleBarProps {
  children?: ReactChild;
}

/**
 * The title bar on the top of the page.
 *
 * This displays the app name,
 */
export function TitleBar({ children }: TitleBarProps): ReactElement {
<<<<<<< HEAD
  const {
    definition: { layout },
  } = useAppDefinition();
=======
  const { definition } = useAppDefinition();
  const { role } = useUser();

>>>>>>> ab04e315
  return (
    <Portal element={document.getElementsByClassName('navbar')[0]}>
      <div className={`is-flex ${styles.container}`}>
        {!(definition.navigation || definition.navigation === 'left-menu') &&
          shouldShowMenu(definition, role) && (
            <div className="navbar-brand">
              <span>
                <SideMenuButton />
              </span>
            </div>
          )}
        <div className={`navbar-brand ${styles.title}`}>
          <h2 className="navbar-item title is-4">{children || definition.name}</h2>
        </div>
        {(layout?.login == null || layout?.login === 'navbar') && (
          <div className="navbar-brand">
            <div className="navbar-item is-paddingless px-1">
              <ProfileDropdown />
            </div>
          </div>
        )}
      </div>
    </Portal>
  );
}<|MERGE_RESOLUTION|>--- conflicted
+++ resolved
@@ -1,10 +1,7 @@
 import { Portal } from '@appsemble/react-components';
 import React, { ReactChild, ReactElement } from 'react';
 
-<<<<<<< HEAD
-=======
 import { shouldShowMenu } from '../../utils/layout';
->>>>>>> ab04e315
 import { useAppDefinition } from '../AppDefinitionProvider';
 import { ProfileDropdown } from '../ProfileDropdown';
 import { SideMenuButton } from '../SideMenuButton';
@@ -21,19 +18,13 @@
  * This displays the app name,
  */
 export function TitleBar({ children }: TitleBarProps): ReactElement {
-<<<<<<< HEAD
-  const {
-    definition: { layout },
-  } = useAppDefinition();
-=======
   const { definition } = useAppDefinition();
   const { role } = useUser();
 
->>>>>>> ab04e315
   return (
     <Portal element={document.getElementsByClassName('navbar')[0]}>
       <div className={`is-flex ${styles.container}`}>
-        {!(definition.navigation || definition.navigation === 'left-menu') &&
+        {!(definition?.layout?.navigation || definition?.layout?.navigation === 'left-menu') &&
           shouldShowMenu(definition, role) && (
             <div className="navbar-brand">
               <span>
@@ -44,7 +35,7 @@
         <div className={`navbar-brand ${styles.title}`}>
           <h2 className="navbar-item title is-4">{children || definition.name}</h2>
         </div>
-        {(layout?.login == null || layout?.login === 'navbar') && (
+        {(definition?.layout?.login == null || definition?.layout?.login === 'navbar') && (
           <div className="navbar-brand">
             <div className="navbar-item is-paddingless px-1">
               <ProfileDropdown />
