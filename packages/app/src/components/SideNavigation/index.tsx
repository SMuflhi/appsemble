import { Icon } from '@appsemble/react-components';
import type { PageDefinition } from '@appsemble/types';
import { normalize } from '@appsemble/utils';
import React, { ReactElement } from 'react';
<<<<<<< HEAD
=======
import { FormattedMessage } from 'react-intl';
>>>>>>> 8cc13cac
import { NavLink, useRouteMatch } from 'react-router-dom';

import { SideMenu } from '../SideMenu';
import styles from './index.css';
import { messages } from './messages';

interface SideNavigationProps {
  pages: PageDefinition[];
}

/**
 * The app navigation that is displayed in the side menu.
 */
export function SideNavigation({ pages }: SideNavigationProps): ReactElement {
  const { url } = useRouteMatch();

  return (
    <SideMenu>
      <nav>
        <ul className={`menu-list ${styles.menuList}`}>
          {pages.map((page) => (
            <li key={page.name}>
              <NavLink activeClassName={styles.active} to={`${url}/${normalize(page.name)}`}>
                {page.icon ? <Icon className={styles.icon} icon={page.icon} /> : null}
                <span>{page.name}</span>
              </NavLink>
            </li>
          ))}
          <li>
            <NavLink activeClassName={styles.active} to={`${url}/Settings`}>
              <Icon className={styles.icon} icon="wrench" />
              <span>
                <FormattedMessage {...messages.settings} />
              </span>
            </NavLink>
          </li>
        </ul>
      </nav>
    </SideMenu>
  );
}<|MERGE_RESOLUTION|>--- conflicted
+++ resolved
@@ -2,10 +2,7 @@
 import type { PageDefinition } from '@appsemble/types';
 import { normalize } from '@appsemble/utils';
 import React, { ReactElement } from 'react';
-<<<<<<< HEAD
-=======
 import { FormattedMessage } from 'react-intl';
->>>>>>> 8cc13cac
 import { NavLink, useRouteMatch } from 'react-router-dom';
 
 import { SideMenu } from '../SideMenu';
