--- conflicted
+++ resolved
@@ -2,11 +2,8 @@
 
 import { Events } from '@appsemble/sdk';
 import { BlockDefinition, BlockManifest } from '@appsemble/types';
-<<<<<<< HEAD
 import { has } from '@appsemble/utils';
-=======
 import { addBreadcrumb } from '@sentry/browser';
->>>>>>> 4edb68e2
 
 /**
  * Create the events object that is passed to a block.
@@ -23,7 +20,6 @@
   manifest?: BlockManifest['events'],
   definition?: BlockDefinition['events'],
 ): Events {
-<<<<<<< HEAD
   function createProxy<E extends keyof Events, M extends keyof BlockManifest['events']>(
     manifestKey: M,
     createFn: (registered: boolean, key: string) => Events[E][string],
@@ -54,31 +50,16 @@
     implemented
       ? async (data, error) => {
           await ready;
-          ee.emit(definition.emit[key], data, error === '' ? 'Error' : error);
+          const name = definition.emit[key];
+          ee.emit(name, data, error === '' ? 'Error' : error);
+          addBreadcrumb({
+            category: 'appsemble.event',
+            data: { name, listeners: String(ee.listenerCount(name)) },
+          });
           return true;
         }
       : // eslint-disable-next-line require-await
         async () => false,
-=======
-  const emit = Object.fromEntries(
-    Object.keys(manifest?.emit || {}).map((key) => [
-      key,
-      (d: any, error?: string) =>
-        ready.then(
-          definition?.emit?.[key]
-            ? () => {
-                const name = definition.emit[key];
-                ee.emit(name, d, error === '' ? 'Error' : error);
-                addBreadcrumb({
-                  category: 'appsemble.event',
-                  data: { name, listeners: String(ee.listenerCount(name)) },
-                });
-                return true;
-              }
-            : () => false,
-        ),
-    ]),
->>>>>>> 4edb68e2
   );
 
   const on = createProxy<'on', 'listen'>('listen', (implemented, key) =>
