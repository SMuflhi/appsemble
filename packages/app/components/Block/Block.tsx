--- conflicted
+++ resolved
@@ -1,10 +1,6 @@
 import { useMessages } from '@appsemble/react-components';
 import { Block as BlockType } from '@appsemble/types';
-<<<<<<< HEAD
-import { baseTheme, normalize } from '@appsemble/utils';
-=======
 import { baseTheme, normalize, normalizeBlockName } from '@appsemble/utils';
->>>>>>> 55dede3f
 import classNames from 'classnames';
 import { EventEmitter } from 'events';
 import React from 'react';
@@ -13,10 +9,6 @@
 
 import { ShowDialogAction } from '../../types';
 import { ActionCreators } from '../../utils/actions';
-<<<<<<< HEAD
-import { normalizeBlockName, prefixURL } from '../../utils/blockUtils';
-=======
->>>>>>> 55dede3f
 import { callBootstrap } from '../../utils/bootstrapper';
 import injectCSS from '../../utils/injectCSS';
 import makeActions from '../../utils/makeActions';
@@ -77,13 +69,8 @@
   const [initialized, setInitialized] = React.useState(false);
   const pushNotifications = useServiceWorkerRegistration();
 
-<<<<<<< HEAD
-  const blockId = normalizeBlockName(block.type);
-  const manifest = blockManifests.find(m => m.name === blockId);
-=======
   const blockName = normalizeBlockName(block.type);
   const manifest = blockManifests.find(m => m.name === blockName && m.version === block.version);
->>>>>>> 55dede3f
 
   React.useEffect(
     () => () => {
@@ -102,7 +89,6 @@
     const shadowRoot = div.attachShadow({ mode: 'closed' });
 
     const events = {
-<<<<<<< HEAD
       emit: Object.fromEntries(
         Object.entries(manifest?.events?.emit ?? {}).map(([key, target]) => [
           key,
@@ -121,11 +107,6 @@
           (callback: (data: any) => void) => ee.on(target, callback),
         ]),
       ),
-=======
-      emit: (name: string, d: any) => ee.emit(name, d),
-      off: (name: string, callback: (data: any) => void) => ee.off(name, callback),
-      on: (name: string, callback: (data: any) => void) => ee.on(name, callback),
->>>>>>> 55dede3f
     };
 
     const actions = makeActions({
@@ -169,13 +150,9 @@
         [
           bulmaUrl,
           FA_URL,
-<<<<<<< HEAD
-          ...manifest.files.filter(url => url.endsWith('.css')).map(url => prefixURL(block, url)),
-=======
           ...manifest.files
             .filter(url => url.endsWith('.css'))
             .map(url => prefixBlockURL(block, url)),
->>>>>>> 55dede3f
           `${window.location.origin}/api/organizations/${settings.organizationId}/style/shared`,
           `${window.location.origin}/api/organizations/${settings.organizationId}/style/block/${manifest.name}`,
           `${window.location.origin}/api/apps/${settings.id}/style/block/${manifest.name}`,
