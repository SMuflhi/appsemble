--- conflicted
+++ resolved
@@ -1,12 +1,6 @@
-<<<<<<< HEAD
-import { Checkbox, FormComponent, Loader } from '@appsemble/react-components';
-import { Message } from '@appsemble/sdk';
+import { Checkbox, FormComponent, Loader, useMessages } from '@appsemble/react-components';
 import { AppDefinition, ResourceHooks } from '@appsemble/types';
 import axios from 'axios';
-=======
-import { Checkbox, FormComponent, useMessages } from '@appsemble/react-components';
-import { AppDefinition } from '@appsemble/types';
->>>>>>> 336fe814
 import React from 'react';
 import { FormattedMessage, useIntl } from 'react-intl';
 
@@ -23,8 +17,6 @@
   requestPermission: () => Promise<Permission>;
   subscribe: () => Promise<void>;
   unsubscribe: () => Promise<void>;
-<<<<<<< HEAD
-  push: (message: Message | string) => void;
 }
 
 interface ResourceState {
@@ -35,8 +27,6 @@
   create?: ResourceHooks & { subscribed: boolean };
   update?: ResourceHooks & { subscribed: boolean };
   delete?: ResourceHooks & { subscribed: boolean };
-=======
->>>>>>> 336fe814
 }
 
 /**
@@ -53,7 +43,7 @@
   subscribed,
 }: AppSettingsProps): React.ReactElement {
   const intl = useIntl();
-<<<<<<< HEAD
+  const push = useMessages();
   const [subscriptions, setSubscriptions] = React.useState<ResourceState>();
 
   React.useEffect(() => {
@@ -105,9 +95,6 @@
       });
     }
   }, [registration, definition, push]);
-=======
-  const push = useMessages();
->>>>>>> 336fe814
 
   const onSubscribeClick = async (event: React.ChangeEvent<HTMLInputElement>): Promise<void> => {
     event.preventDefault();
