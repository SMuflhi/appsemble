export { default as api } from './api';
export * from './blockUtils';
export * from './constants';
export { default as normalize } from './normalize';
export * from './legacyRemap';
export { default as validate, SchemaValidationError } from './validate';
export { default as validateStyle, StyleValidationError } from './validateStyle';
export { default as prefix } from './prefix';
export { default as checkAppRole } from './checkAppRole';
<<<<<<< HEAD
export { default as getAppBlocks } from './getAppBlocks';
export type { BlockMap } from './getAppBlocks';
=======
export { default as getAppBlocks, BlockMap } from './getAppBlocks';
export { default as mapValues } from './mapValues';
export { default as remap, Remapper, Remappers } from './remap';
>>>>>>> 29f78e69
export {
  default as validateAppDefinition,
  AppsembleValidationError,
} from './validateAppDefinition';<|MERGE_RESOLUTION|>--- conflicted
+++ resolved
@@ -7,14 +7,10 @@
 export { default as validateStyle, StyleValidationError } from './validateStyle';
 export { default as prefix } from './prefix';
 export { default as checkAppRole } from './checkAppRole';
-<<<<<<< HEAD
 export { default as getAppBlocks } from './getAppBlocks';
 export type { BlockMap } from './getAppBlocks';
-=======
-export { default as getAppBlocks, BlockMap } from './getAppBlocks';
 export { default as mapValues } from './mapValues';
 export { default as remap, Remapper, Remappers } from './remap';
->>>>>>> 29f78e69
 export {
   default as validateAppDefinition,
   AppsembleValidationError,
