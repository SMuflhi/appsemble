import 'flatpickr/dist/flatpickr.css';
import 'flatpickr/dist/plugins/confirmDate/confirmDate.css';

import { useBlock } from '@appsemble/preact';
import { Remapper } from '@appsemble/sdk';
import flatpickr from 'flatpickr';
import confirmDatePlugin from 'flatpickr/dist/plugins/confirmDate/confirmDate';
import { ComponentProps, JSX, VNode } from 'preact';
import { useCallback, useEffect, useRef, useState } from 'preact/hooks';

import { FormComponent, Input, SharedFormComponentProps } from '..';

type DateTimeFieldProps = Omit<ComponentProps<typeof Input>, 'error'> &
  Pick<
    flatpickr.Options.Options,
    | 'disable'
    | 'enableTime'
    | 'locale'
    | 'maxDate'
    | 'maxTime'
    | 'minDate'
    | 'minTime'
    | 'minuteIncrement'
    | 'mode'
    | 'noCalendar'
  > &
  SharedFormComponentProps & {
    /**
     * Whether the confirm button should be shown.
     */
    confirm?: boolean;

    /**
     * The text shown on the confirm button.
     *
     * @default 'Confirm'
     */
    confirmLabel?: string;

    /**
     * If true, the value is emitted as an ISO8601 formatted string. Otherwise, a Date object is
     * used.
     */
    iso?: boolean;

    /**
     * The change handler.
     *
     * @param event - An object with the properties `target` and `currentTarget` set to the input
     * element, to emulate an event.
     * @param value - The value that was selected.
     */
    onChange?: (event: JSX.TargetedEvent<HTMLInputElement>, value: Date | string) => void;

    /**
     * The current value as a Date object or an ISO8601 formatted string.
     */
    value: Date | string;

    /**
     * The remapper used for custom value labels.
     */
    dateFormat?: Remapper;
  };

export function DateTimeField({
  dateFormat,
  className,
  disable,
  disabled,
  confirm,
  confirmLabel = 'Confirm',
  enableTime,
  noCalendar,
  error,
  help,
  icon,
  iso,
  label,
  locale,
  mode = 'single',
  name,
  onChange,
  optionalLabel,
  required,
  tag,
  value,
  minDate,
  maxDate,
  minTime = '00:00',
  maxTime = '23:59',
  id = name,
  minuteIncrement = 5,
  ...props
}: DateTimeFieldProps): VNode {
  const wrapper = useRef<HTMLDivElement>();
  const positionElement = useRef<HTMLDivElement>();
  const [picker, setPicker] = useState<flatpickr.Instance>(null);
  const {
    utils: { remap },
  } = useBlock();

  const handleChange = useCallback(
    (event: JSX.TargetedEvent<HTMLInputElement>) => {
      if (picker) {
        onChange(event, iso ? picker.selectedDates[0].toISOString() : picker.selectedDates[0]);
      }
    },
    [onChange, picker, iso],
  );

  useEffect(() => {
    if (disabled) {
      return;
    }

    let template = '';
    if (!noCalendar) {
      template += '{date, date, full}';
      if (enableTime) {
        template += ' ';
      }
    }

    if (enableTime) {
      template += '{date, time, short}';
    }

    const p = flatpickr(wrapper.current, {
      appendTo: wrapper.current,
      enableTime,
      locale,
      noCalendar,
      mode,
      positionElement: positionElement.current,
      // eslint-disable-next-line @typescript-eslint/naming-convention
      time_24hr: true,
      wrap: true,
      ...(disable?.length && { disable }),
      minDate,
      maxDate,
      minTime,
      maxTime,
      plugins: confirm ? [confirmDatePlugin({ confirmText: confirmLabel })] : [],
      minuteIncrement,
      formatDate: (date) =>
        remap(
          dateFormat || {
            'string.format': {
              template,
              values: {
                date: { static: date },
              },
            },
          },
          date,
        ) as string,
    });

    setPicker(p);

    return () => {
      p.destroy();
      setPicker(null);
    };
  }, [
<<<<<<< HEAD
    dateFormat,
=======
    confirm,
    confirmLabel,
>>>>>>> a5cd2c6c
    disable,
    disabled,
    enableTime,
    locale,
    maxDate,
    maxTime,
    minDate,
    minTime,
    minuteIncrement,
    mode,
    noCalendar,
    remap,
  ]);

  useEffect(() => {
    picker?.setDate(new Date(value));
  }, [picker, value]);

  return (
    <FormComponent
      className={className}
      error={error}
      help={help}
      icon={icon}
      id={id}
      label={label}
      optionalLabel={optionalLabel}
      ref={wrapper}
      required={required}
      tag={tag}
    >
      <div ref={positionElement} />
      <Input
        {...props}
        className="is-fullwidth"
        data-input
        disabled={disabled}
        id={id}
        name={name}
        onChange={handleChange}
      />
    </FormComponent>
  );
}<|MERGE_RESOLUTION|>--- conflicted
+++ resolved
@@ -164,12 +164,9 @@
       setPicker(null);
     };
   }, [
-<<<<<<< HEAD
     dateFormat,
-=======
     confirm,
     confirmLabel,
->>>>>>> a5cd2c6c
     disable,
     disabled,
     enableTime,
