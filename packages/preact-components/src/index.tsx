export { default as FormComponent } from './FormComponent';
export { default as Icon } from './Icon';
export { default as Input } from './Input';
export { default as Loader } from './Loader';
export { default as Location } from './Location';
<<<<<<< HEAD
export { default as Select } from './Select';
export { default as useObjectURL } from './useObjectURL';
=======
export { default as Message } from './Message';
export { default as Select } from './Select';
>>>>>>> 32b9b733
<|MERGE_RESOLUTION|>--- conflicted
+++ resolved
@@ -3,10 +3,6 @@
 export { default as Input } from './Input';
 export { default as Loader } from './Loader';
 export { default as Location } from './Location';
-<<<<<<< HEAD
-export { default as Select } from './Select';
-export { default as useObjectURL } from './useObjectURL';
-=======
 export { default as Message } from './Message';
 export { default as Select } from './Select';
->>>>>>> 32b9b733
+export { default as useObjectURL } from './useObjectURL';