import { randomBytes } from 'crypto';

import { logger } from '@appsemble/node-utils';
import {
  AppAccount,
  AppMember as AppMemberType,
  App as AppType,
  SSOConfiguration,
} from '@appsemble/types';
import { has, Permission } from '@appsemble/utils';
import { badRequest, conflict, notFound } from '@hapi/boom';
import { hash } from 'bcrypt';
import { Context } from 'koa';
import {
  DatabaseError,
  FindOptions,
  IncludeOptions,
  literal,
  Op,
  UniqueConstraintError,
} from 'sequelize';

import {
  App,
  AppMember,
  AppOAuth2Authorization,
  AppOAuth2Secret,
  AppSamlAuthorization,
  AppSamlSecret,
  Organization,
  transactional,
  User,
} from '../models';
import { applyAppMessages, parseLanguage } from '../utils/app';
import { argv } from '../utils/argv';
import { checkRole } from '../utils/checkRole';
import { createJWTResponse } from '../utils/createJWTResponse';
import { getGravatarUrl } from '../utils/gravatar';
import { serveIcon } from '../utils/icon';
import { getAppFromRecord } from '../utils/model';

/**
 * Create an app member as JSON output from an app.
 *
 * @param app - The app to output. A single app member should be present.
 * @param language - The language to use.
 * @param baseLanguage - The base language to use.
 * @returns The app member of the app.
 */
function outputAppMember(app: App, language: string, baseLanguage: string): AppAccount {
  const [member] = app.AppMembers;

  applyAppMessages(app, language, baseLanguage);

  const sso: SSOConfiguration[] = [];

  if (member.AppOAuth2Authorizations) {
    for (const { AppOAuth2Secret: secret } of member.AppOAuth2Authorizations) {
      sso.push({
        type: 'oauth2',
        icon: secret.icon,
        // @ts-expect-error Workaround for https://github.com/sequelize/sequelize/issues/4158
        url: secret.dataValues.authorizatio,
        name: secret.name,
      });
    }
  }
  if (member.AppSamlAuthorizations) {
    for (const { AppSamlSecret: secret } of member.AppSamlAuthorizations) {
      sso.push({
        type: 'saml',
        icon: secret.icon,
        url: secret.ssoUrl,
        name: secret.name,
      });
    }
  }

  return {
    app: getAppFromRecord(app) as AppType,
    id: member.id,
    email: member.email,
    emailVerified: member.emailVerified,
    picture: member.picture
      ? String(
          new URL(
            `/api/apps/${app.id}/members/${
              member.UserId
            }/picture?updated=${member.updated.getTime()}`,
            argv.host,
          ),
        )
      : getGravatarUrl(member.email),
    name: member.name,
    role: member.role,
    sso,
  };
}

function createAppAccountQuery(user: User, include: IncludeOptions[]): FindOptions {
  return {
    attributes: {
      include: [
        [literal('"App".icon IS NOT NULL'), 'hasIcon'],
        [literal('"maskableIcon" IS NOT NULL'), 'hasMaskableIcon'],
      ],
      exclude: ['App.icon', 'maskableIcon', 'coreStyle', 'sharedStyle'],
    },
    include: [
      {
        model: Organization,
        attributes: {
          include: [
            'id',
            'name',
            'updated',
            [literal('"Organization".icon IS NOT NULL'), 'hasIcon'],
          ],
        },
      },
      {
        model: AppMember,
        where: { UserId: user.id },
        include: [
          {
            model: AppSamlAuthorization,
            required: false,
            include: [AppSamlSecret],
          },
          {
            model: AppOAuth2Authorization,
            required: false,
            include: [AppOAuth2Secret],
          },
        ],
      },
      ...include,
    ],
  };
}

export async function getAppMembers(ctx: Context): Promise<void> {
  const {
    pathParams: { appId },
  } = ctx;

  const app = await App.findByPk(appId, { include: [{ model: AppMember, include: [User] }] });
  if (!app) {
    throw notFound('App not found');
  }

  const appMembers: AppMemberType[] = app.AppMembers.map((member) => ({
    id: member.UserId,
    name: member.name,
    primaryEmail: member.email,
    role: member.role,
  }));

  if (app.definition.security?.default?.policy !== 'invite') {
    const organization = await Organization.findByPk(app.OrganizationId, {
      include: [
        {
          model: User,
          where: { id: { [Op.not]: app.AppMembers.map((member) => member.UserId) } },
          required: false,
        },
      ],
    });

    for (const user of organization.Users) {
      appMembers.push({
        id: user.id,
        name: user.name,
        primaryEmail: user.primaryEmail,
        role: user?.AppMember?.role ?? app.definition.security.default.role,
      });
    }
  }

  ctx.body = appMembers;
}

export async function getAppMember(ctx: Context): Promise<void> {
  const {
    pathParams: { appId, memberId },
  } = ctx;

  const app = await App.findByPk(appId, {
    include: [{ model: AppMember, where: { UserId: memberId }, required: false }],
  });
  if (!app) {
    throw notFound('App not found');
  }

  if (app.definition.security === undefined) {
    throw notFound('App does not have a security definition');
  }

  if (app.AppMembers.length !== 1) {
    throw notFound('App member not found');
  }

  const [member] = app.AppMembers;

  ctx.body = {
    id: member.UserId,
    name: member.name,
    primaryEmail: member.email,
    role: member.role,
  };
}

export async function setAppMember(ctx: Context): Promise<void> {
  const {
    pathParams: { appId, memberId },
    request: {
      body: { role },
    },
  } = ctx;

  const app = await App.findByPk(appId, {
    include: [{ model: AppMember, required: false, where: { UserId: memberId } }],
  });
  if (!app) {
    throw notFound('App not found');
  }

  await checkRole(ctx, app.OrganizationId, Permission.EditApps);

  const user = await User.findByPk(memberId);
  if (!user) {
    throw notFound('User with this ID doesn’t exist.');
  }

  if (!has(app.definition.security.roles, role)) {
    throw badRequest(`Role ‘${role}’ is not defined.`);
  }

  let member = app.AppMembers?.[0];

  if (member) {
    await member.update({ role });
  } else {
    member = await AppMember.create({
      UserId: user.id,
      AppId: app.id,
      role,
    });
  }

  ctx.body = {
    id: user.id,
    name: member.name,
    primaryEmail: member.email,
    role,
  };
}

export async function getAppAccounts(ctx: Context): Promise<void> {
  const { user } = ctx;
<<<<<<< HEAD
  const { baseLanguage, language, query } = parseLanguage(ctx.query?.language);
=======
  const { baseLanguage, language, query } = parseLanguage(ctx);
>>>>>>> 68f8e5b1

  const apps = await App.findAll(createAppAccountQuery(user, query));

  ctx.body = apps.map((app) => outputAppMember(app, language, baseLanguage));
}

export async function getAppAccount(ctx: Context): Promise<void> {
  const {
    pathParams: { appId },
    user,
  } = ctx;
<<<<<<< HEAD
  const { baseLanguage, language, query } = parseLanguage(ctx.query?.language);
=======
  const { baseLanguage, language, query } = parseLanguage(ctx);
>>>>>>> 68f8e5b1

  const app = await App.findOne({
    where: { id: appId },
    ...createAppAccountQuery(user, query),
  });

  if (!app) {
    throw notFound('App account not found');
  }

  ctx.body = outputAppMember(app, language, baseLanguage);
}

export async function patchAppAccount(ctx: Context): Promise<void> {
  const {
    mailer,
    pathParams: { appId },
    request: {
<<<<<<< HEAD
      body: { email, locale, name, picture },
    },
    user,
  } = ctx;
  const { baseLanguage, language, query } = parseLanguage(ctx.query?.language);
=======
      body: { email, name, picture },
    },
    user,
  } = ctx;
  const { baseLanguage, language, query } = parseLanguage(ctx);
>>>>>>> 68f8e5b1

  const app = await App.findOne({
    where: { id: appId },
    ...createAppAccountQuery(user, query),
  });

  if (!app) {
    throw notFound('App account not found');
  }

  const [member] = app.AppMembers;
  const result: Partial<AppMember> = {};
  if (email != null && member.email !== email) {
    result.email = email;
    result.emailVerified = false;
    result.emailKey = randomBytes(40).toString('hex');

    const url = new URL(argv.host);
    url.hostname = app.domain || `${app.path}.${app.OrganizationId}.${url.hostname}`;
<<<<<<< HEAD
    url.pathname = '/Verify';
    url.searchParams.set('token', result.emailKey);

    mailer
      .sendTranslatedEmail({
        appId,
        to: { email, name },
        locale: member.locale,
        emailName: 'appMemberEmailChange',
        values: {
          link: (text) => `[${text}](${url})`,
          name: member.name || 'null',
          appName: app.definition.name,
        },
=======
    const verificationUrl = new URL('/Verify', url);
    verificationUrl.searchParams.set('token', result.emailKey);

    mailer
      .sendTemplateEmail({ email, name }, 'appMemberEmailChange', {
        url: String(verificationUrl),
        name: app.definition.name,
>>>>>>> 68f8e5b1
      })
      .catch((error: Error) => {
        logger.error(error);
      });
  }

  if (name != null) {
    result.name = name;
  }

  if (picture) {
    result.picture = picture.contents;
  }

<<<<<<< HEAD
  if (locale) {
    result.locale = locale;
  }

=======
>>>>>>> 68f8e5b1
  await member.update(result);
  ctx.body = outputAppMember(app, language, baseLanguage);
}

export async function getAppMemberPicture(ctx: Context): Promise<void> {
  const {
    pathParams: { appId, memberId },
  } = ctx;

  const app = await App.findByPk(appId, {
    include: [
      {
        model: AppMember,
        where: { [Op.or]: [{ id: memberId }, { UserId: memberId }] },
        required: false,
      },
    ],
  });

  if (!app) {
    throw notFound('App could not be found.');
  }

  if (!app.AppMembers.length) {
    throw notFound('This member does not exist');
  }

  if (!app.AppMembers[0].picture) {
    throw notFound('This member has no profile picture set.');
  }

  await serveIcon(ctx, {
    icon: app.AppMembers[0].picture,
    fallback: 'user-solid.png',
    raw: true,
  });
}

export async function registerMemberEmail(ctx: Context): Promise<void> {
  const {
    mailer,
    pathParams: { appId },
    request: {
<<<<<<< HEAD
      body: { locale, name, password, picture },
=======
      body: { name, password, picture },
>>>>>>> 68f8e5b1
    },
  } = ctx;

  const email = ctx.request.body.email.toLowerCase();
  const hashedPassword = await hash(password, 10);
  const key = randomBytes(40).toString('hex');
  let user: User;

  const app = await App.findByPk(appId, {
    attributes: ['definition'],
    include: {
      model: AppMember,
      where: { email },
      required: false,
    },
  });

  if (!app) {
    throw notFound('App could not be found.');
  }

  if (!app.definition?.security?.default?.role) {
    throw badRequest('This app has no security definition');
  }

  // XXX: This could introduce a race condition.
  // If this is not manually checked here, Sequelize never returns on
  // the AppMember.create() call if there is a conflict on the email index.
  if (app.AppMembers.length) {
    throw conflict('User with this email address already exists.');
  }

  try {
    await transactional(async (transaction) => {
      user = await User.create(
        {
          name,
        },
        { transaction },
      );

      await AppMember.create(
        {
          UserId: user.id,
          AppId: appId,
          name,
          password: hashedPassword,
          email,
          role: app.definition.security.default.role,
          emailKey: key,
          picture: picture ? picture.contents : null,
<<<<<<< HEAD
          locale,
=======
>>>>>>> 68f8e5b1
        },
        { transaction },
      );
    });
  } catch (error: unknown) {
    if (error instanceof UniqueConstraintError) {
      throw conflict('User with this email address already exists.');
    }
    if (error instanceof DatabaseError) {
      // XXX: Postgres throws a generic transaction aborted error
      // if there is a way to read the internal error, replace this code.
      throw conflict('User with this email address already exists.');
    }

    throw error;
  }

  const url = new URL(argv.host);
  url.hostname = app.domain || `${app.path}.${app.OrganizationId}.${url.hostname}`;
  url.pathname = '/Verify';
  url.searchParams.set('token', key);

  // This is purposely not awaited, so failure won’t make the request fail. If this fails, the user
  // will still be logged in, but will have to request a new verification email in order to verify
  // their account.
  mailer
    .sendTranslatedEmail({
      to: { email, name },
      appId,
      emailName: 'welcome',
      locale,
      values: {
        link: (text) => `[${text}](${url})`,
        appName: app.definition.name,
        name: name || 'null',
      },
    })
    .catch((error: Error) => {
      logger.error(error);
    });

  ctx.body = createJWTResponse(user.id);
}

export async function verifyMemberEmail(ctx: Context): Promise<void> {
  const {
    pathParams: { appId },
    request: {
      body: { token },
    },
  } = ctx;

  const app = await App.findByPk(appId, {
    attributes: ['definition'],
    include: [
      {
        model: AppMember,
        required: false,
        where: {
          emailKey: token,
        },
      },
    ],
  });

  if (!app) {
    throw notFound('App could not be found.');
  }

  if (!app.AppMembers.length) {
    throw notFound('Unable to verify this token.');
  }

  const [member] = app.AppMembers;
  member.emailVerified = true;
  member.emailKey = null;
  await member.save();

  ctx.status = 200;
}
export async function resendMemberEmailVerification(ctx: Context): Promise<void> {
  const {
    mailer,
    pathParams: { appId },
    request,
  } = ctx;

  const email = request.body.email.toLowerCase();

  const app = await App.findByPk(appId, {
    attributes: ['definition', 'domain', 'path', 'OrganizationId'],
    include: [{ model: AppMember, where: { email }, required: false }],
  });

  if (app?.AppMembers.length && !app.AppMembers[0].emailVerified) {
    const url = new URL(argv.host);
    url.hostname = app.domain || `${app.path}.${app.OrganizationId}.${url.hostname}`;
    url.pathname = '/Verify';
    url.searchParams.set('token', app.AppMembers[0].emailKey);

    mailer
      .sendTranslatedEmail({
        appId,
        emailName: 'resend',
        locale: app.AppMembers[0].locale,
        to: app.AppMembers[0],
        values: {
          link: (text) => `[${text}](${url})`,
          name: app.AppMembers[0].name || 'null',
          appName: app.definition.name,
        },
      })
      .catch((error: Error) => {
        logger.error(error);
      });
  }

  ctx.status = 204;
}
export async function requestMemberResetPassword(ctx: Context): Promise<void> {
  const {
    mailer,
    pathParams: { appId },
    request,
  } = ctx;

  const email = request.body.email.toLowerCase();
  const app = await App.findByPk(appId, {
    attributes: ['definition', 'domain', 'path', 'OrganizationId'],
    include: [{ model: AppMember, where: { email }, required: false }],
  });

  if (app?.AppMembers.length) {
    const [member] = app.AppMembers;
    const resetKey = randomBytes(40).toString('hex');

    const url = new URL(argv.host);
    url.hostname = app.domain || `${app.path}.${app.OrganizationId}.${url.hostname}`;
    url.pathname = '/Edit-Password';
    url.searchParams.set('token', resetKey);

    await member.update({ resetKey });
    mailer
      .sendTranslatedEmail({
        to: member,
        emailName: 'reset',
        appId,
        locale: member.locale,
        values: {
          link: (text) => `[${text}](${url})`,
          appName: app.definition.name.endsWith('App')
            ? app.definition.name
            : `${app.definition.name} App`,
          name: member.name || 'null',
        },
      })
      .catch((error: Error) => {
        logger.error(error);
      });
  }

  ctx.status = 204;
}
export async function resetMemberPassword(ctx: Context): Promise<void> {
  const {
    pathParams: { appId },
    request: {
      body: { token },
    },
  } = ctx;

  const app = await App.findByPk(appId, {
    include: {
      model: AppMember,
      required: false,
      where: {
        resetKey: token,
      },
    },
  });

  if (!app) {
    throw notFound('App not found');
  }

  if (!app.AppMembers.length) {
    throw notFound(`Unknown password reset token: ${token}`);
  }

  const password = await hash(ctx.request.body.password, 10);
  const [member] = app.AppMembers;

  await member.update({
    password,
    resetKey: null,
  });
}

export async function deleteAppMember(ctx: Context): Promise<void> {
  const {
    pathParams: { appId, memberId },
    user,
  } = ctx;

  const app = await App.findByPk(appId, {
    include: [{ model: AppMember, required: false, where: { UserId: memberId } }],
  });

  if (!app) {
    throw notFound('App not found');
  }

  if (user.id !== memberId) {
    await checkRole(ctx, app.OrganizationId, Permission.EditApps);
  }

  const member = app.AppMembers?.[0];

  if (!member) {
    throw notFound('App member not found');
  }

  await member.destroy();
}<|MERGE_RESOLUTION|>--- conflicted
+++ resolved
@@ -258,11 +258,7 @@
 
 export async function getAppAccounts(ctx: Context): Promise<void> {
   const { user } = ctx;
-<<<<<<< HEAD
   const { baseLanguage, language, query } = parseLanguage(ctx.query?.language);
-=======
-  const { baseLanguage, language, query } = parseLanguage(ctx);
->>>>>>> 68f8e5b1
 
   const apps = await App.findAll(createAppAccountQuery(user, query));
 
@@ -274,11 +270,7 @@
     pathParams: { appId },
     user,
   } = ctx;
-<<<<<<< HEAD
   const { baseLanguage, language, query } = parseLanguage(ctx.query?.language);
-=======
-  const { baseLanguage, language, query } = parseLanguage(ctx);
->>>>>>> 68f8e5b1
 
   const app = await App.findOne({
     where: { id: appId },
@@ -297,19 +289,11 @@
     mailer,
     pathParams: { appId },
     request: {
-<<<<<<< HEAD
       body: { email, locale, name, picture },
     },
     user,
   } = ctx;
   const { baseLanguage, language, query } = parseLanguage(ctx.query?.language);
-=======
-      body: { email, name, picture },
-    },
-    user,
-  } = ctx;
-  const { baseLanguage, language, query } = parseLanguage(ctx);
->>>>>>> 68f8e5b1
 
   const app = await App.findOne({
     where: { id: appId },
@@ -329,9 +313,8 @@
 
     const url = new URL(argv.host);
     url.hostname = app.domain || `${app.path}.${app.OrganizationId}.${url.hostname}`;
-<<<<<<< HEAD
-    url.pathname = '/Verify';
-    url.searchParams.set('token', result.emailKey);
+    const verificationUrl = new URL('/Verify', url);
+    verificationUrl.searchParams.set('token', result.emailKey);
 
     mailer
       .sendTranslatedEmail({
@@ -340,19 +323,10 @@
         locale: member.locale,
         emailName: 'appMemberEmailChange',
         values: {
-          link: (text) => `[${text}](${url})`,
+          link: (text) => `[${text}](${verificationUrl})`,
           name: member.name || 'null',
           appName: app.definition.name,
         },
-=======
-    const verificationUrl = new URL('/Verify', url);
-    verificationUrl.searchParams.set('token', result.emailKey);
-
-    mailer
-      .sendTemplateEmail({ email, name }, 'appMemberEmailChange', {
-        url: String(verificationUrl),
-        name: app.definition.name,
->>>>>>> 68f8e5b1
       })
       .catch((error: Error) => {
         logger.error(error);
@@ -367,13 +341,10 @@
     result.picture = picture.contents;
   }
 
-<<<<<<< HEAD
   if (locale) {
     result.locale = locale;
   }
 
-=======
->>>>>>> 68f8e5b1
   await member.update(result);
   ctx.body = outputAppMember(app, language, baseLanguage);
 }
@@ -417,11 +388,7 @@
     mailer,
     pathParams: { appId },
     request: {
-<<<<<<< HEAD
       body: { locale, name, password, picture },
-=======
-      body: { name, password, picture },
->>>>>>> 68f8e5b1
     },
   } = ctx;
 
@@ -473,10 +440,7 @@
           role: app.definition.security.default.role,
           emailKey: key,
           picture: picture ? picture.contents : null,
-<<<<<<< HEAD
           locale,
-=======
->>>>>>> 68f8e5b1
         },
         { transaction },
       );
