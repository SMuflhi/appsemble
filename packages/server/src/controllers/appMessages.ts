--- conflicted
+++ resolved
@@ -1,10 +1,12 @@
-import { validateLanguage } from '@appsemble/utils';
+import type { AppMessages as AppMessagesInterface } from '@appsemble/types';
+import { Permission, validateLanguage } from '@appsemble/utils';
 import Boom from '@hapi/boom';
 import tags from 'language-tags';
 import { Op } from 'sequelize';
 
 import { App, AppMessages } from '../models';
 import type { KoaContext } from '../types';
+import checkRole from '../utils/checkRole';
 
 interface Params {
   appId: string;
@@ -46,26 +48,19 @@
     throw Boom.notFound('App not found');
   }
 
-<<<<<<< HEAD
   if (
     !app.AppMessages.length ||
     (merge && !app.AppMessages.some((m) => m.language === language.toLowerCase()))
   ) {
-    throw Boom.notFound('Language could not be found');
-  }
-
-  const base = app.AppMessages.find((m) => m.language === baseLanguage.toLowerCase()) ?? {};
-  const messages = app.AppMessages.find((m) => m.language === language.toLowerCase());
-
-  ctx.body = { ...base, ...messages };
-=======
-  if (!app.AppMessages.length) {
     throw Boom.notFound(`Language “${language}” could not be found`);
   }
 
-  const [appMessages] = app.AppMessages;
-  ctx.body = { language: appMessages.language, messages: appMessages.messages };
->>>>>>> 1c3633c9
+  const base: AppMessagesInterface = app.AppMessages.find(
+    (m) => m.language === baseLanguage.toLowerCase(),
+  );
+  const messages = app.AppMessages.find((m) => m.language === language.toLowerCase());
+
+  ctx.body = { language: messages.language, messages: { ...base?.messages, ...messages.messages } };
 }
 
 export async function createMessages(ctx: KoaContext<Params>): Promise<void> {
@@ -76,11 +71,13 @@
     },
   } = ctx;
 
-  const dbApp = await App.findOne({ where: { id: appId } });
+  const app = await App.findOne({ where: { id: appId } });
 
-  if (!dbApp) {
+  if (!app) {
     throw Boom.notFound('App not found');
   }
+
+  await checkRole(ctx, app.OrganizationId, Permission.EditAppMessages);
 
   try {
     validateLanguage(language);
@@ -88,7 +85,7 @@
     throw Boom.badRequest(`Language “${language}” is invalid`);
   }
 
-  await AppMessages.upsert({ AppId: dbApp.id, language: language.toLowerCase(), messages });
+  await AppMessages.upsert({ AppId: app.id, language: language.toLowerCase(), messages });
   ctx.body = { language: language.toLowerCase(), messages };
 }
 
@@ -97,13 +94,15 @@
     params: { appId, language },
   } = ctx;
 
-  const dbApp = await App.findOne({
+  const app = await App.findOne({
     where: { id: appId },
   });
 
-  if (!dbApp) {
+  if (!app) {
     throw Boom.notFound('App not found');
   }
+
+  await checkRole(ctx, app.OrganizationId, Permission.EditAppMessages);
 
   const affectedRows = await AppMessages.destroy({
     where: { language: language.toLowerCase(), AppId: appId },
