import { Permission, TeamRole } from '@appsemble/utils';
import { badRequest, forbidden, notFound } from '@hapi/boom';

import { App, Organization, Team, TeamMember, transactional, User } from '../models';
import { KoaContext } from '../types';
import { checkRole } from '../utils/checkRole';

interface Params {
  memberId: string;
  appId: string;
  teamId: number;
}

async function checkTeamPermission(ctx: KoaContext<Params>, team: Team): Promise<void> {
  const {
    params: { teamId },
    user,
  } = ctx;
  const teamMember =
    team?.Users.find((u) => u.id === user.id)?.TeamMember ??
    (await TeamMember.findOne({
      where: { UserId: user.id, TeamId: teamId },
    }));

  if (!teamMember || teamMember.role !== TeamRole.Manager) {
    throw forbidden('User does not have sufficient permissions.');
  }
}

export async function createTeam(ctx: KoaContext<Params>): Promise<void> {
  const {
    params: { appId },
    request: {
      body: { name },
    },
    user,
  } = ctx;

  const app = await App.findByPk(appId);
  if (!app) {
    throw notFound('App not found.');
  }

  await checkRole(ctx, app.OrganizationId, Permission.ManageMembers);

  let team: Team;
  await transactional(async (transaction) => {
    team = await Team.create({ name, AppId: appId }, { transaction });
    await TeamMember.create(
      { TeamId: team.id, UserId: user.id, role: TeamRole.Manager },
      { transaction },
    );
  });

  ctx.body = {
    id: team.id,
    name: team.name,
    role: TeamRole.Manager,
  };
}

export async function getTeam(ctx: KoaContext<Params>): Promise<void> {
  const {
    params: { appId, teamId },
    user,
  } = ctx;

  const team = await Team.findOne({
    where: { id: teamId, AppId: appId },
    include: [{ model: User, where: { id: user.id }, required: false }],
  });

  if (!team) {
    throw notFound('Team not found.');
  }

  ctx.body = {
    id: team.id,
    name: team.name,
    ...(team.Users.length && { role: team.Users[0].TeamMember.role }),
    ...(team.annotations && { annotations: team.annotations }),
  };
}

export async function getTeams(ctx: KoaContext<Params>): Promise<void> {
  const {
    clients,
    params: { appId },
    user,
  } = ctx;

  const app = await App.findByPk(appId, {
    include: [
      {
        model: Team,
        include: [{ model: User, required: false }],
      },
    ],
  });
  if (!app) {
    throw notFound('App not found.');
  }

<<<<<<< HEAD
  // Filter to just the user’s teams if it’s requested from an app.
  ctx.body = (clients.app
    ? app.Teams.filter((team) => team.Users.find((u) => u.id === user.id))
    : app.Teams
  ).map((team) => {
    const userRole = team.Users.find((u) => u.id === user.id);

    return {
      id: team.id,
      name: team.name,
      size: team.Users.length,
      ...(userRole && { role: userRole.TeamMember.role }),
    };
  });
=======
  ctx.body = app.Teams.map((team) => ({
    id: team.id,
    name: team.name,
    ...(team.Users.length && { role: team.Users[0].TeamMember.role }),
    ...(team.annotations && { annotations: team.annotations }),
  }));
>>>>>>> f4207240
}

export async function updateTeam(ctx: KoaContext<Params>): Promise<void> {
  const {
    params: { appId, teamId },
    request: {
      body: { annotations, name },
    },
    user,
  } = ctx;

  const team = await Team.findOne({
    where: { id: teamId, AppId: appId },
    include: [
      { model: User, where: { id: user.id }, required: false },
      { model: App, attributes: ['OrganizationId'] },
    ],
  });

  if (!team) {
    throw notFound('Team not found.');
  }

  await checkRole(ctx, team.App.OrganizationId, Permission.ManageMembers);

  await team.update({ name, ...(annotations && { annotations }) });
  ctx.body = {
    id: team.id,
    name,
    ...(annotations && { annotations }),
    ...(team.Users.length && { role: team.Users[0].TeamMember.role }),
  };
}

export async function deleteTeam(ctx: KoaContext<Params>): Promise<void> {
  const {
    params: { appId, teamId },
    user,
  } = ctx;

  const team = await Team.findOne({
    where: { id: teamId, AppId: appId },
    include: [
      { model: User, where: { id: user.id }, required: false },
      { model: App, attributes: ['OrganizationId'] },
    ],
  });
  if (!team) {
    throw notFound('Team not found.');
  }

  await checkRole(ctx, team.App.OrganizationId, Permission.ManageMembers);

  await team.destroy();
}

export async function getTeamMembers(ctx: KoaContext<Params>): Promise<void> {
  const {
    params: { appId, teamId },
  } = ctx;

  const team = await Team.findOne({
    where: { id: teamId, AppId: appId },
    include: [{ model: User }],
  });

  if (!team) {
    throw notFound('Team not found.');
  }

  ctx.body = team.Users.map((user) => ({
    id: user.id,
    name: user.name,
    primaryEmail: user.primaryEmail,
    role: user.TeamMember.role,
  }));
}

export async function addTeamMember(ctx: KoaContext<Params>): Promise<void> {
  const {
    params: { appId, teamId },
    request: {
      body: { id },
    },
  } = ctx;

  const team = await Team.findOne({
    where: { id: teamId, AppId: appId },
    include: [
      { model: User, where: { id }, required: false },
      {
        model: App,
        include: [
          { model: User, where: { id }, required: false },
          { model: Organization, include: [{ model: User, where: { id }, required: false }] },
        ],
      },
    ],
  });

  if (!team) {
    throw notFound('Team not found.');
  }

  try {
    await checkRole(ctx, team.App.OrganizationId, Permission.InviteMember);
  } catch {
    await checkTeamPermission(ctx, team);
  }

  if (
    !team.App.Users.length &&
    (team.App.definition.security.default.policy === 'invite' ||
      !team.App.Organization.Users.length)
  ) {
    throw notFound(`User with id ${id} is not part of this app’s members.`);
  }

  if (team.Users.length) {
    throw badRequest('This user is already a member of this team.');
  }

  const [user] = team.App.Users.length ? team.App.Users : team.App.Organization.Users;
  await TeamMember.create({ UserId: id, TeamId: team.id, role: TeamRole.Member });
  ctx.body = {
    id: user.id,
    name: user.name,
    primaryEmail: user.primaryEmail,
    role: TeamRole.Member,
  };
}

export async function removeTeamMember(ctx: KoaContext<Params>): Promise<void> {
  const {
    params: { appId, memberId, teamId },
  } = ctx;

  const team = await Team.findOne({
    where: { id: teamId, AppId: appId },
    include: [
      { model: User, where: { id: memberId }, required: false },
      { model: App, attributes: ['OrganizationId'] },
    ],
  });

  if (!team) {
    throw notFound('Team not found.');
  }

  try {
    await checkRole(ctx, team.App.OrganizationId, Permission.InviteMember);
  } catch {
    await checkTeamPermission(ctx, team);
  }

  if (!team.Users.length) {
    throw badRequest('This user is not a member of this team.');
  }

  await TeamMember.destroy({ where: { UserId: memberId, TeamId: team.id } });
}

export async function updateTeamMember(ctx: KoaContext<Params>): Promise<void> {
  const {
    params: { appId, memberId, teamId },
    request: {
      body: { role },
    },
  } = ctx;

  const team = await Team.findOne({
    where: { id: teamId, AppId: appId },
    include: [
      { model: User, where: { id: memberId }, required: false },
      { model: App, attributes: ['OrganizationId'] },
    ],
  });

  if (!team) {
    throw notFound('Team not found.');
  }

  try {
    await checkRole(ctx, team.App.OrganizationId, Permission.InviteMember);
  } catch {
    await checkTeamPermission(ctx, team);
  }

  if (!team.Users.length) {
    throw badRequest('This user is not a member of this team.');
  }

  await TeamMember.update({ role }, { where: { UserId: memberId, TeamId: team.id } });

  const [user] = team.Users;

  ctx.body = {
    id: user.id,
    name: user.name,
    primaryEmail: user.primaryEmail,
    role,
  };
}<|MERGE_RESOLUTION|>--- conflicted
+++ resolved
@@ -101,7 +101,6 @@
     throw notFound('App not found.');
   }
 
-<<<<<<< HEAD
   // Filter to just the user’s teams if it’s requested from an app.
   ctx.body = (clients.app
     ? app.Teams.filter((team) => team.Users.find((u) => u.id === user.id))
@@ -114,16 +113,9 @@
       name: team.name,
       size: team.Users.length,
       ...(userRole && { role: userRole.TeamMember.role }),
+      ...(team.annotations && { annotations: team.annotations }),
     };
   });
-=======
-  ctx.body = app.Teams.map((team) => ({
-    id: team.id,
-    name: team.name,
-    ...(team.Users.length && { role: team.Users[0].TeamMember.role }),
-    ...(team.annotations && { annotations: team.annotations }),
-  }));
->>>>>>> f4207240
 }
 
 export async function updateTeam(ctx: KoaContext<Params>): Promise<void> {
