import { logger } from '@appsemble/node-utils';
import {
  checkAppRole,
  Permission,
  SchemaValidationError,
  TeamRole,
  validate,
} from '@appsemble/utils';
import { badRequest, forbidden, internal, notFound, unauthorized } from '@hapi/boom';
import { addMilliseconds, isPast, parseISO } from 'date-fns';
import { OpenAPIV3 } from 'openapi-types';
import parseDuration from 'parse-duration';
import { Op, Order, WhereOptions } from 'sequelize';

import {
  App,
  AppSubscription,
  Organization,
  Resource,
  ResourceSubscription,
  TeamMember,
  User,
} from '../models';
import { KoaContext } from '../types';
import { checkRole } from '../utils/checkRole';
import { odataFilterToSequelize, odataOrderbyToSequelize } from '../utils/odata';
import { processHooks, processReferenceHooks, renameOData } from '../utils/resource';

interface Params {
  appId: number;
  resourceType: string;
  resourceId: number;
  $filter: string;
  $orderby: string;
  $top: number;
}

const specialRoles = new Set(['$author', ...Object.values(TeamRole).map((r) => `$team:${r}`)]);

function verifyResourceDefinition(app: App, resourceType: string): OpenAPIV3.SchemaObject {
  if (!app) {
    throw notFound('App not found');
  }

  if (!app.definition.resources) {
    throw notFound('App does not have any resources defined');
  }

  if (!app.definition.resources[resourceType]) {
    throw notFound(`App does not have resources called ${resourceType}`);
  }

  if (!app.definition.resources[resourceType].schema) {
    throw notFound(`App does not have a schema for resources called ${resourceType}`);
  }

  return app.definition.resources[resourceType].schema;
}

/**
 * Verifies whether or not the user has sufficient permissions to perform a resource call.
 * Will throw an 403 error if the user does not satisfy the requirements.
 *
 * @param ctx - Koa context of the request
 * @param app - App as fetched from the database.
 * This must include the app member and organization relationships.
 * @param resourceType - The resource type to check the role for.
 * @param action - The resource action to theck the role for.
 *
 * @returns Query options to filter the resource for the user context.
 */
async function verifyPermission(
  ctx: KoaContext,
  app: App,
  resourceType: string,
  action: 'create' | 'delete' | 'get' | 'query' | 'update' | 'count',
): Promise<WhereOptions> {
  if (!app.definition.resources[resourceType] || !app.definition.resources[resourceType][action]) {
    return;
  }

  const { user } = ctx;
  let { roles } = app.definition.resources[resourceType][action];

  if (!roles || !roles.length) {
    if (app.definition.roles?.length) {
      ({ roles } = app.definition);
    } else {
      return;
    }
  }

  const functionalRoles = roles.filter((r) => specialRoles.has(r));
  const appRoles = roles.filter((r) => !specialRoles.has(r));

  if (!functionalRoles.length && !appRoles.length) {
    return;
  }

  if (!user && (appRoles.length || functionalRoles.length)) {
    throw unauthorized('User is not logged in');
  }

<<<<<<< HEAD
  if (author && user && (action === 'query' || action === 'count')) {
    return { UserId: user.id };
=======
  const result = [];

  if (functionalRoles.includes('$author') && user && action !== 'create') {
    result.push({ UserId: user.id });
>>>>>>> 5025974b
  }

  if (functionalRoles.includes(`$team:${TeamRole.Member}`)) {
    const teamIds = (
      await TeamMember.findAll({
        where: { UserId: user.id, role: TeamRole.Member },
        raw: true,
        attributes: ['TeamId'],
      })
    ).map((t) => t.TeamId);

    const userIds = (
      await TeamMember.findAll({
        attributes: ['UserId'],
        raw: true,
        where: { TeamId: teamIds },
      })
    ).map((tm) => tm.UserId);
    result.push({ UserId: { [Op.in]: userIds } });
  }

  if (functionalRoles.includes(`$team:${TeamRole.Manager}`)) {
    const teamIds = (
      await TeamMember.findAll({
        where: { UserId: user.id },
        raw: true,
        attributes: ['TeamId'],
      })
    ).map((t) => t.TeamId);

    const userIds = (
      await TeamMember.findAll({
        attributes: ['UserId'],
        raw: true,
        where: { TeamId: teamIds },
      })
    ).map((tm) => tm.UserId);
    result.push({ UserId: { [Op.in]: userIds } });
  }

  if (app.definition.security) {
    const member = app.Users.find((u) => u.id === user.id);
    const { policy, role: defaultRole } = app.definition?.security?.default;
    let role: string;

    if (member) {
      ({ role } = member.AppMember);
    } else {
      switch (policy) {
        case 'everyone':
          role = defaultRole;
          break;

        case 'organization':
          if (!(await app.Organization.$has('User', user.id))) {
            throw forbidden('User is not a member of the organization.');
          }

          role = defaultRole;
          break;

        case 'invite':
          throw forbidden('User is not a member of the app.');

        default:
          role = null;
      }
    }

    if (!appRoles.some((r) => checkAppRole(app.definition.security, r, role))) {
      if (!result.length) {
        throw forbidden('User does not have sufficient permissions.');
      }
    }
  }

  if (result.length === 0) {
    return;
  }

  return result.length === 1 ? result[0] : { [Op.or]: result };
}

export async function queryResources(ctx: KoaContext<Params>): Promise<void> {
  const {
    params: { appId, resourceType },
    query: { $filter, $orderby, $top },
    user,
  } = ctx;

  const app = await App.findByPk(appId, {
    ...(user && {
      include: [
        { model: Organization, attributes: ['id'] },
        {
          model: User,
          attributes: ['id'],
          required: false,
          where: { id: user.id },
          through: { attributes: ['role'] },
        },
      ],
    }),
  });

  verifyResourceDefinition(app, resourceType);
  const userQuery = await verifyPermission(ctx, app, resourceType, 'query');

  let order: Order;
  let query: WhereOptions;
  try {
    order =
      $orderby &&
      odataOrderbyToSequelize(
        $orderby
          .replace(/(^|\B)\$created(\b|$)/g, '__created__')
          .replace(/(^|\B)\$updated(\b|$)/g, '__updated__'),
        renameOData,
      );
    query =
      $filter &&
      odataFilterToSequelize(
        $filter
          .replace(/(^|\B)\$created(\b|$)/g, '__created__')
          .replace(/(^|\B)\$updated(\b|$)/g, '__updated__'),
        Resource,
        renameOData,
      );
  } catch (error: unknown) {
    if (error instanceof Error) {
      throw badRequest('Unable to process this query', { syntaxError: error.message });
    }
    logger.error(error);
    throw internal('Unable to process this query');
  }
  const resources = await Resource.findAll({
    include: [{ model: User, attributes: ['id', 'name'], required: false }],
    limit: $top,
    order,
    where: {
      [Op.and]: [
        query,
        {
          ...userQuery,
          type: resourceType,
          AppId: appId,
          expires: { [Op.or]: [{ [Op.gt]: new Date() }, null] },
        },
      ],
    },
  });

  ctx.body = resources.map((resource) => ({
    ...resource.data,
    id: resource.id,
    $created: resource.created,
    $updated: resource.updated,
    $clonable: resource.clonable,
    ...(resource.expires != null && {
      $expires: resource.expires,
    }),
    ...(resource.User && { $author: { id: resource.User.id, name: resource.User.name } }),
  }));
}

export async function countResources(ctx: KoaContext<Params>): Promise<void> {
  const {
    params: { appId, resourceType },
    query: { $filter },
    user,
  } = ctx;

  const app = await App.findByPk(appId, {
    ...(user && {
      include: [
        { model: Organization, attributes: ['id'] },
        {
          model: User,
          attributes: ['id'],
          required: false,
          where: { id: user.id },
          through: { attributes: ['role'] },
        },
      ],
    }),
  });

  verifyResourceDefinition(app, resourceType);
  const userQuery = await verifyAppRole(ctx, app, null, resourceType, 'count');

  let query: WhereOptions;
  try {
    query =
      $filter &&
      odataFilterToSequelize(
        $filter
          .replace(/(^|\B)\$created(\b|$)/g, '__created__')
          .replace(/(^|\B)\$updated(\b|$)/g, '__updated__'),
        Resource,
        renameOData,
      );
  } catch (error: unknown) {
    if (error instanceof Error) {
      throw badRequest('Unable to process this query', { syntaxError: error.message });
    }
    logger.error(error);
    throw internal('Unable to process this query');
  }
  const count = await Resource.count({
    where: {
      [Op.and]: [
        query,
        {
          ...userQuery,
          type: resourceType,
          AppId: appId,
          expires: { [Op.or]: [{ [Op.gt]: new Date() }, null] },
        },
      ],
    },
  });

  ctx.body = count;
}

export async function getResourceById(ctx: KoaContext<Params>): Promise<void> {
  const {
    params: { appId, resourceId, resourceType },
    user,
  } = ctx;

  const app = await App.findByPk(appId, {
    ...(user && {
      include: [
        { model: Organization, attributes: ['id'] },
        {
          model: User,
          attributes: ['id'],
          required: false,
          where: { id: user.id },
          through: { attributes: ['role'] },
        },
      ],
    }),
  });
  verifyResourceDefinition(app, resourceType);
  const userQuery = await verifyPermission(ctx, app, resourceType, 'get');

  const resource = await Resource.findOne({
    where: {
      AppId: appId,
      id: resourceId,
      type: resourceType,
      expires: { [Op.or]: [{ [Op.gt]: new Date() }, null] },
      ...userQuery,
    },
    include: [{ model: User, attributes: ['name'], required: false }],
  });

  if (!resource) {
    throw notFound('Resource not found');
  }

  ctx.body = {
    ...resource.data,
    id: resource.id,
    $created: resource.created,
    $updated: resource.updated,
    ...(resource.expires != null && {
      $expires: resource.expires,
    }),
    ...(resource.UserId != null && {
      $author: { id: resource.UserId, name: resource.User.name },
    }),
  };
}

export async function getResourceTypeSubscription(ctx: KoaContext<Params>): Promise<void> {
  const {
    params: { appId, resourceType },
    query: { endpoint },
  } = ctx;

  const app = await App.findByPk(appId, {
    attributes: ['definition'],
    include: [
      {
        model: Resource,
        attributes: ['id'],
        where: { type: resourceType },
        required: false,
      },
      {
        attributes: ['id', 'UserId'],
        model: AppSubscription,
        include: [
          {
            model: ResourceSubscription,
            where: { type: resourceType },
            required: false,
          },
        ],
        required: false,
        where: { endpoint },
      },
    ],
  });
  verifyResourceDefinition(app, resourceType);

  if (!app.Resources.length) {
    throw notFound('Resource not found.');
  }

  if (!app.AppSubscriptions.length) {
    throw notFound('User is not subscribed to this app.');
  }

  const [appSubscription] = app.AppSubscriptions;

  if (!appSubscription) {
    throw notFound('Subscription not found');
  }

  ctx.body = appSubscription.ResourceSubscriptions.reduce(
    (acc, { ResourceId, action }) => {
      if (ResourceId) {
        if (!acc.subscriptions) {
          acc.subscriptions = {};
        }

        if (!acc.subscriptions[ResourceId]) {
          acc.subscriptions[ResourceId] = { update: false, delete: false };
        }

        acc.subscriptions[ResourceId] = {
          ...acc.subscriptions[ResourceId],
          [action]: true,
        };

        return acc;
      }

      acc[action] = true;
      return acc;
    },
    { create: false, update: false, delete: false } as any,
  );
}

export async function getResourceSubscription(ctx: KoaContext<Params>): Promise<void> {
  const {
    params: { appId, resourceId, resourceType },
    query: { endpoint },
  } = ctx;

  const app = await App.findByPk(appId, {
    attributes: ['definition'],
    include: [
      {
        model: Resource,
        attributes: ['id'],
        where: { id: resourceId },
        required: false,
      },
      {
        attributes: ['id', 'UserId'],
        model: AppSubscription,
        include: [
          {
            model: ResourceSubscription,
            where: { type: resourceType, ResourceId: resourceId },
            required: false,
          },
        ],
        required: false,
        where: { endpoint },
      },
    ],
  });
  verifyResourceDefinition(app, resourceType);

  if (!app.Resources.length) {
    throw notFound('Resource not found.');
  }

  const subscriptions = app.AppSubscriptions?.[0]?.ResourceSubscriptions ?? [];
  const result: any = { id: resourceId, update: false, delete: false };

  subscriptions.forEach(({ action }) => {
    result[action] = true;
  });

  ctx.body = result;
}

export async function createResource(ctx: KoaContext<Params>): Promise<void> {
  const {
    params: { appId, resourceType },
    request: {
      // eslint-disable-next-line @typescript-eslint/no-unused-vars
      body: { $expires = null, id: _, ...resource },
    },
    user,
  } = ctx;
  const action = 'create';

  const app = await App.findByPk(appId, {
    ...(user && {
      include: [
        { model: Organization, attributes: ['id'] },
        {
          model: User,
          attributes: ['id'],
          required: false,
          where: { id: user.id },
          through: { attributes: ['role'] },
        },
      ],
    }),
  });

  verifyResourceDefinition(app, resourceType);
  await verifyPermission(ctx, app, resourceType, action);

  const { expires, schema } = app.definition.resources[resourceType];

  try {
    await validate(schema, resource);
  } catch (err: unknown) {
    if (!(err instanceof SchemaValidationError)) {
      throw err;
    }

    const boom = badRequest(err.message);
    (boom.output.payload as any).data = err.data;
    throw boom;
  }

  let expireDate: Date;
  // Manual $expire takes precedence over the default calculated expiration date
  if ($expires) {
    expireDate = parseISO($expires);
    if (isPast(expireDate)) {
      throw badRequest('Expiration date has already passed.');
    }
  } else if (expires) {
    const expireDuration = parseDuration(expires);

    if (expireDuration && expireDuration > 0) {
      expireDate = addMilliseconds(new Date(), expireDuration);
    }
  }

  const createdResource = await Resource.create({
    AppId: app.id,
    type: resourceType,
    data: resource,
    UserId: user?.id,
    expires: expireDate,
  });

  ctx.body = {
    ...resource,
    id: createdResource.id,
    $created: createdResource.created,
    $updated: createdResource.updated,
    ...(createdResource.expires != null && {
      $expires: createdResource.expires,
    }),
    ...(resource.UserId != null && {
      $author: { id: resource.UserId, name: resource.User.name },
    }),
  };
  ctx.status = 201;

  processReferenceHooks(ctx.argv.host, ctx.user, app, createdResource, action);
  processHooks(ctx.argv.host, ctx.user, app, createdResource, action);
}

export async function updateResource(ctx: KoaContext<Params>): Promise<void> {
  const {
    params: { appId, resourceId, resourceType },
    request: {
      body: { $clonable: clonable = false, $expires = null, ...updatedResource },
    },
    user,
  } = ctx;
  const action = 'update';

  const app = await App.findByPk(appId, {
    ...(user && {
      include: [
        { model: Organization, attributes: ['id'] },
        {
          model: User,
          attributes: ['id'],
          required: false,
          where: { id: user.id },
          through: { attributes: ['role'] },
        },
      ],
    }),
  });

  verifyResourceDefinition(app, resourceType);
  const userQuery = await verifyPermission(ctx, app, resourceType, action);

  let resource = await Resource.findOne({
    where: { id: resourceId, type: resourceType, AppId: appId, ...userQuery },
    include: [{ model: User, attributes: ['id', 'name'], required: false }],
  });

  if (!resource) {
    throw notFound('Resource not found');
  }

  const { schema } = app.definition.resources[resourceType];

  try {
    await validate(schema, updatedResource);
  } catch (err: unknown) {
    if (!(err instanceof SchemaValidationError)) {
      throw err;
    }

    const boom = badRequest(err.message);
    (boom.output.payload as any).data = err.data;
    throw boom;
  }

  let { expires } = resource;
  if ($expires) {
    expires = parseISO($expires);
    if (isPast(expires)) {
      throw badRequest('Expiration date has already passed.');
    }
  }

  resource.changed('updated', true);
  resource = await resource.update(
    { data: updatedResource, clonable, expires },
    { where: { id: resourceId, type: resourceType, AppId: appId } },
  );

  await resource.reload();

  ctx.body = {
    ...resource.get('data', { plain: true }),
    id: resourceId,
    $created: resource.created,
    $updated: resource.updated,
    ...(resource.expires != null && {
      $expires: resource.expires,
    }),
    ...(resource.UserId != null && {
      $author: { id: resource.UserId, name: resource.User.name },
    }),
  };

  processReferenceHooks(ctx.argv.host, ctx.user, app, resource, action);
  processHooks(ctx.argv.host, ctx.user, app, resource, action);
}

export async function deleteResource(ctx: KoaContext<Params>): Promise<void> {
  const {
    params: { appId, resourceId, resourceType },
    user,
  } = ctx;
  const action = 'delete';

  const app = await App.findByPk(appId, {
    ...(user && {
      include: [
        { model: Organization, attributes: ['id'] },
        {
          model: User,
          attributes: ['id'],
          required: false,
          where: { id: user.id },
          through: { attributes: ['role'] },
        },
      ],
    }),
  });

  await checkRole(ctx, app.OrganizationId, Permission.ManageResources);
  verifyResourceDefinition(app, resourceType);
  const userQuery = await verifyPermission(ctx, app, resourceType, action);

  const resource = await Resource.findOne({
    where: { id: resourceId, type: resourceType, AppId: appId, ...userQuery },
  });

  if (!resource) {
    throw notFound('Resource not found');
  }

  await resource.destroy();
  ctx.status = 204;

  processReferenceHooks(ctx.argv.host, ctx.user, app, resource, action);
  processHooks(ctx.argv.host, ctx.user, app, resource, action);
}<|MERGE_RESOLUTION|>--- conflicted
+++ resolved
@@ -101,15 +101,10 @@
     throw unauthorized('User is not logged in');
   }
 
-<<<<<<< HEAD
-  if (author && user && (action === 'query' || action === 'count')) {
-    return { UserId: user.id };
-=======
   const result = [];
 
   if (functionalRoles.includes('$author') && user && action !== 'create') {
     result.push({ UserId: user.id });
->>>>>>> 5025974b
   }
 
   if (functionalRoles.includes(`$team:${TeamRole.Member}`)) {
@@ -298,7 +293,7 @@
   });
 
   verifyResourceDefinition(app, resourceType);
-  const userQuery = await verifyAppRole(ctx, app, null, resourceType, 'count');
+  const userQuery = await verifyPermission(ctx, app, resourceType, 'count');
 
   let query: WhereOptions;
   try {
