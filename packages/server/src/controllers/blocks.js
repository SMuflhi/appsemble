import { logger } from '@appsemble/node-utils';
import { permissions } from '@appsemble/utils';
import Boom from '@hapi/boom';
import semver from 'semver';
import { DatabaseError, UniqueConstraintError } from 'sequelize';

import { BlockAsset, BlockVersion } from '../models';
import checkRole from '../utils/checkRole';

export async function getBlock(ctx) {
  const { blockId, organizationId } = ctx.params;

  const blockVersion = await BlockVersion.findOne({
    attributes: [
      'description',
      'version',
      'actions',
      'events',
      'layout',
      'parameters',
      'resources',
    ],
    raw: true,
    where: { name: blockId, OrganizationId: organizationId },
    order: [['created', 'DESC']],
  });

  if (!blockVersion) {
    throw Boom.notFound('Block definition not found');
  }

  const { actions, description, events, layout, parameters, resources, version } = blockVersion;

  ctx.body = {
    name: `@${organizationId}/${blockId}`,
    description,
    version,
    actions,
    events,
    layout,
    parameters,
    resources,
  };
}

export async function queryBlocks(ctx) {
  const { db } = ctx;

  // Sequelize does not support subqueries
  // The alternative is to query everything and filter manually
  // See: https://github.com/sequelize/sequelize/issues/9509
  const [blockVersions] = await db.query(
    'SELECT "OrganizationId", name, description, version, actions, events, layout, parameters, resources FROM "BlockVersion" WHERE created IN (SELECT MAX(created) FROM "BlockVersion" GROUP BY "OrganizationId", name)',
  );

  ctx.body = blockVersions.map(
    ({
      OrganizationId,
      actions,
      description,
      events,
      layout,
      name,
      parameters,
      resources,
      version,
    }) => ({
      name: `@${OrganizationId}/${name}`,
      description,
      version,
      actions,
      events,
      layout,
      parameters,
      resources,
    }),
  );
}

export async function publishBlock(ctx) {
  const { db } = ctx;
<<<<<<< HEAD
  const { BlockAsset, BlockVersion } = db.models;
  const { files, ...data } = ctx.request.body;
=======
  const { data, ...files } = ctx.request.body;
>>>>>>> 0776cbc4
  const { name, version } = data;
  const actionKeyRegex = /^[a-z]\w*$/;

  const [org, blockId] = name.split('/');
  const OrganizationId = org.slice(1);

  if (data.actions) {
    Object.keys(data.actions).forEach((key) => {
      if (!actionKeyRegex.test(key) && key !== '$any') {
        throw Boom.badRequest(`Action “${key}” does match /${actionKeyRegex.source}/`);
      }
    });
  }

  await checkRole(ctx, OrganizationId, permissions.PublishBlocks);

  const blockVersion = await BlockVersion.findOne({
    where: { name: blockId, OrganizationId },
    order: [['created', 'DESC']],
    raw: true,
  });

  // If there is a previous version and it has a higher semver, throw an error.
  if (blockVersion && semver.gte(blockVersion.version, version)) {
    throw Boom.conflict(
      `Version ${blockVersion.version} is equal to or lower than the already existing ${name}@${version}.`,
    );
  }

  try {
    await db.transaction(async (transaction) => {
      const {
        actions = null,
        description = null,
        events,
        layout = null,
        parameters,
        resources = null,
      } = await BlockVersion.create({ ...data, name: blockId, OrganizationId }, { transaction });

      files.forEach((file) => {
        logger.verbose(
          `Creating block assets for ${name}@${version}: ${decodeURIComponent(file.basename)}`,
        );
      });
      await BlockAsset.bulkCreate(
        files.map((file) => ({
          name: blockId,
          OrganizationId,
          version,
          filename: decodeURIComponent(file.basename),
          mime: file.mime,
          content: file.contents,
        })),
        { logging: false, transaction },
      );

      ctx.body = {
        actions,
        layout,
        parameters,
        resources,
        events,
        version,
        files: files.map((file) => decodeURIComponent(file.basename)),
        name,
        description,
      };
    });
  } catch (err) {
    if (err instanceof UniqueConstraintError || err instanceof DatabaseError) {
      throw Boom.conflict(`Block “${name}@${data.version}” already exists`);
    }
    throw err;
  }
}

export async function getBlockVersion(ctx) {
  const { blockId, blockVersion, organizationId } = ctx.params;
  const name = `@${organizationId}/${blockId}`;

  const version = await BlockVersion.findOne({
    attributes: ['actions', 'events', 'layout', 'resources', 'parameters', 'description'],
    raw: true,
    where: { name: blockId, OrganizationId: organizationId, version: blockVersion },
  });

  if (!version) {
    throw Boom.notFound('Block version not found');
  }

  const files = await BlockAsset.findAll({
    attributes: ['filename'],
    raw: true,
    where: { name: blockId, OrganizationId: organizationId, version: blockVersion },
  });

  ctx.body = {
    files: files.map((f) => f.filename),
    name,
    version: blockVersion,
    ...version,
  };
}

export async function getBlockVersions(ctx) {
  const { blockId, organizationId } = ctx.params;
  const name = `@${organizationId}/${blockId}`;

  const blockVersions = await BlockVersion.findAll({
    attributes: [
      'actions',
      'description',
      'events',
      'layout',
      'version',
      'resources',
      'parameters',
    ],
    raw: true,
    where: { name: blockId, OrganizationId: organizationId },
  });

  if (blockVersions.length === 0) {
    throw Boom.notFound('Block not found.');
  }

  ctx.body = blockVersions.map((blockVersion) => ({ name, ...blockVersion }));
}<|MERGE_RESOLUTION|>--- conflicted
+++ resolved
@@ -79,12 +79,7 @@
 
 export async function publishBlock(ctx) {
   const { db } = ctx;
-<<<<<<< HEAD
-  const { BlockAsset, BlockVersion } = db.models;
   const { files, ...data } = ctx.request.body;
-=======
-  const { data, ...files } = ctx.request.body;
->>>>>>> 0776cbc4
   const { name, version } = data;
   const actionKeyRegex = /^[a-z]\w*$/;
 
