--- conflicted
+++ resolved
@@ -169,32 +169,9 @@
     where: { name: blockId, OrganizationId: organizationId },
   });
 
-<<<<<<< HEAD
   if (blockVersions.length === 0) {
     throw Boom.notFound('Block not found.');
   }
 
   ctx.body = blockVersions.map(blockVersion => ({ id: name, ...blockVersion }));
-}
-
-export async function getBlockAsset(ctx) {
-  const { blockId, blockVersion, organizationId, path } = ctx.params;
-  const { BlockAsset } = ctx.db.models;
-  const asset = await BlockAsset.findOne({
-    where: {
-      name: blockId,
-      OrganizationId: organizationId,
-      version: blockVersion,
-      filename: path.join('/'),
-    },
-  });
-  if (asset == null) {
-    ctx.throw(404);
-    return;
-  }
-  ctx.type = asset.mime;
-  ctx.body = asset.content;
-=======
-  ctx.body = blockVersions;
->>>>>>> c7a27ce6
 }