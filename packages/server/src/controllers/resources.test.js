--- conflicted
+++ resolved
@@ -2,18 +2,12 @@
 import { createInstance } from 'axios-test-instance';
 import webpush from 'web-push';
 
-import { App, Resource } from '../models';
+import { App, AppSubscription, Resource } from '../models';
 import createServer from '../utils/createServer';
 import testSchema from '../utils/test/testSchema';
 import testToken from '../utils/test/testToken';
 import truncate from '../utils/test/truncate';
 
-<<<<<<< HEAD
-let App;
-let AppSubscription;
-let Resource;
-=======
->>>>>>> 0776cbc4
 let db;
 let request;
 let server;
@@ -80,10 +74,6 @@
   db = await testSchema('resources');
   server = await createServer({ db, argv: { host: 'http://localhost', secret: 'test' } });
   request = await createInstance(server);
-<<<<<<< HEAD
-  ({ App, AppSubscription, Resource } = db.models);
-=======
->>>>>>> 0776cbc4
 }, 10e3);
 
 beforeEach(async () => {
