import { randomBytes } from 'crypto';

import { AppsembleError, logger } from '@appsemble/node-utils';
import { BlockManifest } from '@appsemble/types';
import {
  IdentifiableBlock,
  normalize,
  parseBlockName,
  Permission,
  StyleValidationError,
  validateAppDefinition,
  validateStyle,
} from '@appsemble/utils';
import { badRequest, conflict, notFound } from '@hapi/boom';
import { parseISO } from 'date-fns';
import { Context } from 'koa';
import { File } from 'koas-body-parser';
import { isEqual } from 'lodash';
import { lookup } from 'mime-types';
import { col, fn, literal, Op, UniqueConstraintError } from 'sequelize';
import sharp from 'sharp';
import { generateVAPIDKeys } from 'web-push';
import { parse } from 'yaml';

import {
  App,
  AppBlockStyle,
  AppRating,
  AppScreenshot,
  AppSnapshot,
  BlockVersion,
  Member,
  Organization,
  Resource,
  transactional,
  User,
} from '../models';
import { applyAppMessages, compareApps, parseLanguage } from '../utils/app';
import { argv } from '../utils/argv';
import { blockVersionToJson, syncBlock } from '../utils/block';
import { checkAppLock } from '../utils/checkAppLock';
import { checkRole } from '../utils/checkRole';
import { serveIcon } from '../utils/icon';
<<<<<<< HEAD
=======
import { handleValidatorResult } from '../utils/jsonschema';
import { getAppFromRecord } from '../utils/model';
>>>>>>> 676b2e89

async function getBlockVersions(blocks: IdentifiableBlock[]): Promise<BlockManifest[]> {
  const uniqueBlocks = blocks.map(({ type, version }) => {
    const [OrganizationId, name] = parseBlockName(type);
    return {
      name,
      OrganizationId,
      version,
    };
  });
  const blockVersions = await BlockVersion.findAll({
    attributes: { exclude: ['id'] },
    where: { [Op.or]: uniqueBlocks },
  });
  const result: BlockManifest[] = blockVersions.map(blockVersionToJson);

  if (argv.remote) {
    const knownIdentifiers = new Set(
      blockVersions.map((block) => `@${block.OrganizationId}/${block.name}@${block.version}`),
    );
    const unknownBlocks = uniqueBlocks.filter(
      (block) => !knownIdentifiers.has(`@${block.OrganizationId}/${block.name}@${block.version}`),
    );
    const syncedBlocks = await Promise.all(unknownBlocks.map(syncBlock));
    result.push(...syncedBlocks.filter(Boolean));
  }

  return result;
}

function handleAppValidationError(error: Error, app: Partial<App>): never {
  if (error instanceof UniqueConstraintError) {
    throw conflict(`Another app with path “@${app.OrganizationId}/${app.path}” already exists`);
  }

  if (error instanceof StyleValidationError) {
    throw badRequest('Provided CSS was invalid.');
  }

  if (error.message === 'Expected file ´coreStyle´ to be css') {
    throw badRequest(error.message);
  }

  if (error.message === 'Expected file ´sharedStyle´ to be css') {
    throw badRequest(error.message);
  }

  throw error;
}

export async function createApp(ctx: Context): Promise<void> {
  const {
    openApi,
    request: {
      body: {
        OrganizationId,
        coreStyle,
        domain,
        googleAnalyticsID,
        icon,
        iconBackground,
        longDescription,
        maskableIcon,
        private: isPrivate = true,
        screenshots,
        sharedStyle,
        template = false,
        yaml,
      },
      query: { dryRun },
    },
  } = ctx;

  let result: Partial<App>;
  await checkRole(ctx, OrganizationId, Permission.CreateApps);

  try {
    const definition = parse(yaml, { maxAliasCount: 10_000 });

    handleValidatorResult(
      openApi.validate(definition, openApi.document.components.schemas.AppDefinition, {
        throw: false,
      }),
      'App validation failed',
    );
    handleValidatorResult(
      await validateAppDefinition(definition, getBlockVersions),
      'App validation failed',
    );

    const path = normalize(definition.name);
    const keys = generateVAPIDKeys();

    result = {
      definition,
      OrganizationId,
      coreStyle: validateStyle(coreStyle),
      googleAnalyticsID,
      longDescription,
      iconBackground: iconBackground || '#ffffff',
      sharedStyle: validateStyle(sharedStyle),
      domain: domain || null,
      private: Boolean(isPrivate),
      template: Boolean(template),
      showAppsembleLogin: false,
      showAppsembleOAuth2Login: true,
      vapidPublicKey: keys.publicKey,
      vapidPrivateKey: keys.privateKey,
    };

    if (icon) {
      result.icon = icon.contents;
    }

    if (maskableIcon) {
      result.maskableIcon = maskableIcon.contents;
    }

    for (let i = 1; i < 11; i += 1) {
      const p = i === 1 ? path : `${path}-${i}`;
      const count = await App.count({ where: { path: p } });
      if (count === 0) {
        result.path = p;
        break;
      }
    }

    if (!result.path) {
      // Fallback if a suitable ID could not be found after trying for a while
      result.path = `${path}-${randomBytes(5).toString('hex')}`;
    }

    let record: App;
    try {
      await transactional(async (transaction) => {
        record = await App.create(result, { transaction });
        record.AppSnapshots = [
          await AppSnapshot.create({ AppId: record.id, yaml }, { transaction }),
        ];
        logger.verbose(`Storing ${screenshots?.length ?? 0} screenshots`);
        record.AppScreenshots = screenshots?.length
          ? await AppScreenshot.bulkCreate(
              await Promise.all(
                screenshots.map(async ({ contents }: File) => {
                  const img = sharp(contents);

                  const { format, height, width } = await img.metadata();
                  const mime = lookup(format);

                  if (!mime) {
                    throw badRequest(`Unknown screenshot mime type: ${mime}`);
                  }

                  return {
                    screenshot: contents,
                    AppId: record.id,
                    mime,
                    width,
                    height,
                  };
                }),
              ),
              // These queries provide huge logs.
              { transaction, logging: false },
            )
          : [];

        if (dryRun === 'true') {
          // Manually calling `await transaction.rollback()` causes an error
          // when the transaction goes out of scope.
          throw new AppsembleError('Dry run');
        }
      });
    } catch (error: unknown) {
      // AppsembleError is only thrown when dryRun is set, meaning it’s only used to test
      if (error instanceof AppsembleError) {
        ctx.status = 204;
        return;
      }

      throw error;
    }

    record.Organization = await Organization.findByPk(record.OrganizationId, {
      attributes: {
        include: ['id', 'name', 'updated', [literal('"Organization".icon IS NOT NULL'), 'hasIcon']],
      },
    });
    ctx.body = record.toJSON();
    ctx.status = 201;
  } catch (error: unknown) {
    handleAppValidationError(error as Error, result);
  }
}

export async function getAppById(ctx: Context): Promise<void> {
  const {
    pathParams: { appId },
  } = ctx;
  const { baseLanguage, language, query: languageQuery } = parseLanguage(ctx.query?.language);

  const app = await App.findByPk(appId, {
    attributes: {
      include: [
        [literal('"App".icon IS NOT NULL'), 'hasIcon'],
        [literal('"maskableIcon" IS NOT NULL'), 'hasMaskableIcon'],
      ],
      exclude: ['App.icon', 'maskableIcon', 'coreStyle', 'sharedStyle'],
    },
    include: [
      { model: Resource, attributes: ['id'], where: { clonable: true }, required: false },
      { model: AppSnapshot },
      {
        model: Organization,
        attributes: {
          include: [
            'id',
            'name',
            'updated',
            [literal('"Organization".icon IS NOT NULL'), 'hasIcon'],
          ],
        },
      },
      { model: AppScreenshot, attributes: ['id'] },
      ...languageQuery,
    ],
    order: [[{ model: AppSnapshot, as: 'AppSnapshots' }, 'created', 'DESC']],
  });

  if (!app) {
    throw notFound('App not found');
  }

  const rating = await AppRating.findOne({
    attributes: [
      'AppId',
      [fn('AVG', col('rating')), 'RatingAverage'],
      [fn('COUNT', col('AppId')), 'RatingCount'],
    ],
    where: { AppId: app.id },
    group: ['AppId'],
  });

  if (rating) {
    app.RatingCount = Number(rating.get('RatingCount'));
    app.RatingAverage = Number(rating.get('RatingAverage'));
  }

  applyAppMessages(app, language, baseLanguage);

  ctx.body = app.toJSON();
}

export async function queryApps(ctx: Context): Promise<void> {
  const { baseLanguage, language, query: languageQuery } = parseLanguage(ctx.query?.language);

  const apps = await App.findAll({
    attributes: {
      exclude: ['icon', 'coreStyle', 'sharedStyle'],
      include: [
        [literal('"App".icon IS NOT NULL'), 'hasIcon'],
        [literal('"maskableIcon" IS NOT NULL'), 'hasMaskableIcon'],
      ],
    },
    where: { private: false },
    include: [
      {
        model: Organization,
        attributes: {
          include: [
            'id',
            'name',
            'updated',
            [literal('"Organization".icon IS NOT NULL'), 'hasIcon'],
          ],
        },
      },
      ...languageQuery,
    ],
  });

  const ratings = await AppRating.findAll({
    attributes: [
      'AppId',
      [fn('AVG', col('rating')), 'RatingAverage'],
      [fn('COUNT', col('AppId')), 'RatingCount'],
    ],
    where: { AppId: apps.map((app) => app.id) },
    group: ['AppId'],
  });

  ctx.body = apps
    .map((app) => {
      const rating = ratings.find((r) => r.AppId === app.id);

      if (rating) {
        Object.assign(app, {
          RatingAverage: Number(rating.get('RatingAverage')),
          RatingCount: Number(rating.get('RatingCount')),
        });
      }

      applyAppMessages(app, language, baseLanguage);

      return app;
    })
    .sort(compareApps)
    .map((app) => app.toJSON(['yaml']));
}

export async function queryMyApps(ctx: Context): Promise<void> {
  const { user } = ctx;
  const { baseLanguage, language, query: languageQuery } = parseLanguage(ctx.query?.language);

  const memberships = await Member.findAll({
    attributes: ['OrganizationId'],
    raw: true,
    where: { UserId: user.id },
  });

  const apps = await App.findAll({
    attributes: {
      exclude: ['icon', 'coreStyle', 'sharedStyle', 'yaml'],
      include: [
        [literal('"App".icon IS NOT NULL'), 'hasIcon'],
        [literal('"maskableIcon" IS NOT NULL'), 'hasMaskableIcon'],
      ],
    },
    include: [
      {
        model: Organization,
        attributes: {
          include: [
            'id',
            'name',
            'updated',
            [literal('"Organization".icon IS NOT NULL'), 'hasIcon'],
          ],
        },
      },
      ...languageQuery,
    ],
    where: { OrganizationId: { [Op.in]: memberships.map((m) => m.OrganizationId) } },
  });

  const ratings = await AppRating.findAll({
    attributes: [
      'AppId',
      [fn('AVG', col('rating')), 'RatingAverage'],
      [fn('COUNT', col('AppId')), 'RatingCount'],
    ],
    where: { AppId: apps.map((app) => app.id) },
    group: ['AppId'],
  });

  ctx.body = apps
    .map((app) => {
      const rating = ratings.find((r) => r.AppId === app.id);

      if (rating) {
        Object.assign(app, {
          RatingAverage: Number(rating.get('RatingAverage')),
          RatingCount: Number(rating.get('RatingCount')),
        });
      }

      applyAppMessages(app, language, baseLanguage);

      return app;
    })
    .sort(compareApps)
    .map((app) => app.toJSON(['yaml']));
}

export async function patchApp(ctx: Context): Promise<void> {
  const {
    openApi,
    pathParams: { appId },
    request: {
      body: {
        coreStyle,
        domain,
        googleAnalyticsID,
        icon,
        iconBackground,
        longDescription,
        maskableIcon,
        path,
        private: isPrivate,
        screenshots,
        sharedStyle,
        showAppsembleLogin,
        showAppsembleOAuth2Login,
        template,
        yaml,
      },
    },
    user,
  } = ctx;

  let result: Partial<App>;

  const dbApp = await App.findOne({
    where: { id: appId },
    include: [
      {
        model: Organization,
        attributes: {
          include: [
            'id',
            'name',
            'updated',
            [literal('"Organization".icon IS NOT NULL'), 'hasIcon'],
          ],
        },
      },
      { model: AppScreenshot, attributes: ['id'] },
    ],
  });

  if (!dbApp) {
    throw notFound('App not found');
  }

  checkAppLock(ctx, dbApp);

  const checkPermissions: Permission[] = [];

  try {
    result = {};

    if (yaml) {
      checkPermissions.push(Permission.EditApps);
      const definition = parse(yaml, { maxAliasCount: 10_000 });
      handleValidatorResult(
        openApi.validate(definition, openApi.document.components.schemas.AppDefinition, {
          throw: false,
        }),
        'App validation failed',
      );
      handleValidatorResult(
        await validateAppDefinition(definition, getBlockVersions),
        'App validation failed',
      );
      result.definition = definition;
    }

    if (path) {
      result.path = path;
    }

    if (isPrivate !== undefined) {
      result.private = isPrivate;
    }

    if (template !== undefined) {
      result.template = template;
    }

    if (domain !== undefined) {
      result.domain = domain;
    }

    if (googleAnalyticsID !== undefined) {
      result.googleAnalyticsID = googleAnalyticsID;
    }

    if (longDescription !== undefined) {
      result.longDescription = longDescription;
    }

    if (showAppsembleLogin !== undefined) {
      result.showAppsembleLogin = showAppsembleLogin;
    }

    if (showAppsembleOAuth2Login !== undefined) {
      result.showAppsembleOAuth2Login = showAppsembleOAuth2Login;
    }

    if (coreStyle) {
      result.coreStyle = validateStyle(coreStyle);
    }

    if (sharedStyle) {
      result.sharedStyle = validateStyle(sharedStyle);
    }

    if (icon) {
      result.icon = icon.contents;
    }

    if (maskableIcon) {
      result.maskableIcon = maskableIcon.contents;
    }

    if (iconBackground) {
      result.iconBackground = iconBackground;
    }

    if (
      domain !== undefined ||
      path !== undefined ||
      isPrivate !== undefined ||
      template !== undefined ||
      icon !== undefined ||
      maskableIcon !== undefined ||
      iconBackground !== undefined
    ) {
      checkPermissions.push(Permission.EditAppSettings);
    }

    await checkRole(ctx, dbApp.OrganizationId, checkPermissions);

    await transactional(async (transaction) => {
      await dbApp.update(result, { where: { id: appId }, transaction });
      if (yaml) {
        const snapshot = await AppSnapshot.create(
          { AppId: dbApp.id, UserId: user.id, yaml },
          { transaction },
        );
        dbApp.AppSnapshots = [snapshot];
      }
      if (screenshots?.length) {
        await AppScreenshot.destroy({ where: { AppId: appId }, transaction });
        logger.verbose(`Saving ${screenshots.length} screenshots`);
        dbApp.AppScreenshots = await AppScreenshot.bulkCreate(
          await Promise.all(
            screenshots.map(async ({ contents }: File) => {
              const img = sharp(contents);

              const { format, height, width } = await img.metadata();
              const mime = lookup(format);

              if (!mime) {
                throw badRequest(`Unknown screenshot mime type: ${mime}`);
              }

              return {
                screenshot: contents,
                AppId: dbApp.id,
                mime,
                width,
                height,
              };
            }),
          ),
          // These queries provide huge logs.
          { transaction, logging: false },
        );
      }
    });

    ctx.body = dbApp.toJSON();
  } catch (error: unknown) {
    handleAppValidationError(error as Error, result);
  }
}

export async function setAppLock(ctx: Context): Promise<void> {
  const {
    pathParams: { appId },
    request: {
      body: { locked },
    },
  } = ctx;

  const app = await App.findOne({
    where: { id: appId },
    include: [{ model: AppScreenshot, attributes: ['id'] }],
  });

  if (!app) {
    throw notFound('App not found');
  }

  await checkRole(ctx, app.OrganizationId, Permission.EditAppSettings);
  await app.update({ locked });
}

export async function deleteApp(ctx: Context): Promise<void> {
  const {
    pathParams: { appId },
  } = ctx;

  const app = await App.findByPk(appId);

  if (!app) {
    throw notFound('App not found');
  }

  await checkRole(ctx, app.OrganizationId, Permission.DeleteApps);

  await app.update({ path: null });
  await app.destroy();
}

export async function getAppSnapshots(ctx: Context): Promise<void> {
  const {
    pathParams: { appId },
  } = ctx;

  const app = await App.findByPk(appId, {
    include: {
      model: AppSnapshot,
      attributes: { exclude: ['yaml'] },
      include: [{ model: User, required: false }],
    },
  });

  if (!app) {
    throw notFound('App not found');
  }

  ctx.body = app.AppSnapshots.sort((a, b) => b.id - a.id).map((snapshot) => ({
    id: snapshot.id,
    $created: snapshot.created,
    $author: {
      id: snapshot?.User?.id,
      name: snapshot?.User?.name,
    },
  }));
}

export async function getAppSnapshot(ctx: Context): Promise<void> {
  const {
    pathParams: { appId, snapshotId },
  } = ctx;

  const app = await App.findByPk(appId, {
    include: {
      model: AppSnapshot,
      required: false,
      include: [{ model: User, required: false }],
      where: { id: snapshotId },
    },
  });

  if (!app) {
    throw notFound('App not found');
  }

  if (!app.AppSnapshots.length) {
    throw notFound('Snapshot not found');
  }

  const [snapshot] = app.AppSnapshots;
  ctx.body = {
    id: snapshot.id,
    $created: snapshot.created,
    $author: {
      id: snapshot?.User?.id,
      name: snapshot?.User?.name,
    },
    yaml: snapshot.yaml,
  };
}

export async function getAppIcon(ctx: Context): Promise<void> {
  const {
    pathParams: { appId },
    query: { maskable = false, raw = false, size = 128, updated },
  } = ctx;
  const app = await App.findByPk(appId, {
    attributes: [
      'icon',
      'updated',
      maskable && 'maskableIcon',
      maskable && 'iconBackground',
    ].filter(Boolean),
    include: [{ model: Organization, attributes: ['icon', 'updated'] }],
  });

  if (!app) {
    throw notFound('App not found');
  }

  const dbUpdated =
    (maskable && app.maskableIcon) || app.icon ? app.updated : app.Organization.updated;

  return serveIcon(ctx, {
    background: maskable ? app.iconBackground || '#ffffff' : undefined,
    cache: isEqual(parseISO(updated as string), dbUpdated),
    fallback: 'mobile-alt-solid.png',
    height: size && Number.parseInt(size as string),
    icon: app.icon || app.Organization.icon,
    maskable: Boolean(maskable),
    maskableIcon: app.maskableIcon,
    raw: Boolean(raw),
    width: size && Number.parseInt(size as string),
  });
}

export async function deleteAppIcon(ctx: Context): Promise<void> {
  const {
    pathParams: { appId },
  } = ctx;
  const app = await App.findByPk(appId, {
    attributes: ['id', 'icon', 'OrganizationId'],
  });

  if (!app) {
    throw notFound('App not found');
  }

  if (!app.icon) {
    throw notFound('App has no icon');
  }

  await checkRole(ctx, app.OrganizationId, Permission.EditAppSettings);
  await app.update({ icon: null });
}

export async function deleteAppMaskableIcon(ctx: Context): Promise<void> {
  const {
    pathParams: { appId },
  } = ctx;
  const app = await App.findByPk(appId, {
    attributes: ['id', 'maskableIcon', 'OrganizationId'],
  });

  if (!app) {
    throw notFound('App not found');
  }

  if (!app.maskableIcon) {
    throw notFound('App has no maskable icon');
  }

  await checkRole(ctx, app.OrganizationId, Permission.EditAppSettings);
  await app.update({ maskableIcon: null });
}

export async function getAppScreenshot(ctx: Context): Promise<void> {
  const {
    pathParams: { appId, screenshotId },
  } = ctx;
  const app = await App.findByPk(appId, {
    attributes: [],
    include: [
      {
        attributes: ['screenshot', 'mime'],
        model: AppScreenshot,
        required: false,
        where: { id: screenshotId },
      },
    ],
  });

  if (!app) {
    throw notFound('App not found');
  }

  if (!app.AppScreenshots?.length) {
    throw notFound('Screenshot not found');
  }

  const [{ mime, screenshot }] = app.AppScreenshots;

  ctx.body = screenshot;
  ctx.type = mime;
}

export async function createAppScreenshot(ctx: Context): Promise<void> {
  const {
    pathParams: { appId },
    request: {
      body: { screenshots },
    },
  } = ctx;
  const app = await App.findByPk(appId, {
    attributes: ['id', 'OrganizationId'],
  });

  if (!app) {
    throw notFound('App not found');
  }

  checkAppLock(ctx, app);
  await checkRole(ctx, app.OrganizationId, Permission.EditAppSettings);

  await transactional(async (transaction) => {
    logger.verbose(`Saving ${screenshots.length} screenshots`);
    const result = await AppScreenshot.bulkCreate(
      await Promise.all(
        screenshots.map(async ({ contents }: File) => {
          const img = sharp(contents);

          const { format, height, width } = await img.metadata();
          const mime = lookup(format);

          if (!mime) {
            throw badRequest(`Unknown screenshot mime type: ${mime}`);
          }

          return {
            screenshot: contents,
            AppId: app.id,
            mime,
            width,
            height,
          };
        }),
      ),
      // These queries provide huge logs.
      { transaction, logging: false },
    );

    ctx.body = result.map((screenshot) => screenshot.id);
  });
}

export async function deleteAppScreenshot(ctx: Context): Promise<void> {
  const {
    pathParams: { appId, screenshotId },
  } = ctx;
  const app = await App.findByPk(appId, {
    attributes: ['OrganizationId'],
    include: [{ model: AppScreenshot, where: { id: screenshotId }, required: false }],
  });

  if (!app) {
    throw notFound('App not found');
  }

  checkAppLock(ctx, app);
  await checkRole(ctx, app.OrganizationId, Permission.EditAppSettings);

  if (!app.AppScreenshots.length) {
    throw notFound('Screenshot not found');
  }

  await app.AppScreenshots[0].destroy();
}

export async function getAppCoreStyle(ctx: Context): Promise<void> {
  const {
    pathParams: { appId },
  } = ctx;

  const app = await App.findByPk(appId, { raw: true });

  if (!app) {
    throw notFound('App not found');
  }

  ctx.body = app.coreStyle || '';
  ctx.type = 'css';
  ctx.status = 200;
}

export async function getAppSharedStyle(ctx: Context): Promise<void> {
  const {
    pathParams: { appId },
  } = ctx;

  const app = await App.findByPk(appId, { raw: true });

  if (!app) {
    throw notFound('App not found');
  }

  ctx.body = app.sharedStyle || '';
  ctx.type = 'css';
  ctx.status = 200;
}

export async function getAppBlockStyle(ctx: Context): Promise<void> {
  const {
    pathParams: { appId, blockId, organizationId },
  } = ctx;

  const blockStyle = await AppBlockStyle.findOne({
    where: {
      AppId: appId,
      block: `@${organizationId}/${blockId}`,
    },
  });

  ctx.body = blockStyle?.style ? blockStyle.style : '';
  ctx.type = 'css';
  ctx.status = 200;
}

export async function setAppBlockStyle(ctx: Context): Promise<void> {
  const {
    pathParams: { appId, blockId, organizationId },
    request: {
      body: { style },
    },
  } = ctx;
  const css = String(style).trim();

  try {
    const app = await App.findByPk(appId);
    if (!app) {
      throw notFound('App not found.');
    }

    checkAppLock(ctx, app);
    validateStyle(css);

    const block = await BlockVersion.findOne({
      where: { name: blockId, OrganizationId: organizationId },
    });
    if (!block) {
      throw notFound('Block not found.');
    }

    await checkRole(ctx, app.OrganizationId, Permission.EditApps);

    await (css.length
      ? AppBlockStyle.upsert({
          style: css,
          AppId: app.id,
          block: `@${block.OrganizationId}/${block.name}`,
        })
      : AppBlockStyle.destroy({
          where: { AppId: app.id, block: `@${block.OrganizationId}/${block.name}` },
        }));

    ctx.status = 204;
  } catch (error: unknown) {
    if (error instanceof StyleValidationError) {
      throw badRequest('Provided CSS was invalid.');
    }

    throw error;
  }
}<|MERGE_RESOLUTION|>--- conflicted
+++ resolved
@@ -41,11 +41,7 @@
 import { checkAppLock } from '../utils/checkAppLock';
 import { checkRole } from '../utils/checkRole';
 import { serveIcon } from '../utils/icon';
-<<<<<<< HEAD
-=======
 import { handleValidatorResult } from '../utils/jsonschema';
-import { getAppFromRecord } from '../utils/model';
->>>>>>> 676b2e89
 
 async function getBlockVersions(blocks: IdentifiableBlock[]): Promise<BlockManifest[]> {
   const uniqueBlocks = blocks.map(({ type, version }) => {
