// eslint-disable-next-line @typescript-eslint/consistent-type-imports
<<<<<<< HEAD
import type { AppDefinition, AppsembleMessages, App as AppType } from '@appsemble/types';
import { omit } from 'lodash';
=======
import type { AppDefinition, AppsembleMessages, AppVisibility } from '@appsemble/types';
>>>>>>> 1f3820f9
import {
  AllowNull,
  AutoIncrement,
  BelongsTo,
  Column,
  CreatedAt,
  DataType,
  Default,
  DeletedAt,
  ForeignKey,
  HasMany,
  Model,
  PrimaryKey,
  Table,
  Unique,
  UpdatedAt,
} from 'sequelize-typescript';
import { stringify } from 'yaml';

import {
  AppBlockStyle,
  AppMember,
  AppMessages,
  AppOAuth2Secret,
  AppRating,
  AppSamlSecret,
  AppScreenshot,
  AppSnapshot,
  AppSubscription,
  Asset,
  Organization,
  Resource,
  Team,
} from '.';
import { resolveIconUrl } from '../utils/model';

@Table({ tableName: 'App', paranoid: true })
export class App extends Model {
  @PrimaryKey
  @AutoIncrement
  @Column
  id: number;

  @AllowNull(false)
  @Column(DataType.JSON)
  definition: AppDefinition;

  /**
   * The maximum length of a domain name is 255 bytes as per
   * https://tools.ietf.org/html/rfc1034#section-3.1. The reason the maximum length of the field
   * is 253, is explained on https://devblogs.microsoft.com/oldnewthing/20120412-00/?p=7873.
   */
  @Column({ type: DataType.STRING(253) })
  domain: string;

  @Column
  icon?: Buffer;

  @Column
  maskableIcon?: Buffer;

  @Column
  iconBackground: string;

  @Unique('UniquePathIndex')
  @Column
  path: string;

  @AllowNull(false)
  @Default('unlisted')
  @Column(DataType.STRING)
  visibility: AppVisibility;

  @AllowNull(false)
  @Default(false)
  @Column
  showAppDefinition: boolean;

  @AllowNull(false)
  @Default(false)
  @Column
  template: boolean;

  @Column(DataType.TEXT)
  longDescription: string;

  @Column(DataType.TEXT)
  coreStyle: string;

  @Column(DataType.TEXT)
  sharedStyle: string;

  @AllowNull(false)
  @Column
  vapidPublicKey: string;

  @AllowNull(false)
  @Column
  vapidPrivateKey: string;

  @Default(false)
  @Column
  locked: boolean;

  @Default(true)
  @Column
  showAppsembleOAuth2Login: boolean;

  @Default(false)
  @Column
  showAppsembleLogin: boolean;

  @Column
  googleAnalyticsID: string;

  @Column
  sentryDsn: string;

  @Column
  sentryEnvironment: string;

  @UpdatedAt
  updated: Date;

  @CreatedAt
  created: Date;

  @DeletedAt
  deleted: Date;

  @AllowNull(false)
  @ForeignKey(() => Organization)
  @Unique('UniquePathIndex')
  @Column
  OrganizationId: string;

  @HasMany(() => AppBlockStyle)
  AppBlockStyles: AppBlockStyle[];

  @HasMany(() => AppOAuth2Secret)
  AppOAuth2Secrets: AppOAuth2Secret[];

  @HasMany(() => AppSamlSecret)
  AppSamlSecrets: AppSamlSecret[];

  @BelongsTo(() => Organization)
  Organization: Organization;

  @HasMany(() => AppSubscription)
  AppSubscriptions: AppSubscription[];

  @HasMany(() => AppMessages)
  AppMessages: AppMessages[];

  @HasMany(() => Asset)
  Assets: Asset[];

  @HasMany(() => AppMember)
  AppMembers: AppMember[];

  @HasMany(() => Resource)
  Resources: Resource[];

  @HasMany(() => AppRating)
  AppRatings: AppRating[];

  @HasMany(() => AppScreenshot)
  AppScreenshots: AppScreenshot[];

  @HasMany(() => Team)
  Teams: Team[];

  @HasMany(() => AppSnapshot, { onDelete: 'CASCADE', onUpdate: 'CASCADE' })
  AppSnapshots: AppSnapshot[];

  RatingAverage?: number;
  RatingCount?: number;
  hasIcon?: boolean;
  hasMaskableIcon?: boolean;
  messages?: AppsembleMessages;

  /**
   * Normalizes an app record for consistent return values.
   *
   * @param omittedValues - A list of fields to omit from the result.
   * @returns An app resource that can be safely returned from the API.
   */
  toJSON(omittedValues: (keyof AppType)[] = []): AppType {
    const { anchors, ...definition } = this.definition;

    const result: AppType = {
      id: this.id,
      $created: this.created.toISOString(),
      $updated: this.updated.toISOString(),
      domain: this.domain || null,
      googleAnalyticsID: this.googleAnalyticsID,
      path: this.path,
      private: Boolean(this.private),
      locked: Boolean(this.locked),
      hasIcon: this.get('hasIcon') ?? Boolean(this.icon),
      hasMaskableIcon: this.get('hasMaskableIcon') ?? Boolean(this.maskableIcon),
      iconBackground: this.iconBackground || '#ffffff',
      iconUrl: resolveIconUrl(this),
      longDescription: this.longDescription,
      definition,
      yaml:
        this.AppSnapshots?.[0]?.yaml ??
        (!omittedValues.includes('yaml') && stringify(this.definition)),
      showAppsembleLogin: this.showAppsembleLogin ?? false,
      showAppsembleOAuth2Login: this.showAppsembleOAuth2Login ?? true,
      rating:
        this.RatingAverage == null
          ? undefined
          : { count: this.RatingCount, average: this.RatingAverage },
      resources: this.template && this.Resources?.length ? true : undefined,
      OrganizationId: this.OrganizationId,
      OrganizationName: this?.Organization?.name,
      screenshotUrls: this.AppScreenshots?.map(
        ({ id }) => `/api/apps/${this.id}/screenshots/${id}`,
      ),
      messages: this.messages,
    };

    return omit(result, omittedValues) as AppType;
  }
}<|MERGE_RESOLUTION|>--- conflicted
+++ resolved
@@ -1,10 +1,11 @@
 // eslint-disable-next-line @typescript-eslint/consistent-type-imports
-<<<<<<< HEAD
-import type { AppDefinition, AppsembleMessages, App as AppType } from '@appsemble/types';
+import type {
+  AppDefinition,
+  AppsembleMessages,
+  App as AppType,
+  AppVisibility,
+} from '@appsemble/types';
 import { omit } from 'lodash';
-=======
-import type { AppDefinition, AppsembleMessages, AppVisibility } from '@appsemble/types';
->>>>>>> 1f3820f9
 import {
   AllowNull,
   AutoIncrement,
@@ -202,7 +203,7 @@
       domain: this.domain || null,
       googleAnalyticsID: this.googleAnalyticsID,
       path: this.path,
-      private: Boolean(this.private),
+      visibility: this.visibility,
       locked: Boolean(this.locked),
       hasIcon: this.get('hasIcon') ?? Boolean(this.icon),
       hasMaskableIcon: this.get('hasMaskableIcon') ?? Boolean(this.maskableIcon),
@@ -210,9 +211,12 @@
       iconUrl: resolveIconUrl(this),
       longDescription: this.longDescription,
       definition,
-      yaml:
-        this.AppSnapshots?.[0]?.yaml ??
-        (!omittedValues.includes('yaml') && stringify(this.definition)),
+      yaml: omittedValues.includes('yaml')
+        ? undefined
+        : this.AppSnapshots?.[0]?.yaml || stringify(this.definition),
+      showAppDefinition: this.showAppDefinition,
+      sentryDsn: this.sentryDsn,
+      sentryEnvironment: this.sentryEnvironment,
       showAppsembleLogin: this.showAppsembleLogin ?? false,
       showAppsembleOAuth2Login: this.showAppsembleOAuth2Login ?? true,
       rating:
