--- conflicted
+++ resolved
@@ -5,13 +5,9 @@
 
 /**
  * Summary:
-<<<<<<< HEAD
  * - Add column `properties` to AppMember
- * - Add column `picture` to AppMember
-=======
  * - Add column `googleAnalyticsID` to `App`
  * - Add columns `picture` to AppMember
->>>>>>> 2d65c13f
  * - Add column `locale` to AppMember
  *
  * @param db - The sequelize database.
@@ -42,11 +38,8 @@
 
 /**
  * Summary:
-<<<<<<< HEAD
+ * - Remove column `googleAnalyticsID` from `App`
  * - Remove column `properties` from AppMember
-=======
- * - Remove column `googleAnalyticsID` from `App`
->>>>>>> 2d65c13f
  * - Remove column `picture` from AppMember
  * - Remove column `locale` from AppMember
  *
@@ -55,13 +48,11 @@
 export async function down(db: Sequelize): Promise<void> {
   const queryInterface = db.getQueryInterface();
 
-<<<<<<< HEAD
+  logger.warning('Removing column `googleAnalyticsID` from `App`');
+  await queryInterface.removeColumn('App', 'googleAnalyticsID');
+
   logger.info('Removing column `properties` from `AppMember`');
   await queryInterface.removeColumn('AppMember', 'properties');
-=======
-  logger.warning('Removing column `googleAnalyticsID` from `App`');
-  await queryInterface.removeColumn('App', 'googleAnalyticsID');
->>>>>>> 2d65c13f
 
   logger.info('Removing column `picture` from `AppMember`');
   await queryInterface.removeColumn('AppMember', 'picture');
