--- conflicted
+++ resolved
@@ -5,12 +5,9 @@
 
 /**
  * Summary:
-<<<<<<< HEAD
- * - Add columns `picture`, `properties` to AppMember
-=======
- * - Add columns `picture` to AppMember
+ * - Add column `properties` to AppMember
+ * - Add column `picture` to AppMember
  * - Add column `locale` to AppMember
->>>>>>> 8c9c923d
  *
  * @param db - The sequelize database.
  */
@@ -22,26 +19,22 @@
     type: DataTypes.BLOB,
   });
 
-<<<<<<< HEAD
   logger.info('Adding column `properties` to `AppMember`');
   await queryInterface.addColumn('AppMember', 'properties', {
     type: DataTypes.JSON,
-=======
+  });
+
   logger.info('Adding column `locale` to `AppMember`');
   await queryInterface.addColumn('AppMember', 'locale', {
     type: DataTypes.STRING,
->>>>>>> 8c9c923d
   });
 }
 
 /**
  * Summary:
-<<<<<<< HEAD
- * - Remove columns `picture`, `properties` from AppMember
-=======
+ * - Remove column `properties` from AppMember
  * - Remove column `picture` from AppMember
  * - Remove column `locale` from AppMember
->>>>>>> 8c9c923d
  *
  * @param db - The sequelize database.
  */
@@ -53,6 +46,7 @@
 
   logger.info('Removing column `picture` from `AppMember`');
   await queryInterface.removeColumn('AppMember', 'picture');
+
   logger.info('Removing column `locale` from `AppMember`');
   await queryInterface.removeColumn('AppMember', 'locale');
 }