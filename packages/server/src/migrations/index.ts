import type { Migration } from '../utils/migrate';
import postgresql from './0.9.0-postgresql';
import notifications from './0.9.3-notifications';
import templates from './0.9.4-app-templates-ratings';
import organizationRolesAndAuthentication from './0.10.0-organization-roles-and-authentication';
import rolesSubscriptionsAssociations from './0.11.0-roles-subscriptions-associations';
import nonNullableAssetAppId from './0.11.3-non-nullable-asset-app-id';
import removeBlockDefinition from './0.12.4-remove-block-definition';
import blockIcon from './0.12.6-block-icon';
import userUuid from './0.13.0-user-uuid';
<<<<<<< HEAD
import blockDescriptions from './0.13.1-block-descriptions';
=======
import oauth2LoginFixes from './0.13.1-oauth2-login-fixes';
>>>>>>> a7efdfcc

export default [
  postgresql,
  notifications,
  templates,
  organizationRolesAndAuthentication,
  rolesSubscriptionsAssociations,
  nonNullableAssetAppId,
  removeBlockDefinition,
  blockIcon,
  userUuid,
<<<<<<< HEAD
  blockDescriptions,
=======
  oauth2LoginFixes,
>>>>>>> a7efdfcc
] as Migration[];<|MERGE_RESOLUTION|>--- conflicted
+++ resolved
@@ -8,11 +8,8 @@
 import removeBlockDefinition from './0.12.4-remove-block-definition';
 import blockIcon from './0.12.6-block-icon';
 import userUuid from './0.13.0-user-uuid';
-<<<<<<< HEAD
-import blockDescriptions from './0.13.1-block-descriptions';
-=======
 import oauth2LoginFixes from './0.13.1-oauth2-login-fixes';
->>>>>>> a7efdfcc
+import blockDescriptions from './0.13.2-block-descriptions';
 
 export default [
   postgresql,
@@ -24,9 +21,6 @@
   removeBlockDefinition,
   blockIcon,
   userUuid,
-<<<<<<< HEAD
+  oauth2LoginFixes,
   blockDescriptions,
-=======
-  oauth2LoginFixes,
->>>>>>> a7efdfcc
 ] as Migration[];