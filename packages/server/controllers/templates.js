import { normalize } from '@appsemble/utils';
import Boom from '@hapi/boom';
import crypto from 'crypto';
<<<<<<< HEAD
import { col, fn, UniqueConstraintError } from 'sequelize';
=======
import { UniqueConstraintError } from 'sequelize';
import { generateVAPIDKeys } from 'web-push';
>>>>>>> 32694c8c

import getAppFromRecord from '../utils/getAppFromRecord';

export async function getAppTemplates(ctx) {
  const { App, Resource } = ctx.db.models;

  const templates = await App.findAll({
    where: { template: true },
    attributes: ['id', 'definition', [fn('COUNT', col('Resources.id')), 'ResourceCount']],
    include: [{ model: Resource, attributes: [], duplicating: false }],
    group: ['App.id'],
  });

  ctx.body = templates.map(({ id, definition: { description, name }, ResourceCount }) => ({
    id,
    name,
    description,
    resources: !!ResourceCount,
  }));
}

export async function createTemplateApp(ctx) {
  const {
    templateId,
    name,
    description,
    organizationId,
    resources,
    private: isPrivate,
  } = ctx.request.body;
  const { App, Resource } = ctx.db.models;
  const { user } = ctx.state;

  const template = App.findOne({ where: { id: templateId, template: true }, include: [Resource] });

  if (!user.organizations.some(organization => organization.id === organizationId)) {
    throw Boom.forbidden('User does not belong in this organization.');
  }

  if (!template) {
    throw Boom.notFound(`Template with ID ${templateId} does not exist.`);
  }

  try {
    const path = name ? normalize(name) : normalize(template);
    const keys = generateVAPIDKeys();
    const result = {
      definition: {
        ...template.definition,
        description,
        name: name || template,
      },
      private: Boolean(isPrivate),
      vapidPublicKey: keys.publicKey,
      vapidPrivateKey: keys.privateKey,
      OrganizationId: organizationId,
      ...(resources && {
        Resources: [].concat(
          ...Object.keys(template.resources).map(key =>
            template.resources[key].map(r => ({ type: key, data: r })),
          ),
        ),
      }),
    };

    for (let i = 1; i < 11; i += 1) {
      const p = i === 1 ? path : `${path}-${i}`;
      // eslint-disable-next-line no-await-in-loop
      const count = await App.count({ where: { path: p } });
      if (count === 0) {
        result.path = p;
        break;
      }
    }

    if (!result.path) {
      // Fallback if a suitable ID could not be found after trying for a while
      result.path = `${path}-${crypto.randomBytes(5).toString('hex')}`;
    }

    const record = await App.create(result, { include: [Resource] });

    ctx.body = getAppFromRecord(record);
    ctx.status = 201;
  } catch (error) {
    if (error instanceof UniqueConstraintError) {
      throw Boom.conflict(
        `Another app with path “${name ? normalize(name) : normalize(template)}” already exists`,
      );
    }

    throw error;
  }
}<|MERGE_RESOLUTION|>--- conflicted
+++ resolved
@@ -1,12 +1,8 @@
 import { normalize } from '@appsemble/utils';
 import Boom from '@hapi/boom';
 import crypto from 'crypto';
-<<<<<<< HEAD
 import { col, fn, UniqueConstraintError } from 'sequelize';
-=======
-import { UniqueConstraintError } from 'sequelize';
 import { generateVAPIDKeys } from 'web-push';
->>>>>>> 32694c8c
 
 import getAppFromRecord from '../utils/getAppFromRecord';
 
