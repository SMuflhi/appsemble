import jwt from 'jsonwebtoken';
import lolex from 'lolex';
import request from 'supertest';

import createServer from '../utils/createServer';
import testSchema from '../utils/test/testSchema';
import testToken from '../utils/test/testToken';
import truncate from '../utils/test/truncate';

describe('app controller', () => {
  let App;
  let AppBlockStyle;
  let BlockDefinition;
  let BlockVersion;
  let Organization;
  let User;
  let db;
  let server;
  let token;
  let organizationId;
  let clock;

  beforeAll(async () => {
    db = await testSchema('apps');

    server = await createServer({ db });
    ({ App, AppBlockStyle, BlockDefinition, BlockVersion, Organization, User } = db.models);
  }, 10e3);

  beforeEach(async () => {
    clock = lolex.install();

    await truncate(db);
    token = await testToken(request, server, db, 'apps:read apps:write');
    organizationId = jwt.decode(token.substring(7)).user.organizations[0].id;

    await BlockDefinition.create({
      id: '@appsemble/test',
    });
    await BlockVersion.create({
      name: '@appsemble/test',
      version: '0.0.0',
      parameters: {
        properties: {
          foo: {
            type: 'number',
          },
        },
      },
    });
  });

  afterEach(() => {
    clock.uninstall();
  });

  afterAll(async () => {
    await db.close();
  });

  it('should return an empty array of apps', async () => {
    const { body } = await request(server)
      .get('/api/apps')
      .set('Authorization', token);

    expect(body).toHaveLength(0);
  });

  it('should return an array of apps', async () => {
    const appA = await App.create(
      {
        path: 'test-app',
        definition: { name: 'Test App', defaultPage: 'Test Page' },
        vapidPublicKey: 'a',
        vapidPrivateKey: 'b',
        OrganizationId: organizationId,
      },
      { raw: true },
    );
    const appB = await App.create(
      {
        path: 'another-app',
        definition: { name: 'Another App', defaultPage: 'Another Page' },
        vapidPublicKey: 'a',
        vapidPrivateKey: 'b',
        OrganizationId: organizationId,
      },
      { raw: true },
    );

    const { body } = await request(server).get('/api/apps');

    expect(body).toHaveLength(2);
    expect(body).toContainEqual({
      id: appA.id,
      $created: new Date(clock.now).toJSON(),
      $updated: new Date(clock.now).toJSON(),
      domain: null,
      private: false,
      path: 'test-app',
      iconUrl: `/api/apps/${appA.id}/icon`,
      definition: appA.definition,
      OrganizationId: appA.OrganizationId,
      yaml: `name: Test App
defaultPage: Test Page
`,
    });
    expect(body).toContainEqual({
      id: appB.id,
      $created: new Date(clock.now).toJSON(),
      $updated: new Date(clock.now).toJSON(),
      domain: null,
      private: false,
      path: 'another-app',
      iconUrl: `/api/apps/${appB.id}/icon`,
      definition: appB.definition,
      OrganizationId: appB.OrganizationId,
      yaml: `name: Another App
defaultPage: Another Page
`,
    });
  });

  it('should not include private apps when fetching all apps', async () => {
    const appA = await App.create(
      {
        path: 'test-app',
        definition: { name: 'Test App', defaultPage: 'Test Page' },
        vapidPublicKey: 'a',
        vapidPrivateKey: 'b',
        OrganizationId: organizationId,
      },
      { raw: true },
    );
    await App.create(
      {
        path: 'another-app',
        private: true,
        definition: { name: 'Another App', defaultPage: 'Another Page' },
        vapidPublicKey: 'a',
        vapidPrivateKey: 'b',
        OrganizationId: organizationId,
      },
      { raw: true },
    );

    const { body } = await request(server).get('/api/apps');
    expect(body).toHaveLength(1);
    expect(body).toContainEqual({
      id: appA.id,
      $created: new Date(clock.now).toJSON(),
      $updated: new Date(clock.now).toJSON(),
      domain: null,
      private: false,
      path: 'test-app',
      iconUrl: `/api/apps/${appA.id}/icon`,
      definition: appA.definition,
      OrganizationId: appA.OrganizationId,
      yaml: `name: Test App
defaultPage: Test Page
`,
    });
  });

  it('should return 404 when fetching a non-existent app', async () => {
    const response = await request(server).get('/api/apps/1');

    expect(response.status).toBe(404);
    expect(response.body.message).toBe('App not found');
  });

  it('should fetch an existing app', async () => {
    const appA = await App.create(
      {
        path: 'test-app',
        definition: { name: 'Test App', defaultPage: 'Test Page' },
        vapidPublicKey: 'a',
        vapidPrivateKey: 'b',
        OrganizationId: organizationId,
      },
      { raw: true },
    );
    const { body } = await request(server).get(`/api/apps/${appA.id}`);

    expect(body).toStrictEqual({
      id: appA.id,
      $created: new Date(clock.now).toJSON(),
      $updated: new Date(clock.now).toJSON(),
      domain: null,
      private: false,
      path: 'test-app',
      iconUrl: `/api/apps/${appA.id}/icon`,
      definition: appA.definition,
      OrganizationId: organizationId,
      yaml: `name: Test App
defaultPage: Test Page
`,
    });
  });

  it('should be able to fetch filtered apps', async () => {
    const appA = await App.create(
      {
        path: 'test-app',
        definition: { name: 'Test App', defaultPage: 'Test Page' },
        vapidPublicKey: 'a',
        vapidPrivateKey: 'b',
        OrganizationId: organizationId,
      },
      { raw: true },
    );

    const organizationB = await Organization.create({ id: 'testorganizationb' });
    const appB = await App.create(
      {
        path: 'test-app-b',
        definition: { name: 'Test App B', defaultPage: 'Test Page' },
        vapidPublicKey: 'a',
        vapidPrivateKey: 'b',
        OrganizationId: organizationB.id,
      },
      { raw: true },
    );

    const requestA = await request(server)
      .get('/api/apps/me')
      .set('Authorization', token);

    const users = await User.findAll();
    await users[0].addOrganization(organizationB);

    const requestB = await request(server)
      .get('/api/apps/me')
      .set('Authorization', token);

    expect(requestA.body).toStrictEqual([
      {
        id: appA.id,
        $created: new Date(clock.now).toJSON(),
        $updated: new Date(clock.now).toJSON(),
        domain: null,
        private: false,
        path: 'test-app',
        iconUrl: `/api/apps/${appA.id}/icon`,
        definition: appA.definition,
        OrganizationId: appA.OrganizationId,
        yaml: `name: Test App
defaultPage: Test Page
`,
      },
    ]);
    expect(requestB.body).toStrictEqual([
      {
        id: appA.id,
        $created: new Date(clock.now).toJSON(),
        $updated: new Date(clock.now).toJSON(),
        domain: null,
        private: false,
        path: 'test-app',
        iconUrl: `/api/apps/${appA.id}/icon`,
        definition: appA.definition,
        OrganizationId: appA.OrganizationId,
        yaml: `name: Test App
defaultPage: Test Page
`,
      },
      {
        id: appB.id,
        $created: new Date(clock.now).toJSON(),
        $updated: new Date(clock.now).toJSON(),
        domain: null,
        private: false,
        path: 'test-app-b',
        iconUrl: `/api/apps/${appB.id}/icon`,
        definition: appB.definition,
        OrganizationId: appB.OrganizationId,
        yaml: `name: Test App B
defaultPage: Test Page
`,
      },
    ]);
  });

  it('should create an app', async () => {
    const { body: created } = await request(server)
      .post('/api/apps')
      .set('Authorization', token)
      .field('OrganizationId', organizationId)
      .field(
        'definition',
        JSON.stringify({
          name: 'Test App',
          defaultPage: 'Test Page',
          pages: [
            {
              name: 'Test Page',
              blocks: [
                {
                  type: 'test',
                  version: '0.0.0',
                },
              ],
            },
          ],
        }),
      );

    expect(created).toStrictEqual({
      id: created.id,
      $created: new Date(clock.now).toJSON(),
      $updated: new Date(clock.now).toJSON(),
      domain: null,
      private: true,
      path: 'test-app',
      iconUrl: `/api/apps/${created.id}/icon`,
      definition: {
        name: 'Test App',
        defaultPage: 'Test Page',
        pages: [
          {
            name: 'Test Page',
            blocks: [
              {
                type: 'test',
                version: '0.0.0',
              },
            ],
          },
        ],
      },
      OrganizationId: organizationId,
      yaml: `name: Test App
defaultPage: Test Page
pages:
  - name: Test Page
    blocks:
      - type: test
        version: 0.0.0
`,
    });
    const { body: retrieved } = await request(server).get(`/api/apps/${created.id}`);
    expect(retrieved).toStrictEqual({ ...created, OrganizationId: organizationId });
  });

  it('should not allow an upload without an app when creating an app', async () => {
    const response = await request(server)
      .post('/api/apps')
      .set('Authorization', token)
      .attach('style', Buffer.from('body { color: red; }'), {
        contentType: 'text/css',
        filename: 'style.css',
      });

    expect(response.status).toBe(400);
  });

  it('should not allow apps to be created without an organizationId', async () => {
    const { body } = await request(server)
      .post('/api/apps')
      .set('Authorization', token)
      .field(
        'definition',
        JSON.stringify({
          name: 'Test App',
          defaultPage: 'Test Page',
          pages: [
            {
              name: 'Test Page',
              blocks: [
                {
                  type: 'test',
                  version: '0.0.1',
                },
              ],
            },
          ],
        }),
      );

    expect(body).toStrictEqual({
      errors: [
        {
          code: 'OBJECT_MISSING_REQUIRED_PROPERTY',
          message: 'Missing required property: OrganizationId',
          params: ['OrganizationId'],
          path: [],
        },
      ],
      message: 'JSON schema validation failed',
    });
  });

  it('should not allow apps to be created for organizations the user does not belong to', async () => {
    const { body } = await request(server)
      .post('/api/apps')
      .set('Authorization', token)
      .field('OrganizationId', 'a')
      .field(
        'definition',
        JSON.stringify({
          name: 'Test App',
          defaultPage: 'Test Page',
          pages: [
            {
              name: 'Test Page',
              blocks: [
                {
                  type: 'test',
                  version: '0.0.1',
                },
              ],
            },
          ],
        }),
      );

    expect(body).toStrictEqual({
      error: 'Forbidden',
      message: 'User does not belong in this organization.',
      statusCode: 403,
    });
  });

  it('should not allow to create an app using non-existent blocks', async () => {
    const { body } = await request(server)
      .post('/api/apps')
      .set('Authorization', token)
      .field('OrganizationId', organizationId)
      .field(
        'definition',
        JSON.stringify({
          name: 'Test App',
          defaultPage: 'Test Page',
          pages: [
            {
              name: 'Test Page',
              blocks: [
                {
                  type: '@non/existent',
                  version: '0.0.0',
                },
              ],
            },
          ],
        }),
      );

    expect(body).toStrictEqual({
      data: {
        'pages.0.blocks.0': 'Unknown block type “@non/existent”',
      },
      error: 'Bad Request',
      message: 'Block validation failed',
      statusCode: 400,
    });
  });

  it('should not allow to create an app using non-existent block versions', async () => {
    const { body } = await request(server)
      .post('/api/apps')
      .set('Authorization', token)
      .field('OrganizationId', organizationId)
      .field(
        'definition',
        JSON.stringify({
          name: 'Test App',
          defaultPage: 'Test Page',
          pages: [
            {
              name: 'Test Page',
              blocks: [
                {
                  type: 'test',
                  version: '0.0.1',
                },
              ],
            },
          ],
        }),
      );

    expect(body).toStrictEqual({
      data: {
        'pages.0.blocks.0': 'Unknown block type “@appsemble/test”',
      },
      error: 'Bad Request',
      message: 'Block validation failed',
      statusCode: 400,
    });
  });

  it('should not allow to create an app using invalid block parameters', async () => {
    const { body } = await request(server)
      .post('/api/apps')
      .set('Authorization', token)
      .field('OrganizationId', organizationId)
      .field(
        'definition',
        JSON.stringify({
          name: 'Test App',
          defaultPage: 'Test Page',
          pages: [
            {
              name: 'Test Page',
              blocks: [
                {
                  type: 'test',
                  version: '0.0.0',
                  parameters: {
                    foo: 'invalid',
                  },
                },
              ],
            },
          ],
        }),
      );

    expect(body).toStrictEqual({
      data: {
        'pages.0.blocks.0.parameters.foo': {
          dataPath: '.foo',
          keyword: 'type',
          message: 'should be number',
          params: {
            type: 'number',
          },
          schemaPath: '#/properties/foo/type',
        },
      },
      error: 'Bad Request',
      message: 'Block validation failed',
      statusCode: 400,
    });
  });

  it('should handle app path conflicts on create', async () => {
    await request(server)
      .post('/api/apps')
      .set('Authorization', token)
      .field('OrganizationId', organizationId)
      .field(
        'definition',
        JSON.stringify({
          name: 'Test App',
          defaultPage: 'Test Page',
          pages: [
            {
              name: 'Test Page',
              blocks: [{ type: 'test', version: '0.0.0' }],
            },
          ],
        }),
      );
    const response = await request(server)
      .post('/api/apps')
      .set('Authorization', token)
      .field('OrganizationId', organizationId)
      .field(
        'definition',
        JSON.stringify({
          name: 'Test App',
          defaultPage: 'Test Page',
          pages: [
            {
              name: 'Test Page',
              blocks: [{ type: 'test', version: '0.0.0' }],
            },
          ],
        }),
      );

    expect(response.status).toBe(201);
    expect(response.body.path).toStrictEqual('test-app-2');
  });

  it('should fall back to append random bytes to the end of the app path after 10 attempts', async () => {
    await Promise.all(
      [...new Array(11)].map((_, index) =>
        App.create(
          {
            path: index + 1 === 1 ? 'test-app' : `test-app-${index + 1}`,
            definition: { name: 'Test App', defaultPage: 'Test Page' },
            vapidPublicKey: `a${index}`,
            vapidPrivateKey: `b${index}`,
            OrganizationId: organizationId,
          },
          { raw: true },
        ),
      ),
    );

    const response = await request(server)
      .post('/api/apps')
      .set('Authorization', token)
      .field('OrganizationId', organizationId)
      .field(
        'definition',
        JSON.stringify({
          name: 'Test App',
          defaultPage: 'Test Page',
          pages: [
            {
              name: 'Test Page',
              blocks: [{ type: 'test', version: '0.0.0' }],
            },
          ],
        }),
      );

    expect(response.status).toStrictEqual(201);
    expect(response.body.path).toMatch(/test-app-(\w){10}/);
  });

  it('should allow stylesheets to be included when creating an app', async () => {
    const response = await request(server)
      .post('/api/apps')
      .set('Authorization', token)
      .field('OrganizationId', organizationId)
      .field(
        'definition',
        JSON.stringify({
          name: 'Foobar',
          defaultPage: 'Test Page',
          pages: [
            {
              name: 'Test Page',
              blocks: [{ type: 'test', version: '0.0.0' }],
            },
          ],
        }),
      )
      .attach('style', Buffer.from('body { color: blue; }'), {
        contentType: 'text/css',
        filename: 'test.css',
      })
      .attach('sharedStyle', Buffer.from(':root { --primary-color: purple; }'), {
        contentType: 'text/css',
        filename: 'test.css',
      });

    const style = await request(server).get(`/api/apps/${response.body.id}/style/core`);
    const sharedStyle = await request(server).get(`/api/apps/${response.body.id}/style/shared`);

    expect(response.status).toBe(201);
    expect(style.status).toBe(200);
    expect(style.text).toStrictEqual('body { color: blue; }');
    expect(sharedStyle.status).toBe(200);
    expect(sharedStyle.text).toStrictEqual(':root { --primary-color: purple; }');
  });

  it('should not allow invalid core stylesheets when creating an app', async () => {
    const responseA = await request(server)
      .post('/api/apps')
      .set('Authorization', token)
      .field('OrganizationId', organizationId)
      .field(
        'definition',
        JSON.stringify({
          name: 'Test App',
          defaultPage: 'Test Page',
          pages: [
            {
              name: 'Test Page',
              blocks: [{ type: 'test', version: '0.0.0' }],
            },
          ],
        }),
      )
      .attach('style', Buffer.from('this is invalid css'), {
        contentType: 'text/css',
        filename: 'test.css',
      });

    const responseB = await request(server)
      .post('/api/apps')
      .set('Authorization', token)
      .field('OrganizationId', organizationId)
      .field(
        'definition',
        JSON.stringify({
          name: 'Test App',
          defaultPage: 'Test Page',
          pages: [
            {
              name: 'Test Page',
              blocks: [{ type: 'test' }],
            },
          ],
        }),
      )
      .attach('style', Buffer.from('.foo { margin: 0 auto; }'), {
        contentType: 'application/json',
        filename: 'test.css',
      });

    expect(responseA.status).toBe(400);
    expect(responseB.status).toBe(400);
  });

  it('should not allow invalid shared stylesheets when creating an app', async () => {
    const responseA = await request(server)
      .post('/api/apps')
      .set('Authorization', token)
      .field('OrganizationId', organizationId)
      .field(
        'definition',
        JSON.stringify({
          name: 'Test App',
          defaultPage: 'Test Page',
          path: 'a',
          pages: [
            {
              name: 'Test Page',
              blocks: [{ type: 'testblock' }],
            },
          ],
        }),
      )
      .attach('sharedStyle', Buffer.from('this is invalid css'), {
        contentType: 'text/css',
        filename: 'test.css',
      });

    const responseB = await request(server)
      .post('/api/apps')
      .set('Authorization', token)
      .field('OrganizationId', organizationId)
      .field(
        'definition',
        JSON.stringify({
          name: 'Test App',
          defaultPage: 'Test Page',
          path: 'a',
          pages: [
            {
              name: 'Test Page',
              blocks: [{ type: 'testblock' }],
            },
          ],
        }),
      )
      .attach('sharedStyle', Buffer.from('.foo { margin: 0 auto; }'), {
        contentType: 'application/json',
        filename: 'test.css',
      });

    expect(responseA.status).toBe(400);
    expect(responseB.status).toBe(400);
  });

  it('should not update a non-existent app', async () => {
    const response = await request(server)
      .patch('/api/apps/1')
      .set('Authorization', token)
      .field(
        'definition',
        JSON.stringify({
          name: 'Foobar',
          defaultPage: 'Test Page',
          pages: [
            {
              name: 'Test Page',
              blocks: [{ type: 'test', version: '0.0.0' }],
            },
          ],
        }),
      );

    expect(response.status).toBe(404);
    expect(response.body.message).toBe('App not found');
  });

  it('should update an app', async () => {
    const appA = await App.create(
      {
        definition: { name: 'Test App', defaultPage: 'Test Page' },
        path: 'test-app',
        vapidPublicKey: 'a',
        vapidPrivateKey: 'b',
        OrganizationId: organizationId,
      },
      { raw: true },
    );
    const response = await request(server)
      .patch(`/api/apps/${appA.id}`)
      .set('Authorization', token)
      .field('private', true)
      .field(
        'definition',
        JSON.stringify({
          name: 'Foobar',
          defaultPage: appA.definition.defaultPage,
          pages: [
            {
              name: 'Test Page',
              blocks: [{ type: 'test', version: '0.0.0' }],
            },
          ],
        }),
      );

    expect(response.status).toBe(200);
    expect(response.body).toStrictEqual({
      id: appA.id,
      $created: new Date(clock.now).toJSON(),
      $updated: new Date(clock.now).toJSON(),
      domain: null,
      private: true,
      path: 'test-app',
      iconUrl: `/api/apps/${appA.id}/icon`,
      OrganizationId: organizationId,
      definition: {
        name: 'Foobar',
        defaultPage: appA.definition.defaultPage,
        pages: [
          {
            name: 'Test Page',
            blocks: [{ type: 'test', version: '0.0.0' }],
          },
        ],
      },
      yaml: `name: Foobar
defaultPage: Test Page
pages:
  - name: Test Page
    blocks:
      - type: test
        version: 0.0.0
`,
    });
  });

  it('should verify the YAML on validity when updating an app', async () => {
    const appA = await App.create(
      {
        path: 'test-app',
        definition: { name: 'Test App', defaultPage: 'Test Page' },
        vapidPublicKey: 'a',
        vapidPrivateKey: 'b',
        OrganizationId: organizationId,
      },
      { raw: true },
    );
    const response = await request(server)
      .patch(`/api/apps/${appA.id}`)
      .set('Authorization', token)
      .field(
        'definition',
        JSON.stringify({
          name: 'Foobar',
          defaultPage: appA.definition.defaultPage,
          pages: [
            {
              name: 'Test Page',
              blocks: [{ type: 'test', version: '0.0.0' }],
            },
          ],
        }),
      )
      .attach(
        'yaml',
        Buffer.from(`name; Foobar
defaultPage: Test Page
pages:
  - name: Test Page
    blocks:
      - type: test
        version: 0.0.0
`),
      );

    expect(response.status).toBe(400);
    expect(response.body).toStrictEqual({
      statusCode: 400,
      error: 'Bad Request',
      message: 'Provided YAML was invalid.',
    });
  });

  it('should verify if the supplied YAML is the same as the app definition when updating an app', async () => {
    const appA = await App.create(
      {
        path: 'test-app',
        definition: { name: 'Test App', defaultPage: 'Test Page' },
        vapidPublicKey: 'a',
        vapidPrivateKey: 'b',
        OrganizationId: organizationId,
      },
      { raw: true },
    );
    const response = await request(server)
      .patch(`/api/apps/${appA.id}`)
      .set('Authorization', token)
      .field(
        'definition',
        JSON.stringify({
          name: 'Foobar',
          defaultPage: appA.definition.defaultPage,
          pages: [
            {
              name: 'Test Page',
              blocks: [{ type: 'test', version: '0.0.0' }],
            },
          ],
        }),
      )
      .attach(
        'yaml',
        Buffer.from(`name: Barfoo
defaultPage: Test Page
pages:
  - name: Test page
    blocks:
      - type: test
        version: 0.0.0
`),
      );

    expect(response.status).toBe(400);
    expect(response.body).toStrictEqual({
      statusCode: 400,
      error: 'Bad Request',
      message: 'Provided YAML was not equal to definition when converted.',
    });
  });

  it('should allow for formatted YAML when updating an app', async () => {
    const appA = await App.create(
      {
        path: 'test-app',
        definition: { name: 'Test App', defaultPage: 'Test Page' },
        vapidPublicKey: 'a',
        vapidPrivateKey: 'b',
        OrganizationId: organizationId,
      },
      { raw: true },
    );

    const yaml = `# Hi I'm a comment
name: Foobar
defaultPage: &titlePage 'Test Page' # This page is used for testing!

pages:
  - blocks:
      - type: test
        version: 0.0.0
    name: *titlePage`;

    const response = await request(server)
      .patch(`/api/apps/${appA.id}`)
      .set('Authorization', token)
      .field(
        'definition',
        JSON.stringify({
          name: 'Foobar',
          defaultPage: appA.definition.defaultPage,
          pages: [
            {
              name: 'Test Page',
              blocks: [{ type: 'test', version: '0.0.0' }],
            },
          ],
        }),
      )
      .attach('yaml', Buffer.from(yaml));

    expect(response.status).toBe(200);
  });

  it('should update the app domain', async () => {
    const appA = await App.create(
      {
        path: 'foo',
        definition: { name: 'Test App', defaultPage: 'Test Page' },
        vapidPublicKey: 'a',
        vapidPrivateKey: 'b',
        OrganizationId: organizationId,
      },
      { raw: true },
    );

    const response = await request(server)
      .patch(`/api/apps/${appA.id}`)
      .set('Authorization', token)
      .field('domain', 'appsemble.app');

    expect(response.status).toBe(200);
    expect(response.body.domain).toStrictEqual('appsemble.app');
  });

  it('should set the app domain to null', async () => {
    const appA = await App.create(
      {
        path: 'foo',
        definition: { name: 'Test App', defaultPage: 'Test Page' },
        vapidPublicKey: 'a',
        vapidPrivateKey: 'b',
        OrganizationId: organizationId,
      },
      { raw: true },
    );

    const response = await request(server)
      .patch(`/api/apps/${appA.id}`)
      .set('Authorization', token)
      .field('domain', '');

    expect(response.status).toBe(200);
    expect(response.body.domain).toBeNull();
  });

  it('should save formatted YAML when updating an app', async () => {
    const appA = await App.create(
      {
        path: 'test-app',
        definition: { name: 'Test App', defaultPage: 'Test Page' },
        vapidPublicKey: 'a',
        vapidPrivateKey: 'b',
        OrganizationId: organizationId,
      },
      { raw: true },
    );

    const yaml = `# Hi I'm a comment
name: Foobar
defaultPage: &titlePage 'Test Page' # This page is used for testing!

pages:
  - blocks:
      - type: test
        version: 0.0.0
    name: *titlePage`;
    const buffer = Buffer.from(yaml);

    const response = await request(server)
      .patch(`/api/apps/${appA.id}`)
      .set('Authorization', token)
      .field(
        'definition',
        JSON.stringify({
          name: 'Foobar',
          defaultPage: appA.definition.defaultPage,
          pages: [
            {
              name: 'Test Page',
              blocks: [{ type: 'test', version: '0.0.0' }],
            },
          ],
        }),
      )
      .attach('yaml', buffer);

    const responseBuffer = Buffer.from(response.body.yaml);
    expect(responseBuffer).toStrictEqual(buffer);
  });

  it('should not update an app of another organization', async () => {
    const newOrganization = await Organization.create({ id: 'Test Organization 2' });
    const appA = await App.create(
      {
        path: 'test-app',
        definition: { name: 'Test App', defaultPage: 'Test Page' },
        vapidPublicKey: 'a',
        vapidPrivateKey: 'b',
        OrganizationId: newOrganization.id,
      },
      { raw: true },
    );

    const response = await request(server)
      .patch(`/api/apps/${appA.id}`)
      .set('Authorization', token)
      .field(
        'definition',
        JSON.stringify({
          name: 'Foobar',
          defaultPage: appA.definition.defaultPage,
          pages: [
            {
              name: 'Test Page',
              blocks: [{ type: 'test', version: '0.0.0' }],
            },
          ],
        }),
      );

    expect(response.body).toStrictEqual({
      statusCode: 403,
      error: 'Forbidden',
      message: "User does not belong in this App's organization.",
    });
  });

  it('should validate an app on creation', async () => {
    const response = await request(server)
      .post('/api/apps')
      .set('Authorization', token)
      .field('app', JSON.stringify({ foo: 'bar' }));

    expect(response.status).toBe(400);
  });

  it('should validate an app on update', async () => {
    const appA = await App.create(
      {
        path: 'foo',
        definition: { name: 'Test App', defaultPage: 'Test Page' },
        vapidPublicKey: 'a',
        vapidPrivateKey: 'b',
        OrganizationId: organizationId,
      },
      { raw: true },
    );
    const response = await request(server)
<<<<<<< HEAD
      .put(`/api/apps/${appA.id}`)
      .set('Authorization', token)
      .field('app', JSON.stringify({ name: 'Foobar' }));

    expect(response.status).toBe(400);
  });

  it('should not allow an upload without an app when updating an app', async () => {
    const app = await App.create(
      {
        path: 'test-app',
        definition: { name: 'Test App', defaultPage: 'Test Page' },
        vapidPublicKey: 'a',
        vapidPrivateKey: 'b',
        OrganizationId: organizationId,
      },
      { raw: true },
    );

    const response = await request(server)
      .put(`/api/apps/${app.id}`)
=======
      .patch(`/api/apps/${appA.id}`)
>>>>>>> 3456bd51
      .set('Authorization', token)
      .field('definition', JSON.stringify({ name: 'Foobar' }));

    expect(response.status).toBe(400);
  });

  it('should delete an app', async () => {
    const {
      body: { id },
    } = await request(server)
      .post('/api/apps')
      .set('Authorization', token)
      .field('OrganizationId', organizationId)
      .field(
        'definition',
        JSON.stringify({
          name: 'Test App',
          defaultPage: 'Test Page',
          pages: [
            {
              name: 'Test Page',
              blocks: [
                {
                  type: 'test',
                  version: '0.0.0',
                },
              ],
            },
          ],
        }),
      );

    const response = await request(server)
      .delete(`/api/apps/${id}`)
      .set('Authorization', token);

    expect(response.status).toBe(204);
  });

  it('should not delete non-existent apps', async () => {
    const response = await request(server)
      .delete('/api/apps/0')
      .set('Authorization', token);

    expect(response.status).toBe(404);
  });

  it('should not delete apps from other organizations', async () => {
    const organization = await Organization.create({ id: 'testorganizationb' });
    const app = await App.create(
      {
        path: 'test-app',
        definition: { name: 'Test App', defaultPage: 'Test Page' },
        vapidPublicKey: 'a',
        vapidPrivateKey: 'b',
        OrganizationId: organization.id,
      },
      { raw: true },
    );

    const response = await request(server)
      .delete(`/api/apps/${app.id}`)
      .set('Authorization', token);

    expect(response.status).toBe(403);
  });

  it('should validate and update css when updating an app', async () => {
    const app = await App.create(
      {
        path: 'bar',
        definition: { name: 'Test App', defaultPage: 'Test Page' },
        vapidPublicKey: 'a',
        vapidPrivateKey: 'b',
        OrganizationId: organizationId,
      },
      { raw: true },
    );

    const response = await request(server)
      .patch(`/api/apps/${app.id}`)
      .set('Authorization', token)
      .field(
        'definition',
        JSON.stringify({
          name: 'Foobar',
          defaultPage: app.definition.defaultPage,
          pages: [
            {
              name: 'Test Page',
              blocks: [{ type: 'test', version: '0.0.0' }],
            },
          ],
        }),
      )
      .attach('style', Buffer.from('body { color: yellow; }'), {
        contentType: 'text/css',
        filename: 'style.css',
      })
      .attach('sharedStyle', Buffer.from('body { color: blue; }'), {
        contentType: 'text/css',
        filename: 'style.css',
      });

    const style = await request(server).get(`/api/apps/${response.body.id}/style/core`);
    const sharedStyle = await request(server).get(`/api/apps/${response.body.id}/style/shared`);

    expect(response.status).toBe(200);
    expect(style.status).toBe(200);
    expect(style.text).toStrictEqual('body { color: yellow; }');
    expect(sharedStyle.status).toBe(200);
    expect(sharedStyle.text).toStrictEqual('body { color: blue; }');
  });

  it('should not allow invalid core stylesheets when updating an app', async () => {
    const app = await App.create(
      {
        path: 'bar',
        definition: { name: 'Test App', defaultPage: 'Test Page' },
        vapidPublicKey: 'a',
        vapidPrivateKey: 'b',
        OrganizationId: organizationId,
      },
      { raw: true },
    );

    const responseA = await request(server)
      .patch(`/api/apps/${app.id}`)
      .set('Authorization', token)
      .field(
        'definition',
        JSON.stringify({
          name: 'Test App',
          defaultPage: 'Test Page',
          path: 'a',
          pages: [
            {
              name: 'Test Page',
              blocks: [{ type: 'test', version: '0.0.0' }],
            },
          ],
        }),
      )
      .attach('style', Buffer.from('this is invalid css'), {
        contentType: 'text/css',
        filename: 'style.css',
      });

    const responseB = await request(server)
      .patch(`/api/apps/${app.id}`)
      .set('Authorization', token)
      .field(
        'definition',
        JSON.stringify({
          name: 'Test App',
          defaultPage: 'Test Page',
          path: 'a',
          pages: [
            {
              name: 'Test Page',
              blocks: [{ type: 'test', version: '0.0.0' }],
            },
          ],
        }),
      )
      .attach('style', Buffer.from('.foo { margin: 0 auto; }'), {
        contentType: 'application/json',
        filename: 'style.json',
      });

    expect(responseA.status).toBe(400);
    expect(responseB.status).toBe(400);
  });

  it('should not allow invalid shared stylesheets when updating an app', async () => {
    const app = await App.create(
      {
        path: 'bar',
        definition: { name: 'Test App', defaultPage: 'Test Page' },
        vapidPublicKey: 'a',
        vapidPrivateKey: 'b',
        OrganizationId: organizationId,
      },
      { raw: true },
    );

    const responseA = await request(server)
      .patch(`/api/apps/${app.id}`)
      .set('Authorization', token)
      .field(
        'definition',
        JSON.stringify({
          name: 'Test App',
          defaultPage: 'Test Page',
          path: 'a',
          pages: [
            {
              name: 'Test Page',
              blocks: [{ type: 'testblock' }],
            },
          ],
        }),
      )
      .attach('sharedStyle', Buffer.from('this is invalid css'), {
        contentType: 'text/css',
        filename: 'style.css',
      });

    const responseB = await request(server)
      .patch(`/api/apps/${app.id}`)
      .set('Authorization', token)
      .field(
        'definition',
        JSON.stringify({
          name: 'Test App',
          defaultPage: 'Test Page',
          path: 'a',
          pages: [
            {
              name: 'Test Page',
              blocks: [{ type: 'testblock' }],
            },
          ],
        }),
      )
      .attach('sharedStyle', Buffer.from('.foo { margin: 0 auto; }'), {
        contentType: 'application/json',
        filename: 'style.json',
      });

    expect(responseA.status).toBe(400);
    expect(responseB.status).toBe(400);
  });

  it('should delete block stylesheet when uploading empty stylesheets for an app', async () => {
    await BlockDefinition.create({
      id: '@appsemble/testblock',
      description: 'This is a test block for testing purposes.',
    });

    const { id } = await App.create(
      {
        path: 'bar',
        definition: { name: 'Test App', defaultPage: 'Test Page' },
        vapidPublicKey: 'a',
        vapidPrivateKey: 'b',
        OrganizationId: organizationId,
      },
      { raw: true },
    );

    const responseA = await request(server)
      .post(`/api/apps/${id}/style/block/@appsemble/testblock`)
      .set('Authorization', token)
      .attach('style', Buffer.from('body { color: blue; }'), {
        contentType: 'text/css',
        filename: 'style.css',
      });

    const responseB = await request(server)
      .post(`/api/apps/${id}/style/block/@appsemble/testblock`)
      .set('Authorization', token)
      .attach('style', Buffer.from(' '), {
        contentType: 'text/css',
        filename: 'style.css',
      });

    const style = await AppBlockStyle.findOne({
      where: { AppId: id, BlockDefinitionId: '@appsemble/testblock' },
    });

    expect(responseA.status).toBe(204);
    expect(responseB.status).toBe(204);
    expect(style).toBeNull();
  });

  it('should not allow invalid stylesheets when uploading block stylesheets to an app', async () => {
    await BlockDefinition.create({
      id: '@appsemble/styledblock',
      description: 'This is a test block for testing purposes.',
    });

    const { id } = await App.create({
      path: 'b',
      private: false,
      definition: { name: 'Test App', defaultPage: 'Test Page' },
      vapidPublicKey: 'a',
      vapidPrivateKey: 'b',
      OrganizationId: organizationId,
    });

    const response = await request(server)
      .post(`/api/apps/${id}/style/block/@appsemble/styledblock`)
      .set('Authorization', token)
      .attach('style', Buffer.from('invalidCss'));

    expect(response.body).toStrictEqual({
      statusCode: 400,
      error: 'Bad Request',
      message: 'Provided CSS was invalid.',
    });
  });

  it('should not allow uploading block stylesheets to non-existant apps', async () => {
    await BlockDefinition.create({
      id: '@appsemble/block',
      description: 'This is a test block for testing purposes.',
    });

    const response = await request(server)
      .post('/api/apps/0/style/block/@appsemble/block')
      .set('Authorization', token)
      .attach('style', Buffer.from('body { color: red; }'), {
        contentType: 'text/css',
        filename: 'style.css',
      });

    expect(response.body).toStrictEqual({
      statusCode: 404,
      error: 'Not Found',
      message: 'App not found.',
    });
  });

  it('should not allow uploading block stylesheets for non-existant blocks', async () => {
    const { id } = await App.create(
      {
        path: 'bar',
        definition: { name: 'Test App', defaultPage: 'Test Page' },
        vapidPublicKey: 'a',
        vapidPrivateKey: 'b',
        OrganizationId: organizationId,
      },
      { raw: true },
    );

    const response = await request(server)
      .post(`/api/apps/${id}/style/block/@appsemble/doesntexist`)
      .set('Authorization', token)
      .attach('style', Buffer.from('body { color: red; }'), {
        contentType: 'text/css',
        filename: 'style.css',
      });

    expect(response.body).toStrictEqual({
      statusCode: 404,
      error: 'Not Found',
      message: 'Block not found.',
    });
  });

  it('should return an empty response on non-existant block stylesheets', async () => {
    const { id } = await App.create(
      {
        path: 'bar',
        definition: { name: 'Test App', defaultPage: 'Test Page' },
        vapidPublicKey: 'a',
        vapidPrivateKey: 'b',
        OrganizationId: organizationId,
      },
      { raw: true },
    );

    const response = await request(server).get(
      `/api/apps/${id}/style/block/@appsemble/doesntexist`,
    );

    expect(response.text).toBe('');
    expect(response.type).toBe('text/css');
    expect(response.status).toBe(200);
  });

  it('should not allow to update an app using non-existent blocks', async () => {
    const { status } = await request(server)
      .patch('/api/apps/1')
      .set('Authorization', token)
      .field(
        'definition',
        JSON.stringify({
          name: 'Test App',
          defaultPage: 'Test Page',
          pages: [
            {
              name: 'Test Page',
              blocks: [
                {
                  type: '@non/existent',
                  version: '0.0.0',
                },
              ],
            },
          ],
        }),
      )
      .field('organizationId', organizationId);

    expect(status).toBe(400);
  });

  it('should not allow to update an app using non-existent block versions', async () => {
    const { body } = await request(server)
      .patch('/api/apps/1')
      .set('Authorization', token)
      .field(
        'definition',
        JSON.stringify({
          name: 'Test App',
          defaultPage: 'Test Page',
          pages: [
            {
              name: 'Test Page',
              blocks: [
                {
                  type: 'test',
                  version: '0.0.1',
                },
              ],
            },
          ],
        }),
      );

    expect(body).toStrictEqual({
      data: {
        'pages.0.blocks.0': 'Unknown block type “@appsemble/test”',
      },
      error: 'Bad Request',
      message: 'Block validation failed',
      statusCode: 400,
    });
  });
});<|MERGE_RESOLUTION|>--- conflicted
+++ resolved
@@ -1113,33 +1113,9 @@
       { raw: true },
     );
     const response = await request(server)
-<<<<<<< HEAD
-      .put(`/api/apps/${appA.id}`)
+      .patch(`/api/apps/${appA.id}`)
       .set('Authorization', token)
       .field('app', JSON.stringify({ name: 'Foobar' }));
-
-    expect(response.status).toBe(400);
-  });
-
-  it('should not allow an upload without an app when updating an app', async () => {
-    const app = await App.create(
-      {
-        path: 'test-app',
-        definition: { name: 'Test App', defaultPage: 'Test Page' },
-        vapidPublicKey: 'a',
-        vapidPrivateKey: 'b',
-        OrganizationId: organizationId,
-      },
-      { raw: true },
-    );
-
-    const response = await request(server)
-      .put(`/api/apps/${app.id}`)
-=======
-      .patch(`/api/apps/${appA.id}`)
->>>>>>> 3456bd51
-      .set('Authorization', token)
-      .field('definition', JSON.stringify({ name: 'Foobar' }));
 
     expect(response.status).toBe(400);
   });
