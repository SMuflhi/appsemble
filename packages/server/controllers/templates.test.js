import { validate } from '@appsemble/utils';
import RefParser from 'json-schema-ref-parser';
import jwt from 'jsonwebtoken';
import lolex from 'lolex';
import request from 'supertest';

import schema from '../api';
import templates from '../templates/apps';
import createServer from '../utils/createServer';
import testSchema from '../utils/test/testSchema';
import testToken from '../utils/test/testToken';
import truncate from '../utils/test/truncate';

describe('App Templates', () => {
  templates.map(template =>
    it(`should validate ${template.name}`, async () => {
      const spec = await RefParser.dereference(schema());
      const appSchema = spec.components.schemas.App;
      const result = await validate(appSchema, template.definition);
      expect(result).toBeUndefined();
    }),
  );
});

describe('Template API', () => {
  let db;
  let server;
  let token;
  let organizationId;
  let App;
  let Resource;

  let clock;

  beforeAll(async () => {
    db = await testSchema('templates');

    server = await createServer({ db });
    ({ App, Resource } = db.models);
  }, 10e3);

  beforeEach(async () => {
    await truncate(db);
    token = await testToken(request, server, db, 'apps:read apps:write');
    organizationId = jwt.decode(token.substring(7)).user.organizations[0].id;
    clock = lolex.install();
  });

  afterEach(() => {
    clock.uninstall();
  });

  afterAll(async () => {
    await db.close();
  });

  it('should return a list of available templates', async () => {
    const { body: result } = await request(server).get('/api/templates');
    const expected = templates.map(({ name, description, resources }) => ({
      name,
      description,
      resources: !!resources,
    }));

    expect(result).toStrictEqual(expected);
  });

  it('should create a new app using a template', async () => {
    const { body: result } = await request(server)
      .post('/api/templates')
      .set('Authorization', token)
      .send({
        template: templates[0].name,
        name: 'Test app',
        description: 'This is a test app',
        organizationId,
      });

    expect(result).toMatchSnapshot();
  });

  it('should create a new app with example resources', async () => {
    const template = templates.find(t => t.name === 'Person App');
    const { body: result } = await request(server)
      .post('/api/templates')
      .set('Authorization', token)
      .send({
        template: template.name,
        name: 'Test app',
        description: 'This is a test app',
        organizationId,
        resources: true,
      });

    const { id } = result;
    const resources = await Resource.findAll(
      { where: { AppId: id, type: 'person' } },
      { raw: true },
    );

    expect(resources.map(r => r.data)).toStrictEqual(
      expect.arrayContaining(template.resources.person),
    );
  });

  it('should append a number when creating a new app using a template with a duplicate name', async () => {
    await request(server)
      .post('/api/templates')
      .set('Authorization', token)
      .send({
        template: templates[0].name,
        name: 'Test app',
        description: 'This is a test app',
        organizationId,
      });

    const {
      status,
<<<<<<< HEAD
      body: { id },
=======
      body: { path },
    } = await request(server)
      .post('/api/templates')
      .set('Authorization', token)
      .send({
        template: templates[0].name,
        name: 'Test app',
        description: 'This is also a test app',
        organizationId,
      });

    expect(status).toStrictEqual(201);
    expect(path).toStrictEqual('test-app-2');
  });

  it('should fall back to append random bytes to the end of the app path after 10 attempts', async () => {
    await Promise.all(
      [...new Array(11)].map((_, index) =>
        App.create(
          {
            path: index + 1 === 1 ? 'test-app' : `test-app-${index + 1}`,
            definition: { name: 'Test App', defaultPage: 'Test Page' },
            OrganizationId: organizationId,
          },
          { raw: true },
        ),
      ),
    );

    const {
      status,
      body: { path },
>>>>>>> 9c9fa982
    } = await request(server)
      .post('/api/templates')
      .set('Authorization', token)
      .send({
        template: templates[0].name,
        name: 'Test app',
        description: 'This is a test app',
        organizationId,
      });
    const { body: settings } = await request(server).get(`/api/apps/${id}/settings`);

<<<<<<< HEAD
    expect(status).toStrictEqual(201);
    expect(settings.path).toStrictEqual('test-app-2');
  });

  it('should fall back to append random bytes to the end of the app path after 10 attempts', async () => {
    for (let i = 1; i < 11; i += 1) {
      // eslint-disable-next-line no-await-in-loop
      await App.create(
        {
          path: i === 1 ? 'test-app' : `test-app-${i}`,
          definition: { name: 'Test App', defaultPage: 'Test Page' },
          OrganizationId: organizationId,
        },
        { raw: true },
      );
    }

    const {
      status,
      body: { id },
    } = await request(server)
      .post('/api/templates')
      .set('Authorization', token)
      .send({
        template: templates[0].name,
        name: 'Test app',
        description: 'This is a test app',
        organizationId,
      });

    const { body: settings } = await request(server).get(`/api/apps/${id}/settings`);

    expect(status).toStrictEqual(201);
    const regex = /test-app-(\w){10}/;
    expect(regex.test(settings.path)).toBe(true);
=======
    const regex = /test-app-(\w){10}/;

    expect(status).toStrictEqual(201);
    expect(regex.test(path)).toBe(true);
>>>>>>> 9c9fa982
  });
});<|MERGE_RESOLUTION|>--- conflicted
+++ resolved
@@ -116,9 +116,6 @@
 
     const {
       status,
-<<<<<<< HEAD
-      body: { id },
-=======
       body: { path },
     } = await request(server)
       .post('/api/templates')
@@ -151,39 +148,6 @@
     const {
       status,
       body: { path },
->>>>>>> 9c9fa982
-    } = await request(server)
-      .post('/api/templates')
-      .set('Authorization', token)
-      .send({
-        template: templates[0].name,
-        name: 'Test app',
-        description: 'This is a test app',
-        organizationId,
-      });
-    const { body: settings } = await request(server).get(`/api/apps/${id}/settings`);
-
-<<<<<<< HEAD
-    expect(status).toStrictEqual(201);
-    expect(settings.path).toStrictEqual('test-app-2');
-  });
-
-  it('should fall back to append random bytes to the end of the app path after 10 attempts', async () => {
-    for (let i = 1; i < 11; i += 1) {
-      // eslint-disable-next-line no-await-in-loop
-      await App.create(
-        {
-          path: i === 1 ? 'test-app' : `test-app-${i}`,
-          definition: { name: 'Test App', defaultPage: 'Test Page' },
-          OrganizationId: organizationId,
-        },
-        { raw: true },
-      );
-    }
-
-    const {
-      status,
-      body: { id },
     } = await request(server)
       .post('/api/templates')
       .set('Authorization', token)
@@ -194,16 +158,9 @@
         organizationId,
       });
 
-    const { body: settings } = await request(server).get(`/api/apps/${id}/settings`);
-
-    expect(status).toStrictEqual(201);
-    const regex = /test-app-(\w){10}/;
-    expect(regex.test(settings.path)).toBe(true);
-=======
     const regex = /test-app-(\w){10}/;
 
     expect(status).toStrictEqual(201);
     expect(regex.test(path)).toBe(true);
->>>>>>> 9c9fa982
   });
 });