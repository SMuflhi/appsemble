--- conflicted
+++ resolved
@@ -4,14 +4,7 @@
 import { type AxiosTestInstance, createInstance, request, setTestApp } from 'axios-test-instance';
 import Koa, { type ParameterizedContext } from 'koa';
 
-<<<<<<< HEAD
 import * as controllers from './index.js';
-import { App, Asset, Organization } from '../models/index.js';
-import pkg from '../package.json' assert { type: 'json' };
-import { appRouter } from '../routes/appRouter/index.js';
-import { argv, setArgv } from '../utils/argv.js';
-import { Mailer } from '../utils/email/Mailer.js';
-=======
 import {
   App,
   AppMember,
@@ -21,31 +14,28 @@
   type User,
 } from '../models/index.js';
 import pkg from '../package.json' assert { type: 'json' };
+import { appRouter } from '../routes/appRouter/index.js';
 import { setArgv } from '../utils/argv.js';
-import { createServer } from '../utils/createServer.js';
 import { encrypt } from '../utils/crypto.js';
+import { Mailer } from '../utils/email/Mailer.js';
 import { authorizeApp, createTestUser } from '../utils/test/authorization.js';
->>>>>>> 3b0f85f0
 import { useTestDatabase } from '../utils/test/testSchema.js';
 
 let server: Koa;
+let user: User;
 const argv = { host: 'http://localhost', secret: 'test', aesSecret: 'testSecret' };
 
 useTestDatabase(import.meta);
 
-beforeAll(async () => {
-<<<<<<< HEAD
-  setArgv({ host: 'http://localhost', secret: 'test' });
+beforeEach(async () => {
+  setArgv(argv);
+  user = await createTestUser();
   server = await createServer({
     argv,
     appRouter,
     controllers,
-    context: { mailer: new Mailer(argv) },
-  });
-=======
-  setArgv(argv);
-  server = await createServer();
->>>>>>> 3b0f85f0
+    context: { mailer: new Mailer(argv as any), user },
+  });
 
   await setTestApp(server);
 });
@@ -99,7 +89,6 @@
   let proxiedContext: ParameterizedContext;
   let proxiedRequest: AxiosTestInstance;
   let app: App;
-  let user: User;
 
   beforeEach(async () => {
     import.meta.jest.useFakeTimers({ now: 0 });
@@ -108,7 +97,6 @@
       ctx.status = 418;
       proxiedContext = ctx;
     });
-    user = await createTestUser();
     proxiedRequest = await createInstance(proxiedApp);
     const { baseURL } = proxiedRequest.defaults;
     await Organization.create({ id: 'org' });
@@ -346,6 +334,7 @@
 
   it('should not apply secret if unauthorized', async () => {
     await AppMember.create({ AppId: app.id, UserId: user.id, role: 'Admin' });
+    server.context.user = null;
 
     await AppServiceSecret.create({
       serviceName: 'Test service',
