<<<<<<< HEAD
import { createServer } from '@appsemble/node-utils/createServer.js';
import { EmailActionDefinition } from '@appsemble/types';
import { AxiosTestInstance, createInstance, request, setTestApp } from 'axios-test-instance';
import Koa, { ParameterizedContext } from 'koa';
=======
import { type EmailActionDefinition } from '@appsemble/types';
import { type AxiosTestInstance, createInstance, request, setTestApp } from 'axios-test-instance';
import Koa, { type ParameterizedContext } from 'koa';
>>>>>>> 0ce62a26

import { App, Asset, Organization } from '../models/index.js';
import pkg from '../package.json' assert { type: 'json' };
import { appRouter } from '../routes/appRouter/index.js';
import { argv, setArgv } from '../utils/argv.js';
import { Mailer } from '../utils/email/Mailer.js';
import { useTestDatabase } from '../utils/test/testSchema.js';
import * as controllers from './index.js';

let server: Koa;

useTestDatabase(import.meta);

beforeAll(async () => {
  setArgv({ host: 'http://localhost', secret: 'test' });
  server = await createServer({
    argv,
    appRouter,
    controllers,
    context: { mailer: new Mailer(argv) },
  });

  await setTestApp(server);
});

it('should handle if the app doesn’t exist', async () => {
  const response = await request.get('/api/apps/1337/action/valid?data={}');
  expect(response).toMatchInlineSnapshot(`
    HTTP/1.1 404 Not Found
    Content-Type: application/json; charset=utf-8

    {
      "error": "Not Found",
      "message": "App not found",
      "statusCode": 404,
    }
  `);
});

it('should handle if the path doesn’t point to an action', async () => {
  await Organization.create({ id: 'org' });
  await App.create({
    vapidPublicKey: '',
    vapidPrivateKey: '',
    OrganizationId: 'org',
    domain: '127.0.0.1',
    definition: {
      defaultPage: '',
      resources: { testResource: { schema: { type: 'object' } } },
      pages: [
        {
          name: '',
          blocks: [],
        },
      ],
    },
  } as Partial<App>);
  const response = await request.get('/api/apps/1/action/invalid?data={}');
  expect(response).toMatchInlineSnapshot(`
    HTTP/1.1 400 Bad Request
    Content-Type: application/json; charset=utf-8

    {
      "error": "Bad Request",
      "message": "path does not point to a proxyable action",
      "statusCode": 400,
    }
  `);
});

describe('handleRequestProxy', () => {
  let proxiedApp: Koa;
  let proxiedContext: ParameterizedContext;
  let proxiedRequest: AxiosTestInstance;

  beforeEach(async () => {
    proxiedApp = new Koa().use((ctx) => {
      ctx.body = { message: 'I’m a teapot' };
      ctx.status = 418;
      proxiedContext = ctx;
    });
    proxiedRequest = await createInstance(proxiedApp);
    const { baseURL } = proxiedRequest.defaults;
    await Organization.create({ id: 'org' });
    await App.create({
      vapidPublicKey: '',
      vapidPrivateKey: '',
      OrganizationId: 'org',
      domain: '127.0.0.1',
      definition: {
        defaultPage: '',
        pages: [
          {
            name: '',
            blocks: [
              {
                type: '',
                version: '',
                actions: {
                  get: {
                    type: 'request',
                    url: baseURL,
                  },
                  delete: {
                    type: 'request',
                    method: 'delete',
                    url: baseURL,
                  },
                  patch: {
                    type: 'request',
                    method: 'patch',
                    url: baseURL,
                  },
                  post: {
                    type: 'request',
                    method: 'post',
                    url: baseURL,
                  },
                  put: {
                    type: 'request',
                    method: 'put',
                    url: baseURL,
                  },
                  email: {
                    type: 'email',
                    to: 'test@example.com',
                    subject: [{ static: 'Test title' }],
                    body: [{ prop: 'body' }],
                  } as EmailActionDefinition,
                  path: {
                    type: 'request',
                    url: String(new URL('/pour?drink=coffee', baseURL)),
                  },
                  invalidHost: {
                    type: 'request',
                    url: 'https://invalidhost.example',
                  },
                },
              },
            ],
          },
        ],
      },
    } as Partial<App>);
  });

  afterEach(async () => {
    await proxiedRequest.close();
  });

  it('should proxy simple GET request actions', async () => {
    const response = await request.get('/api/apps/1/action/pages.0.blocks.0.actions.get?data={}');
    expect(response).toMatchInlineSnapshot(`
      HTTP/1.1 418 I'm a teapot
      Content-Type: application/json; charset=utf-8

      {
        "message": "I’m a teapot",
      }
    `);
    expect(proxiedContext.method).toBe('GET');
    expect({ ...proxiedContext.headers }).toMatchObject({
      accept: 'application/json, text/plain, */*',
      'accept-encoding': 'gzip, compress, deflate, br',
      host: new URL(proxiedRequest.defaults.baseURL).host,
      'user-agent': `AppsembleServer/${pkg.version}`,
    });
    expect(proxiedContext.path).toBe('/');
  });

  it('should proxy simple DELETE request actions', async () => {
    const response = await request.delete(
      '/api/apps/1/action/pages.0.blocks.0.actions.delete?data={}',
    );
    expect(response).toMatchInlineSnapshot(`
      HTTP/1.1 418 I'm a teapot
      Content-Type: application/json; charset=utf-8

      {
        "message": "I’m a teapot",
      }
    `);
    expect(proxiedContext.method).toBe('DELETE');
    expect({ ...proxiedContext.headers }).toMatchObject({
      accept: 'application/json, text/plain, */*',
      'accept-encoding': 'gzip, compress, deflate, br',
      host: new URL(proxiedRequest.defaults.baseURL).host,
      'user-agent': `AppsembleServer/${pkg.version}`,
    });
    expect(proxiedContext.path).toBe('/');
  });

  it('should proxy simple PATCH request actions', async () => {
    const response = await request.patch('/api/apps/1/action/pages.0.blocks.0.actions.patch', {});
    expect(response).toMatchInlineSnapshot(`
      HTTP/1.1 418 I'm a teapot
      Content-Type: application/json; charset=utf-8

      {
        "message": "I’m a teapot",
      }
    `);
    expect(proxiedContext.method).toBe('PATCH');
    expect({ ...proxiedContext.headers }).toMatchObject({
      accept: 'application/json, text/plain, */*',
      'accept-encoding': 'gzip, compress, deflate, br',
      'content-length': '2',
      'content-type': 'application/json',
      host: new URL(proxiedRequest.defaults.baseURL).host,
      'user-agent': `AppsembleServer/${pkg.version}`,
    });
    expect(proxiedContext.path).toBe('/');
  });

  it('should proxy simple POST request actions', async () => {
    const response = await request.post('/api/apps/1/action/pages.0.blocks.0.actions.post', {});
    expect(response).toMatchInlineSnapshot(`
      HTTP/1.1 418 I'm a teapot
      Content-Type: application/json; charset=utf-8

      {
        "message": "I’m a teapot",
      }
    `);
    expect(proxiedContext.method).toBe('POST');
    expect({ ...proxiedContext.headers }).toMatchObject({
      accept: 'application/json, text/plain, */*',
      'accept-encoding': 'gzip, compress, deflate, br',
      'content-length': '2',
      'content-type': 'application/json',
      host: new URL(proxiedRequest.defaults.baseURL).host,
      'user-agent': `AppsembleServer/${pkg.version}`,
    });
    expect(proxiedContext.path).toBe('/');
  });

  it('should proxy simple PUT request actions', async () => {
    const response = await request.put('/api/apps/1/action/pages.0.blocks.0.actions.put', {});
    expect(response).toMatchInlineSnapshot(`
      HTTP/1.1 418 I'm a teapot
      Content-Type: application/json; charset=utf-8

      {
        "message": "I’m a teapot",
      }
    `);
    expect(proxiedContext.method).toBe('PUT');
    expect({ ...proxiedContext.headers }).toMatchObject({
      accept: 'application/json, text/plain, */*',
      'accept-encoding': 'gzip, compress, deflate, br',
      'content-length': '2',
      'content-type': 'application/json',
      host: new URL(proxiedRequest.defaults.baseURL).host,
      'user-agent': `AppsembleServer/${pkg.version}`,
    });
    expect(proxiedContext.path).toBe('/');
  });

  it('should throw if the method doesn’t match the action method', async () => {
    const response = await request.put('/api/apps/1/action/pages.0.blocks.0.actions.post', {});
    expect(response).toMatchInlineSnapshot(`
      HTTP/1.1 400 Bad Request
      Content-Type: application/json; charset=utf-8

      {
        "error": "Bad Request",
        "message": "Method does match the request action method",
        "statusCode": 400,
      }
    `);
  });

  it('should proxy request paths', async () => {
    const response = await request.get('/api/apps/1/action/pages.0.blocks.0.actions.path?data={}');
    expect(response).toMatchInlineSnapshot(`
      HTTP/1.1 418 I'm a teapot
      Content-Type: application/json; charset=utf-8

      {
        "message": "I’m a teapot",
      }
    `);
    expect(proxiedContext.method).toBe('GET');
    expect(proxiedContext.path).toBe('/pour');
    expect(proxiedContext.querystring).toBe('drink=coffee');
  });

  it('should throw if the upstream response fails', async () => {
    const response = await request.get(
      '/api/apps/1/action/pages.0.blocks.0.actions.invalidHost?data={}',
    );
    expect(response).toMatchInlineSnapshot(`
      HTTP/1.1 502 Bad Gateway
      Content-Type: application/json; charset=utf-8

      {
        "error": "Bad Gateway",
        "message": "Bad Gateway",
        "statusCode": 502,
      }
    `);
  });
});

describe('handleEmail', () => {
  beforeEach(async () => {
    await Organization.create({ id: 'org' });
    await App.create({
      vapidPublicKey: '',
      vapidPrivateKey: '',
      OrganizationId: 'org',
      domain: '127.0.0.1',
      definition: {
        defaultPage: '',
        pages: [
          {
            name: '',
            blocks: [
              {
                type: '',
                version: '',
                actions: {
                  email: {
                    type: 'email',
                    to: [{ prop: 'to' }],
                    cc: [{ prop: 'cc' }],
                    bcc: [{ prop: 'bcc' }],
                    subject: [{ static: 'Test title' }],
                    body: [{ prop: 'body' }],
                    attachments: [{ prop: 'attachments' }],
                  } as EmailActionDefinition,
                },
              },
            ],
          },
        ],
      },
    } as Partial<App>);
  });

  it('should send emails', async () => {
    const spy = import.meta.jest.spyOn(server.context.mailer, 'sendEmail');

    const response = await request.post('/api/apps/1/action/pages.0.blocks.0.actions.email', {
      body: 'Body',
      to: 'test@example.com',
    });

    expect(response).toMatchInlineSnapshot('HTTP/1.1 204 No Content');
    expect(spy).toHaveBeenCalledWith({
      to: 'test@example.com',
      from: 'Appsemble',
      subject: 'Test title',
      html: `<!doctype html>
<html lang="en">
<head>
<meta charset="utf-8">
<meta name="viewport" content="width=device-width, initial-scale=1">
</head>
<body>
<p>Body</p>
</body>
</html>
`,
      text: 'Body\n',
      attachments: [],
      app: {
        emailHost: null,
        emailName: null,
        emailPassword: null,
        emailPort: 587,
        emailSecure: true,
        emailUser: null,
      },
    });
    spy.mockRestore();
  });

  it('should send mails using CC', async () => {
    const spy = import.meta.jest.spyOn(server.context.mailer, 'sendEmail');
    const response = await request.post('/api/apps/1/action/pages.0.blocks.0.actions.email', {
      body: 'Test',
      cc: ['test@example.com', 'John Doe <test2@example.com>'],
    });

    expect(response).toMatchInlineSnapshot('HTTP/1.1 204 No Content');
    expect(spy).toHaveBeenCalledWith({
      from: 'Appsemble',
      cc: ['test@example.com', 'John Doe <test2@example.com>'],
      subject: 'Test title',
      html: `<!doctype html>
<html lang="en">
<head>
<meta charset="utf-8">
<meta name="viewport" content="width=device-width, initial-scale=1">
</head>
<body>
<p>Test</p>
</body>
</html>
`,
      text: 'Test\n',
      attachments: [],
      app: {
        emailHost: null,
        emailName: null,
        emailPassword: null,
        emailPort: 587,
        emailSecure: true,
        emailUser: null,
      },
    });
    spy.mockRestore();
  });

  it('should send mails using BCC', async () => {
    const spy = import.meta.jest.spyOn(server.context.mailer, 'sendEmail');
    const response = await request.post('/api/apps/1/action/pages.0.blocks.0.actions.email', {
      body: 'Test',
      bcc: ['test@example.com', 'John Doe <test2@example.com>'],
    });

    expect(response).toMatchInlineSnapshot('HTTP/1.1 204 No Content');
    expect(spy).toHaveBeenCalledWith({
      from: 'Appsemble',
      bcc: ['test@example.com', 'John Doe <test2@example.com>'],
      subject: 'Test title',
      html: `<!doctype html>
<html lang="en">
<head>
<meta charset="utf-8">
<meta name="viewport" content="width=device-width, initial-scale=1">
</head>
<body>
<p>Test</p>
</body>
</html>
`,
      text: 'Test\n',
      attachments: [],
      app: {
        emailHost: null,
        emailName: null,
        emailPassword: null,
        emailPort: 587,
        emailSecure: true,
        emailUser: null,
      },
    });
    spy.mockRestore();
  });

  it('should do nothing if to, cc, and bcc are empty', async () => {
    const responseA = await request.post('/api/apps/1/action/pages.0.blocks.0.actions.email', {
      body: 'Test',
    });

    const responseB = await request.post('/api/apps/1/action/pages.0.blocks.0.actions.email', {
      to: '',
      body: 'Test',
    });

    const responseC = await request.post('/api/apps/1/action/pages.0.blocks.0.actions.email', {
      cc: [],
      body: 'Test',
    });

    const responseD = await request.post('/api/apps/1/action/pages.0.blocks.0.actions.email', {
      bcc: [],
      body: 'Test',
    });

    expect(responseA).toMatchInlineSnapshot('HTTP/1.1 204 No Content');
    expect(responseB).toMatchInlineSnapshot('HTTP/1.1 204 No Content');
    expect(responseC).toMatchInlineSnapshot('HTTP/1.1 204 No Content');
    expect(responseD).toMatchInlineSnapshot('HTTP/1.1 204 No Content');
  });

  it('should attach URLs', async () => {
    const spy = import.meta.jest.spyOn(server.context.mailer, 'sendEmail');
    const response = await request.post('/api/apps/1/action/pages.0.blocks.0.actions.email', {
      to: 'test@example.com',
      body: 'Body',
      attachments: ['https://via.placeholder.com/150'],
    });

    expect(response).toMatchInlineSnapshot('HTTP/1.1 204 No Content');
    expect(spy).toHaveBeenCalledWith({
      to: 'test@example.com',
      from: 'Appsemble',
      subject: 'Test title',
      html: `<!doctype html>
<html lang="en">
<head>
<meta charset="utf-8">
<meta name="viewport" content="width=device-width, initial-scale=1">
</head>
<body>
<p>Body</p>
</body>
</html>
`,
      text: 'Body\n',
      attachments: [{ path: 'https://via.placeholder.com/150' }],
      app: {
        emailHost: null,
        emailName: null,
        emailPassword: null,
        emailPort: 587,
        emailSecure: true,
        emailUser: null,
      },
    });
    spy.mockRestore();
  });

  it('should attach using objects', async () => {
    const spy = import.meta.jest.spyOn(server.context.mailer, 'sendEmail');
    const buffer = Buffer.from(JSON.stringify({ test: 'test' }));
    const asset = await Asset.create({
      AppId: 1,
      mime: 'application/json',
      filename: 'test.json',
      data: buffer,
    });
    const response = await request.post('/api/apps/1/action/pages.0.blocks.0.actions.email', {
      to: 'test@example.com',
      body: 'Body',
      attachments: [
        { target: 'https://via.placeholder.com/150', accept: 'text/csv', filename: 'example.csv' },
        { target: asset.id, filename: 'test.json' },
      ],
      app: {
        emailHost: null,
        emailName: null,
        emailPassword: null,
        emailPort: 587,
        emailSecure: true,
        emailUser: null,
      },
    });

    expect(response).toMatchInlineSnapshot('HTTP/1.1 204 No Content');
    expect(spy).toHaveBeenCalledWith({
      to: 'test@example.com',
      from: 'Appsemble',
      subject: 'Test title',
      html: `<!doctype html>
<html lang="en">
<head>
<meta charset="utf-8">
<meta name="viewport" content="width=device-width, initial-scale=1">
</head>
<body>
<p>Body</p>
</body>
</html>
`,
      text: 'Body\n',
      attachments: [
        {
          filename: 'example.csv',
          httpHeaders: { accept: 'text/csv' },
          path: 'https://via.placeholder.com/150',
        },
        { content: buffer, filename: 'test.json' },
      ],
      app: {
        emailHost: null,
        emailName: null,
        emailPassword: null,
        emailPort: 587,
        emailSecure: true,
        emailUser: null,
      },
    });
    spy.mockRestore();
  });

  it('should accept assets from content', async () => {
    const spy = import.meta.jest.spyOn(server.context.mailer, 'sendEmail');
    const response = await request.post('/api/apps/1/action/pages.0.blocks.0.actions.email', {
      to: 'test@example.com',
      body: 'Body',
      attachments: [{ content: 'Hello attachment!', filename: 'hello.txt' }],
    });

    expect(response).toMatchInlineSnapshot('HTTP/1.1 204 No Content');
    expect(spy).toHaveBeenCalledWith({
      to: 'test@example.com',
      from: 'Appsemble',
      subject: 'Test title',
      html: `<!doctype html>
<html lang="en">
<head>
<meta charset="utf-8">
<meta name="viewport" content="width=device-width, initial-scale=1">
</head>
<body>
<p>Body</p>
</body>
</html>
`,
      text: 'Body\n',
      attachments: [{ content: 'Hello attachment!', filename: 'hello.txt' }],
      app: {
        emailHost: null,
        emailName: null,
        emailPassword: null,
        emailPort: 587,
        emailSecure: true,
        emailUser: null,
      },
    });
  });

  it('should attach existing assets', async () => {
    const spy = import.meta.jest.spyOn(server.context.mailer, 'sendEmail');
    const buffer = Buffer.from('test');
    const asset = await Asset.create({
      AppId: 1,
      mime: 'text/plain',
      filename: 'test.txt',
      data: buffer,
    });
    const response = await request.post('/api/apps/1/action/pages.0.blocks.0.actions.email', {
      to: 'test@example.com',
      body: 'Body',
      attachments: [asset.id],
    });

    expect(response).toMatchInlineSnapshot('HTTP/1.1 204 No Content');
    expect(spy).toHaveBeenCalledWith({
      to: 'test@example.com',
      from: 'Appsemble',
      subject: 'Test title',
      html: `<!doctype html>
<html lang="en">
<head>
<meta charset="utf-8">
<meta name="viewport" content="width=device-width, initial-scale=1">
</head>
<body>
<p>Body</p>
</body>
</html>
`,
      text: 'Body\n',
      attachments: [{ content: buffer, filename: 'test.txt' }],
      app: {
        emailHost: null,
        emailName: null,
        emailPassword: null,
        emailPort: 587,
        emailSecure: true,
        emailUser: null,
      },
    });
    spy.mockRestore();
  });

  it('should not attach non-existant assets', async () => {
    const spy = import.meta.jest.spyOn(server.context.mailer, 'sendEmail');
    const response = await request.post('/api/apps/1/action/pages.0.blocks.0.actions.email', {
      to: 'test@example.com',
      body: 'Body',
      attachments: [100],
    });

    expect(response).toMatchInlineSnapshot('HTTP/1.1 204 No Content');
    expect(spy).toHaveBeenCalledWith({
      to: 'test@example.com',
      from: 'Appsemble',
      subject: 'Test title',
      html: `<!doctype html>
<html lang="en">
<head>
<meta charset="utf-8">
<meta name="viewport" content="width=device-width, initial-scale=1">
</head>
<body>
<p>Body</p>
</body>
</html>
`,
      text: 'Body\n',
      attachments: [],
      app: {
        emailHost: null,
        emailName: null,
        emailPassword: null,
        emailPort: 587,
        emailSecure: true,
        emailUser: null,
      },
    });
    spy.mockRestore();
  });

  it('should not send emails if body or subject is empty', async () => {
    const response = await request.post('/api/apps/1/action/pages.0.blocks.0.actions.email', {
      to: 'test@example.com',
    });

    expect(response).toMatchInlineSnapshot(`
      HTTP/1.1 400 Bad Request
      Content-Type: application/json; charset=utf-8

      {
        "error": "Bad Request",
        "message": "Fields “subject” and “body” must be a valid string",
        "statusCode": 400,
      }
    `);
  });

  it('should only send emails if requests are POST', async () => {
    const response = await request.put('/api/apps/1/action/pages.0.blocks.0.actions.email', {
      body: 'Body',
    });

    expect(response).toMatchInlineSnapshot(`
      HTTP/1.1 405 Method Not Allowed
      Content-Type: application/json; charset=utf-8

      {
        "error": "Method Not Allowed",
        "message": "Method must be POST for email actions",
        "statusCode": 405,
      }
    `);
  });
});<|MERGE_RESOLUTION|>--- conflicted
+++ resolved
@@ -1,21 +1,15 @@
-<<<<<<< HEAD
-import { createServer } from '@appsemble/node-utils/createServer.js';
-import { EmailActionDefinition } from '@appsemble/types';
-import { AxiosTestInstance, createInstance, request, setTestApp } from 'axios-test-instance';
-import Koa, { ParameterizedContext } from 'koa';
-=======
+import { createServer } from '@appsemble/node-utils';
 import { type EmailActionDefinition } from '@appsemble/types';
 import { type AxiosTestInstance, createInstance, request, setTestApp } from 'axios-test-instance';
 import Koa, { type ParameterizedContext } from 'koa';
->>>>>>> 0ce62a26
-
+
+import * as controllers from './index.js';
 import { App, Asset, Organization } from '../models/index.js';
 import pkg from '../package.json' assert { type: 'json' };
 import { appRouter } from '../routes/appRouter/index.js';
 import { argv, setArgv } from '../utils/argv.js';
 import { Mailer } from '../utils/email/Mailer.js';
 import { useTestDatabase } from '../utils/test/testSchema.js';
-import * as controllers from './index.js';
 
 let server: Koa;
 
