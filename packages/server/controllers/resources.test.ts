import { createFormData } from '@appsemble/node-utils';
<<<<<<< HEAD
import { createServer } from '@appsemble/node-utils/createServer.js';
import { Resource as ResourceType } from '@appsemble/types';
=======
import { type Resource as ResourceType } from '@appsemble/types';
>>>>>>> 0ce62a26
import { TeamRole, uuid4Pattern } from '@appsemble/utils';
import { request, setTestApp } from 'axios-test-instance';
import stripIndent from 'strip-indent';
import webpush from 'web-push';

import {
  App,
  AppMember,
  AppSubscription,
  Asset,
  Member,
  Organization,
  Resource,
  ResourceVersion,
  Team,
  TeamMember,
  User,
} from '../models/index.js';
import { appRouter } from '../routes/appRouter/index.js';
import { argv, setArgv } from '../utils/argv.js';
import { authentication } from '../utils/authentication.js';
import {
  authorizeApp,
  authorizeClientCredentials,
  authorizeStudio,
  createTestUser,
} from '../utils/test/authorization.js';
import { useTestDatabase } from '../utils/test/testSchema.js';
import * as controllers from './index.js';

let organization: Organization;
let member: Member;
let user: User;
let originalSendNotification: typeof webpush.sendNotification;

const exampleApp = (orgId: string, path = 'test-app'): Promise<App> =>
  App.create({
    domain: '127.0.0.1',
    definition: {
      name: 'Test App',
      defaultPage: 'Test Page',
      resources: {
        testResource: {
          views: {
            testView: {
              roles: ['Reader'],
              remap: {
                'object.from': {
                  name: {
                    'string.format': {
                      template: '{id}-{foo}',
                      values: { id: { prop: 'id' }, foo: { prop: 'foo' } },
                    },
                  },
                  randomValue: 'Some random value',
                },
              },
            },
            publicView: {
              roles: ['$public'],
              remap: { 'object.assign': { public: { static: true } } },
            },
            authorView: {
              roles: ['$author'],
              remap: { 'object.assign': { author: { static: true } } },
            },
          },
          schema: {
            type: 'object',
            required: ['foo'],
            properties: {
              foo: { type: 'string' },
              bar: { type: 'string' },
              fooz: { type: 'string' },
              baz: { type: 'string' },
              number: { type: 'number' },
              boolean: { type: 'boolean' },
              integer: { type: 'integer' },
              object: { type: 'object' },
              array: { type: 'array' },
            },
          },
          roles: ['$public'],
          create: {
            hooks: {
              notification: {
                subscribe: 'all',
                data: {
                  title: 'This is the title of a created testResource',
                  content: [
                    {
                      'string.format': {
                        template: 'This is the created resource {id}’s body: {foo}',
                        values: { id: [{ prop: 'id' }], foo: [{ prop: 'foo' }] },
                      },
                    },
                  ],
                },
              },
            },
          },
          update: {
            hooks: {
              notification: {
                subscribe: 'both',
              },
            },
          },
        },
        testResourceB: {
          schema: {
            type: 'object',
            required: ['bar'],
            properties: { bar: { type: 'string' }, testResourceId: { type: 'number' } },
          },
          roles: ['$public'],
          references: {
            testResourceId: {
              resource: 'testResource',
              create: {
                trigger: ['update'],
              },
            },
          },
        },
        testResourceNone: {
          schema: {
            type: 'object',
            required: ['bar'],
            properties: { bar: { type: 'string' } },
          },
          roles: ['$none'],
        },
        testResourceAuthorOnly: {
          schema: {
            type: 'object',
            required: ['foo'],
            properties: { foo: { type: 'string' } },
          },
          create: { roles: ['$author'] },
          count: { roles: ['$author'] },
          delete: { roles: ['$author'] },
          get: { roles: ['$author'] },
          query: { roles: ['$author'] },
          update: { roles: ['$author'] },
        },
        secured: {
          schema: { type: 'object' },
          create: {
            roles: ['Admin'],
          },
          query: {
            roles: ['Reader'],
          },
        },
        testResourceTeam: {
          schema: {
            type: 'object',
            required: ['foo'],
            properties: { foo: { type: 'string' } },
          },
          get: { roles: ['$author', '$team:member'] },
          query: { roles: ['$team:member'] },
          count: { roles: ['$team:member'] },
          update: { roles: ['$team:member'] },
          create: { roles: ['$team:member'] },
          delete: { roles: ['$team:member'] },
        },
        testResourceTeamManager: {
          schema: {
            type: 'object',
            required: ['foo'],
            properties: { foo: { type: 'string' } },
          },
          query: { roles: ['$author', '$team:manager'] },
          update: { roles: ['$team:manager'] },
          create: { roles: ['$team:manager'] },
          delete: { roles: ['$team:manager'] },
        },
        testExpirableResource: {
          expires: '10m',
          schema: {
            type: 'object',
            required: ['foo'],
            properties: { foo: { type: 'string' } },
          },
          roles: ['$public'],
        },
        testPrivateResource: {
          schema: {
            type: 'object',
            required: ['foo'],
            properties: { foo: { type: 'string' } },
          },
          roles: [],
          count: {
            roles: ['$public'],
          },
        },
        testAssets: {
          schema: {
            type: 'object',
            properties: {
              file: { type: 'string', format: 'binary' },
              file2: { type: 'string', format: 'binary' },
              string: { type: 'string' },
            },
          },
          roles: ['$public'],
        },
        testHistoryTrue: {
          roles: ['$public'],
          history: true,
          schema: {
            type: 'object',
            properties: {
              string: { type: 'string' },
            },
          },
        },
        testHistoryDataTrue: {
          roles: ['$public'],
          history: { data: true },
          schema: {
            type: 'object',
            properties: {
              string: { type: 'string' },
            },
          },
        },
        testHistoryDataFalse: {
          roles: ['$public'],
          history: { data: false },
          schema: {
            type: 'object',
            properties: {
              string: { type: 'string' },
            },
          },
        },
      },
      security: {
        default: {
          role: 'Reader',
          policy: 'invite',
        },
        roles: {
          Visitor: {},
          Reader: {},
          Admin: {
            inherits: ['Reader'],
          },
        },
      },
    },
    path,
    vapidPublicKey: 'a',
    vapidPrivateKey: 'b',
    OrganizationId: orgId,
  });

useTestDatabase(import.meta);

beforeAll(async () => {
  setArgv({ host: 'http://localhost', secret: 'test' });
  const server = await createServer({
    argv,
    appRouter,
    controllers,
    authentication: authentication(),
  });
  await setTestApp(server);
  originalSendNotification = webpush.sendNotification;
});

beforeEach(async () => {
  import.meta.jest.useFakeTimers({ now: 0 });
  user = await createTestUser();
  organization = await Organization.create({
    id: 'testorganization',
    name: 'Test Organization',
  });
  member = await Member.create({
    UserId: user.id,
    OrganizationId: organization.id,
    role: 'Maintainer',
  });
});

afterAll(() => {
  webpush.sendNotification = originalSendNotification;
});

describe('getResourceById', () => {
  it('should be able to fetch a resource', async () => {
    const app = await exampleApp(organization.id);

    const resource = await Resource.create({
      AppId: app.id,
      type: 'testResource',
      data: { foo: 'bar' },
    });
    const response = await request.get(`/api/apps/${app.id}/resources/testResource/${resource.id}`);

    expect(response).toMatchInlineSnapshot(`
      HTTP/1.1 200 OK
      Content-Type: application/json; charset=utf-8

      {
        "$created": "1970-01-01T00:00:00.000Z",
        "$updated": "1970-01-01T00:00:00.000Z",
        "foo": "bar",
        "id": 1,
      }
    `);
  });

  it('should be able to fetch a resource view', async () => {
    const app = await exampleApp(organization.id);

    const resource = await Resource.create({
      AppId: app.id,
      type: 'testResource',
      data: { foo: 'bar' },
    });
    await AppMember.create({ AppId: app.id, UserId: user.id, role: 'Reader' });
    authorizeApp(app);
    const response = await request.get(
      `/api/apps/${app.id}/resources/testResource/${resource.id}`,
      { params: { view: 'testView' } },
    );

    expect(response).toMatchInlineSnapshot(`
      HTTP/1.1 200 OK
      Content-Type: application/json; charset=utf-8

      {
        "name": "1-bar",
        "randomValue": "Some random value",
      }
    `);
  });

  it('should be able to fetch a public resource view', async () => {
    const app = await exampleApp(organization.id);

    const resource = await Resource.create({
      AppId: app.id,
      type: 'testResource',
      data: { foo: 'bar' },
    });

    const response = await request.get(
      `/api/apps/${app.id}/resources/testResource/${resource.id}`,
      { params: { view: 'publicView' } },
    );

    expect(response).toMatchInlineSnapshot(`
      HTTP/1.1 200 OK
      Content-Type: application/json; charset=utf-8

      {
        "$created": "1970-01-01T00:00:00.000Z",
        "$updated": "1970-01-01T00:00:00.000Z",
        "foo": "bar",
        "id": 1,
        "public": true,
      }
    `);
  });

  it('should return 404 for non-existing resource views', async () => {
    const app = await exampleApp(organization.id);

    const resource = await Resource.create({
      AppId: app.id,
      type: 'testResource',
      data: { foo: 'bar' },
    });
    await AppMember.create({ AppId: app.id, UserId: user.id, role: 'Reader' });
    authorizeApp(app);
    const response = await request.get(
      `/api/apps/${app.id}/resources/testResource/${resource.id}`,
      { params: { view: 'missingView' } },
    );

    expect(response).toMatchInlineSnapshot(`
      HTTP/1.1 404 Not Found
      Content-Type: application/json; charset=utf-8

      {
        "error": "Not Found",
        "message": "View missingView does not exist for resource type testResource",
        "statusCode": 404,
      }
    `);
  });

  it('should check for authentication when using resource views', async () => {
    const app = await exampleApp(organization.id);

    const resource = await Resource.create({
      AppId: app.id,
      type: 'testResource',
      data: { foo: 'bar' },
    });
    const response = await request.get(
      `/api/apps/${app.id}/resources/testResource/${resource.id}`,
      { params: { view: 'testView' } },
    );

    expect(response).toMatchInlineSnapshot(`
      HTTP/1.1 401 Unauthorized
      Content-Type: application/json; charset=utf-8

      {
        "error": "Unauthorized",
        "message": "User is not logged in.",
        "statusCode": 401,
      }
    `);
  });

  it('should check for the correct role when using resource views', async () => {
    const app = await exampleApp(organization.id);

    const resource = await Resource.create({
      AppId: app.id,
      type: 'testResource',
      data: { foo: 'bar' },
    });
    await AppMember.create({ AppId: app.id, UserId: user.id, role: 'Visitor' });
    authorizeApp(app);
    const response = await request.get(
      `/api/apps/${app.id}/resources/testResource/${resource.id}`,
      { params: { view: 'testView' } },
    );

    expect(response).toMatchInlineSnapshot(`
      HTTP/1.1 403 Forbidden
      Content-Type: application/json; charset=utf-8

      {
        "error": "Forbidden",
        "message": "User does not have sufficient permissions.",
        "statusCode": 403,
      }
    `);
  });

  it('should be able to fetch a resource you are a team member of', async () => {
    const app = await exampleApp(organization.id);
    const team = await Team.create({ name: 'Test Team', AppId: app.id });
    const userB = await User.create({ timezone: 'Europe/Amsterdam' });
    await TeamMember.create({ TeamId: team.id, UserId: user.id, role: TeamRole.Member });
    await TeamMember.create({ TeamId: team.id, UserId: userB.id, role: TeamRole.Member });

    await AppMember.create({ AppId: app.id, UserId: user.id, role: 'Member' });
    await AppMember.create({ AppId: app.id, UserId: userB.id, role: 'Member' });

    const resource = await Resource.create({
      AppId: app.id,
      type: 'testResourceTeam',
      data: { foo: 'bar' },
      AuthorId: userB.id,
    });
    authorizeStudio();
    const response = await request.get(
      `/api/apps/${app.id}/resources/testResourceTeam/${resource.id}`,
    );

    expect(response).toMatchInlineSnapshot(
      { data: { $author: { id: expect.any(String) } } },
      `
      HTTP/1.1 200 OK
      Content-Type: application/json; charset=utf-8

      {
        "$author": {
          "id": Any<String>,
          "name": null,
        },
        "$created": "1970-01-01T00:00:00.000Z",
        "$updated": "1970-01-01T00:00:00.000Z",
        "foo": "bar",
        "id": 1,
      }
    `,
    );
  });

  it('should not be able to fetch a resource you are not a team member of', async () => {
    const app = await exampleApp(organization.id);
    const team = await Team.create({ name: 'Test Team', AppId: app.id });
    const userB = await User.create({ timezone: 'Europe/Amsterdam' });
    await TeamMember.create({ TeamId: team.id, UserId: userB.id, role: TeamRole.Member });

    await AppMember.create({ AppId: app.id, UserId: userB.id, role: 'Member' });
    await AppMember.create({ AppId: app.id, UserId: user.id, role: 'Member' });

    const resource = await Resource.create({
      AppId: app.id,
      type: 'testResourceTeam',
      data: { foo: 'bar' },
      AuthorId: userB.id,
    });

    authorizeApp(app);
    const response = await request.get(
      `/api/apps/${app.id}/resources/testResourceTeam/${resource.id}`,
    );

    expect(response).toMatchInlineSnapshot(`
      HTTP/1.1 404 Not Found
      Content-Type: application/json; charset=utf-8

      {
        "error": "Not Found",
        "message": "Resource not found",
        "statusCode": 404,
      }
    `);
  });

  it('should not be able to fetch a resources of a different app', async () => {
    const appA = await exampleApp(organization.id);
    const appB = await exampleApp(organization.id, 'app-b');

    const resource = await Resource.create({
      AppId: appA.id,
      type: 'testResource',
      data: { foo: 'bar' },
    });
    const responseA = await request.get(
      `/api/apps/${appB.id}/resources/testResource/${resource.id}`,
    );
    const responseB = await request.get(
      `/api/apps/${appB.id}/resources/testResourceB/${resource.id}`,
    );

    expect(responseA).toMatchInlineSnapshot(`
      HTTP/1.1 404 Not Found
      Content-Type: application/json; charset=utf-8

      {
        "error": "Not Found",
        "message": "Resource not found",
        "statusCode": 404,
      }
    `);
    expect(responseB).toMatchInlineSnapshot(`
      HTTP/1.1 404 Not Found
      Content-Type: application/json; charset=utf-8

      {
        "error": "Not Found",
        "message": "Resource not found",
        "statusCode": 404,
      }
    `);
  });

  it('should return the resource author when fetching a single resource if it has one', async () => {
    const app = await exampleApp(organization.id);
    const resource = await Resource.create({
      AppId: app.id,
      type: 'testResource',
      data: { foo: 'foo', bar: 1 },
      AuthorId: user.id,
    });

    const response = await request.get(`/api/apps/${app.id}/resources/testResource/${resource.id}`);

    expect(response).toMatchInlineSnapshot(
      { data: { $author: { id: expect.any(String) } } },
      `
      HTTP/1.1 200 OK
      Content-Type: application/json; charset=utf-8

      {
        "$author": {
          "id": Any<String>,
          "name": "Test User",
        },
        "$created": "1970-01-01T00:00:00.000Z",
        "$updated": "1970-01-01T00:00:00.000Z",
        "bar": 1,
        "foo": "foo",
        "id": 1,
      }
    `,
    );
  });

  it('should ignore id in the data fields', async () => {
    const app = await exampleApp(organization.id);
    const resource = await Resource.create({
      AppId: app.id,
      type: 'testResource',
      data: { id: 23, foo: 'foo', bar: 1 },
      AuthorId: user.id,
    });

    const response = await request.get(`/api/apps/${app.id}/resources/testResource/${resource.id}`);

    expect(response).toMatchInlineSnapshot(
      { data: { $author: { id: expect.any(String) } } },
      `
      HTTP/1.1 200 OK
      Content-Type: application/json; charset=utf-8

      {
        "$author": {
          "id": Any<String>,
          "name": "Test User",
        },
        "$created": "1970-01-01T00:00:00.000Z",
        "$updated": "1970-01-01T00:00:00.000Z",
        "bar": 1,
        "foo": "foo",
        "id": 1,
      }
    `,
    );
  });

  it('should not fetch expired resources', async () => {
    const app = await exampleApp(organization.id);
    const {
      data: { id },
    } = await request.post<ResourceType>(`/api/apps/${app.id}/resources/testExpirableResource`, {
      foo: 'test',
    });

    const responseA = await request.get(
      `/api/apps/${app.id}/resources/testExpirableResource/${id}`,
    );

    // The resource expires after 10 minutes.
    import.meta.jest.advanceTimersByTime(601e3);

    const responseB = await request.get(
      `/api/apps/${app.id}/resources/testExpirableResource/${id}`,
    );

    expect(responseA).toMatchInlineSnapshot(`
      HTTP/1.1 200 OK
      Content-Type: application/json; charset=utf-8

      {
        "$created": "1970-01-01T00:00:00.000Z",
        "$expires": "1970-01-01T00:10:00.000Z",
        "$updated": "1970-01-01T00:00:00.000Z",
        "foo": "test",
        "id": 1,
      }
    `);
    expect(responseB).toMatchInlineSnapshot(`
      HTTP/1.1 404 Not Found
      Content-Type: application/json; charset=utf-8

      {
        "error": "Not Found",
        "message": "Resource not found",
        "statusCode": 404,
      }
    `);
  });

  it('should allow organization app editors to get resources using Studio', async () => {
    const app = await exampleApp(organization.id);
    const resource = await Resource.create({
      AppId: app.id,
      type: 'testResourceAuthorOnly',
      data: { foo: 'bar' },
    });
    authorizeStudio();
    const response = await request.get(
      `/api/apps/${app.id}/resources/testResourceAuthorOnly/${resource.id}`,
    );
    expect(response).toMatchInlineSnapshot(`
      HTTP/1.1 200 OK
      Content-Type: application/json; charset=utf-8

      {
        "$created": "1970-01-01T00:00:00.000Z",
        "$updated": "1970-01-01T00:00:00.000Z",
        "foo": "bar",
        "id": 1,
      }
    `);
  });

  it('should not allow organization members to get resources using Studio', async () => {
    await member.update({
      role: 'Member',
    });
    const app = await exampleApp(organization.id);
    const resource = await Resource.create({
      AppId: app.id,
      type: 'testResourceAuthorOnly',
      data: { foo: 'bar' },
    });
    authorizeStudio();
    const response = await request.get(
      `/api/apps/${app.id}/resources/testResourceAuthorOnly/${resource.id}`,
    );
    expect(response).toMatchInlineSnapshot(`
      HTTP/1.1 403 Forbidden
      Content-Type: application/json; charset=utf-8

      {
        "error": "Forbidden",
        "message": "User does not have sufficient permissions.",
        "statusCode": 403,
      }
    `);
  });

  it('should allow organization app editors to get resources using client credentials', async () => {
    const app = await exampleApp(organization.id);
    const resource = await Resource.create({
      AppId: app.id,
      type: 'testResourceAuthorOnly',
      data: { foo: 'bar' },
    });
    await authorizeClientCredentials('resources:read');
    const response = await request.get(
      `/api/apps/${app.id}/resources/testResourceAuthorOnly/${resource.id}`,
    );
    expect(response).toMatchInlineSnapshot(`
      HTTP/1.1 200 OK
      Content-Type: application/json; charset=utf-8

      {
        "$created": "1970-01-01T00:00:00.000Z",
        "$updated": "1970-01-01T00:00:00.000Z",
        "foo": "bar",
        "id": 1,
      }
    `);
  });

  it('should not allow organization members to get resources using client credentials', async () => {
    await member.update({
      role: 'Member',
    });
    const app = await exampleApp(organization.id);
    const resource = await Resource.create({
      AppId: app.id,
      type: 'testResourceAuthorOnly',
      data: { foo: 'bar' },
    });
    await authorizeClientCredentials('resources:read');
    const response = await request.get(
      `/api/apps/${app.id}/resources/testResourceAuthorOnly/${resource.id}`,
    );
    expect(response).toMatchInlineSnapshot(`
      HTTP/1.1 403 Forbidden
      Content-Type: application/json; charset=utf-8

      {
        "error": "Forbidden",
        "message": "User does not have sufficient permissions.",
        "statusCode": 403,
      }
    `);
  });
});

describe('queryResources', () => {
  it('should be able to fetch all resources of a type', async () => {
    const app = await exampleApp(organization.id);

    await Resource.create({
      AppId: app.id,
      type: 'testResource',
      data: { foo: 'bar' },
    });
    await Resource.create({
      AppId: app.id,
      type: 'testResource',
      data: { foo: 'baz' },
    });
    await Resource.create({ AppId: app.id, type: 'testResourceB', data: { bar: 'baz' } });

    const response = await request.get(`/api/apps/${app.id}/resources/testResource`);

    expect(response).toMatchInlineSnapshot(`
      HTTP/1.1 200 OK
      Content-Type: application/json; charset=utf-8

      [
        {
          "$created": "1970-01-01T00:00:00.000Z",
          "$updated": "1970-01-01T00:00:00.000Z",
          "foo": "bar",
          "id": 1,
        },
        {
          "$created": "1970-01-01T00:00:00.000Z",
          "$updated": "1970-01-01T00:00:00.000Z",
          "foo": "baz",
          "id": 2,
        },
      ]
    `);
  });

  it('should be possible to filter properties using $select', async () => {
    const app = await exampleApp(organization.id);

    await Resource.create({
      AppId: app.id,
      type: 'testResource',
      data: { foo: 'bar', bar: 'foo', fooz: 'baz', baz: 'fooz' },
    });
    await Resource.create({
      AppId: app.id,
      type: 'testResource',
      data: { foo: 'baz', bar: 'fooz', fooz: 'bar', baz: 'foo' },
    });

    const response = await request.get(`/api/apps/${app.id}/resources/testResource`, {
      params: { $select: 'id,foo,bar' },
    });

    expect(response).toMatchInlineSnapshot(`
      HTTP/1.1 200 OK
      Content-Type: application/json; charset=utf-8

      [
        {
          "bar": "foo",
          "foo": "bar",
          "id": 1,
        },
        {
          "bar": "fooz",
          "foo": "baz",
          "id": 2,
        },
      ]
    `);
  });

  it('should trim spaces in $select properties', async () => {
    const app = await exampleApp(organization.id);

    await Resource.create({
      AppId: app.id,
      type: 'testResource',
      data: { foo: 'bar', bar: 'foo', fooz: 'baz', baz: 'fooz' },
    });
    await Resource.create({
      AppId: app.id,
      type: 'testResource',
      data: { foo: 'baz', bar: 'fooz', fooz: 'bar', baz: 'foo' },
    });

    const response = await request.get(`/api/apps/${app.id}/resources/testResource`, {
      params: { $select: '  fooz ,    baz     ' },
    });

    expect(response).toMatchInlineSnapshot(`
      HTTP/1.1 200 OK
      Content-Type: application/json; charset=utf-8

      [
        {
          "baz": "fooz",
          "fooz": "baz",
        },
        {
          "baz": "foo",
          "fooz": "bar",
        },
      ]
    `);
  });

  it('should ignore unknown properties in $select', async () => {
    const app = await exampleApp(organization.id);

    await Resource.create({
      AppId: app.id,
      type: 'testResource',
      data: { foo: 'bar', bar: 'foo', fooz: 'baz', baz: 'fooz' },
    });
    await Resource.create({
      AppId: app.id,
      type: 'testResource',
      data: { foo: 'baz', bar: 'fooz', fooz: 'bar', baz: 'foo' },
    });

    const response = await request.get(`/api/apps/${app.id}/resources/testResource`, {
      params: { $select: 'unknown' },
    });

    expect(response).toMatchInlineSnapshot(`
      HTTP/1.1 200 OK
      Content-Type: application/json; charset=utf-8

      [
        {},
        {},
      ]
    `);
  });

  it('should be possible to query resources without credentials with the $none role', async () => {
    const app = await exampleApp(organization.id);
    await Resource.create({
      AppId: app.id,
      AuthorId: user.id,
      type: 'testResourceNone',
      data: { bar: 'bar' },
    });

    const response = await request.get(`/api/apps/${app.id}/resources/testResourceNone`);
    expect(response).toMatchInlineSnapshot(
      { data: [{ $author: { id: expect.any(String) } }] },
      `
      HTTP/1.1 200 OK
      Content-Type: application/json; charset=utf-8

      [
        {
          "$author": {
            "id": Any<String>,
            "name": "Test User",
          },
          "$created": "1970-01-01T00:00:00.000Z",
          "$updated": "1970-01-01T00:00:00.000Z",
          "bar": "bar",
          "id": 1,
        },
      ]
    `,
    );
  });

  it('should be possible to query resources as author', async () => {
    const app = await exampleApp(organization.id);
    await AppMember.create({ AppId: app.id, UserId: user.id, role: 'Admin' });
    const userB = await User.create({ timezone: 'Europe/Amsterdam' });
    await AppMember.create({ AppId: app.id, UserId: userB.id, role: 'Admin' });

    await Resource.create({
      AppId: app.id,
      AuthorId: user.id,
      type: 'testResourceAuthorOnly',
      data: { foo: 'bar' },
    });
    await Resource.create({
      AppId: app.id,
      AuthorId: userB.id,
      type: 'testResourceAuthorOnly',
      data: { foo: 'baz' },
    });
    await Resource.create({ AppId: app.id, type: 'testResourceB', data: { bar: 'baz' } });

    authorizeApp(app);
    const response = await request.get(`/api/apps/${app.id}/resources/testResourceAuthorOnly`);

    expect(response).toMatchInlineSnapshot(
      { data: [{ $author: { id: expect.any(String) } }] },
      `
      HTTP/1.1 200 OK
      Content-Type: application/json; charset=utf-8

      [
        {
          "$author": {
            "id": Any<String>,
            "name": "Test User",
          },
          "$created": "1970-01-01T00:00:00.000Z",
          "$updated": "1970-01-01T00:00:00.000Z",
          "foo": "bar",
          "id": 1,
        },
      ]
    `,
    );
  });

  it('should only fetch resources from team members', async () => {
    const app = await exampleApp(organization.id);
    const team = await Team.create({ name: 'Test Team', AppId: app.id });
    const userB = await User.create({ timezone: 'Europe/Amsterdam' });
    const userC = await User.create({ timezone: 'Europe/Amsterdam' });
    await TeamMember.create({ TeamId: team.id, UserId: user.id, role: TeamRole.Member });
    await TeamMember.create({ TeamId: team.id, UserId: userB.id, role: TeamRole.Member });

    await AppMember.create({ AppId: app.id, UserId: user.id, role: 'Member' });

    await Resource.create({
      AppId: app.id,
      type: 'testResourceTeam',
      data: { foo: 'bar' },
      AuthorId: user.id,
    });
    await Resource.create({
      AppId: app.id,
      type: 'testResourceTeam',
      data: { foo: 'baz' },
      AuthorId: userB.id,
    });
    await Resource.create({
      AppId: app.id,
      type: 'testResourceTeam',
      data: { foo: 'foo' },
      AuthorId: userC.id,
    });

    authorizeApp(app);
    const response = await request.get(`/api/apps/${app.id}/resources/testResourceTeam`);
    expect(response).toMatchInlineSnapshot(
      { data: [{ $author: { id: expect.any(String) } }, { $author: { id: expect.any(String) } }] },
      `
      HTTP/1.1 200 OK
      Content-Type: application/json; charset=utf-8

      [
        {
          "$author": {
            "id": Any<String>,
            "name": "Test User",
          },
          "$created": "1970-01-01T00:00:00.000Z",
          "$updated": "1970-01-01T00:00:00.000Z",
          "foo": "bar",
          "id": 1,
        },
        {
          "$author": {
            "id": Any<String>,
            "name": null,
          },
          "$created": "1970-01-01T00:00:00.000Z",
          "$updated": "1970-01-01T00:00:00.000Z",
          "foo": "baz",
          "id": 2,
        },
      ]
    `,
    );
  });

  it('should only fetch resources as an author or team manager', async () => {
    const app = await exampleApp(organization.id);
    const appB = await exampleApp(organization.id, 'test-app-2');

    const team = await Team.create({ name: 'Test Team', AppId: app.id });
    const teamB = await Team.create({ name: 'Test Team 2', AppId: app.id });
    // Create a team from a different app where the user is a manager,
    // These should not be included in the result.
    const teamC = await Team.create({ name: 'Test Team different app', AppId: appB.id });

    const userB = await User.create({ timezone: 'Europe/Amsterdam' });
    const userC = await User.create({ timezone: 'Europe/Amsterdam' });
    await TeamMember.create({ TeamId: team.id, UserId: user.id, role: TeamRole.Manager });
    await TeamMember.create({ TeamId: teamB.id, UserId: userB.id, role: TeamRole.Member });
    await TeamMember.create({ TeamId: team.id, UserId: userC.id, role: TeamRole.Member });
    await TeamMember.create({ TeamId: teamC.id, UserId: user.id, role: TeamRole.Manager });
    await TeamMember.create({ TeamId: teamC.id, UserId: userC.id, role: TeamRole.Member });

    await AppMember.create({ AppId: app.id, UserId: user.id, role: 'Member' });

    await Resource.create({
      AppId: app.id,
      type: 'testResourceTeamManager',
      data: { foo: 'bar' },
      AuthorId: user.id,
    });
    await Resource.create({
      AppId: app.id,
      type: 'testResourceTeamManager',
      data: { foo: 'baz' },
      AuthorId: userB.id,
    });
    await Resource.create({
      AppId: app.id,
      type: 'testResourceTeamManager',
      data: { foo: 'foo' },
      AuthorId: userC.id,
    });
    await Resource.create({
      AppId: appB.id,
      type: 'testResourceTeamManager',
      data: { foo: 'baar' },
      AuthorId: user.id,
    });
    await Resource.create({
      AppId: appB.id,
      type: 'testResourceTeamManager',
      data: { foo: 'baaar' },
      AuthorId: userC.id,
    });

    authorizeApp(app);
    const response = await request.get(`/api/apps/${app.id}/resources/testResourceTeamManager`);

    expect(response).toMatchInlineSnapshot(
      { data: [{ $author: { id: expect.any(String) } }, { $author: { id: expect.any(String) } }] },
      `
      HTTP/1.1 200 OK
      Content-Type: application/json; charset=utf-8

      [
        {
          "$author": {
            "id": Any<String>,
            "name": "Test User",
          },
          "$created": "1970-01-01T00:00:00.000Z",
          "$updated": "1970-01-01T00:00:00.000Z",
          "foo": "bar",
          "id": 1,
        },
        {
          "$author": {
            "id": Any<String>,
            "name": null,
          },
          "$created": "1970-01-01T00:00:00.000Z",
          "$updated": "1970-01-01T00:00:00.000Z",
          "foo": "foo",
          "id": 3,
        },
      ]
    `,
    );
  });

  it('should be able to limit the amount of resources', async () => {
    const app = await exampleApp(organization.id);

    await Resource.create({
      AppId: app.id,
      type: 'testResource',
      data: { foo: 'bar' },
    });
    await Resource.create({ AppId: app.id, type: 'testResource', data: { foo: 'baz' } });

    const response = await request.get(`/api/apps/${app.id}/resources/testResource?$top=1`);

    expect(response).toMatchInlineSnapshot(`
      HTTP/1.1 200 OK
      Content-Type: application/json; charset=utf-8

      [
        {
          "$created": "1970-01-01T00:00:00.000Z",
          "$updated": "1970-01-01T00:00:00.000Z",
          "foo": "bar",
          "id": 1,
        },
      ]
    `);
  });

  it('should be able to sort fetched resources', async () => {
    const app = await exampleApp(organization.id);

    await Resource.create({
      AppId: app.id,
      type: 'testResource',
      data: { foo: 'bar' },
    });
    import.meta.jest.advanceTimersByTime(20e3);
    await Resource.create({
      AppId: app.id,
      type: 'testResource',
      data: { foo: 'baz' },
    });

    const responseA = await request.get(
      `/api/apps/${app.id}/resources/testResource?$orderby=foo asc`,
    );
    expect(responseA).toMatchInlineSnapshot(`
      HTTP/1.1 200 OK
      Content-Type: application/json; charset=utf-8

      [
        {
          "$created": "1970-01-01T00:00:00.000Z",
          "$updated": "1970-01-01T00:00:00.000Z",
          "foo": "bar",
          "id": 1,
        },
        {
          "$created": "1970-01-01T00:00:20.000Z",
          "$updated": "1970-01-01T00:00:20.000Z",
          "foo": "baz",
          "id": 2,
        },
      ]
    `);

    const responseB = await request.get(
      `/api/apps/${app.id}/resources/testResource?$orderby=foo desc`,
    );
    expect(responseB).toMatchInlineSnapshot(`
      HTTP/1.1 200 OK
      Content-Type: application/json; charset=utf-8

      [
        {
          "$created": "1970-01-01T00:00:20.000Z",
          "$updated": "1970-01-01T00:00:20.000Z",
          "foo": "baz",
          "id": 2,
        },
        {
          "$created": "1970-01-01T00:00:00.000Z",
          "$updated": "1970-01-01T00:00:00.000Z",
          "foo": "bar",
          "id": 1,
        },
      ]
    `);

    const responseC = await request.get(
      `/api/apps/${app.id}/resources/testResource?$orderby=$created asc`,
    );
    expect(responseC).toMatchInlineSnapshot(`
      HTTP/1.1 200 OK
      Content-Type: application/json; charset=utf-8

      [
        {
          "$created": "1970-01-01T00:00:00.000Z",
          "$updated": "1970-01-01T00:00:00.000Z",
          "foo": "bar",
          "id": 1,
        },
        {
          "$created": "1970-01-01T00:00:20.000Z",
          "$updated": "1970-01-01T00:00:20.000Z",
          "foo": "baz",
          "id": 2,
        },
      ]
    `);

    const responseD = await request.get(
      `/api/apps/${app.id}/resources/testResource?$orderby=$created desc`,
    );
    expect(responseD).toMatchInlineSnapshot(`
      HTTP/1.1 200 OK
      Content-Type: application/json; charset=utf-8

      [
        {
          "$created": "1970-01-01T00:00:20.000Z",
          "$updated": "1970-01-01T00:00:20.000Z",
          "foo": "baz",
          "id": 2,
        },
        {
          "$created": "1970-01-01T00:00:00.000Z",
          "$updated": "1970-01-01T00:00:00.000Z",
          "foo": "bar",
          "id": 1,
        },
      ]
    `);
  });

  it('should be able to filter fields when fetching resources', async () => {
    const app = await exampleApp(organization.id);
    await Resource.create({
      AppId: app.id,
      type: 'testResource',
      data: { foo: 'foo' },
    });
    await Resource.create({ AppId: app.id, type: 'testResource', data: { foo: 'bar' } });

    const response = await request.get(
      `/api/apps/${app.id}/resources/testResource?$filter=foo eq 'foo'`,
    );

    expect(response).toMatchInlineSnapshot(`
      HTTP/1.1 200 OK
      Content-Type: application/json; charset=utf-8

      [
        {
          "$created": "1970-01-01T00:00:00.000Z",
          "$updated": "1970-01-01T00:00:00.000Z",
          "foo": "foo",
          "id": 1,
        },
      ]
    `);
  });

  it('should be able to filter multiple fields when fetching resources', async () => {
    const app = await exampleApp(organization.id);
    const resource = await Resource.create({
      AppId: app.id,
      type: 'testResource',
      data: { foo: 'foo', bar: 1 },
    });
    await Resource.create({ AppId: app.id, type: 'testResource', data: { foo: 'bar', bar: 2 } });

    const response = await request.get(`/api/apps/${app.id}/resources/testResource`, {
      params: { $filter: `contains(foo, 'oo') and id le ${resource.id}` },
    });

    expect(response).toMatchInlineSnapshot(`
      HTTP/1.1 200 OK
      Content-Type: application/json; charset=utf-8

      [
        {
          "$created": "1970-01-01T00:00:00.000Z",
          "$updated": "1970-01-01T00:00:00.000Z",
          "bar": 1,
          "foo": "foo",
          "id": 1,
        },
      ]
    `);
  });

  it('should be able to filter by author', async () => {
    const app = await exampleApp(organization.id);
    const userB = await User.create({ timezone: 'Europe/Amsterdam' });
    await Resource.create({
      AppId: app.id,
      type: 'testResource',
      data: { foo: 'foo', bar: 1 },
      AuthorId: user.id,
    });
    await Resource.create({
      AppId: app.id,
      type: 'testResource',
      data: { foo: 'bar', bar: 2 },
      AuthorId: userB.id,
    });

    const response = await request.get(`/api/apps/${app.id}/resources/testResource`, {
      params: { $filter: `$author/id eq ${userB.id}` },
    });

    expect(response).toMatchInlineSnapshot(
      { data: [{ $author: { id: expect.any(String) } }] },
      `
      HTTP/1.1 200 OK
      Content-Type: application/json; charset=utf-8

      [
        {
          "$author": {
            "id": Any<String>,
            "name": null,
          },
          "$created": "1970-01-01T00:00:00.000Z",
          "$updated": "1970-01-01T00:00:00.000Z",
          "bar": 2,
          "foo": "bar",
          "id": 2,
        },
      ]
    `,
    );
  });

  it('should be able to combine multiple functions when fetching resources', async () => {
    const app = await exampleApp(organization.id);
    await Resource.create({
      AppId: app.id,
      type: 'testResource',
      data: { foo: 'foo', bar: 1 },
    });
    import.meta.jest.advanceTimersByTime(20e3);
    await Resource.create({
      AppId: app.id,
      type: 'testResource',
      data: { foo: 'bar', bar: 2 },
    });

    const response = await request.get(`/api/apps/${app.id}/resources/testResource`, {
      params: { $filter: "contains(foo, 'oo') or foo eq 'bar'", $orderby: '$updated desc' },
    });

    expect(response).toMatchInlineSnapshot(`
      HTTP/1.1 200 OK
      Content-Type: application/json; charset=utf-8

      [
        {
          "$created": "1970-01-01T00:00:20.000Z",
          "$updated": "1970-01-01T00:00:20.000Z",
          "bar": 2,
          "foo": "bar",
          "id": 2,
        },
        {
          "$created": "1970-01-01T00:00:00.000Z",
          "$updated": "1970-01-01T00:00:00.000Z",
          "bar": 1,
          "foo": "foo",
          "id": 1,
        },
      ]
    `);
  });

  it('should return the resource authors if it has them', async () => {
    const app = await exampleApp(organization.id);
    await Resource.create({
      AppId: app.id,
      type: 'testResource',
      data: { foo: 'foo', bar: 1 },
      AuthorId: user.id,
      EditorId: user.id,
    });

    const response = await request.get(`/api/apps/${app.id}/resources/testResource`);

    expect(response).toMatchInlineSnapshot(
      { data: [{ $author: { id: expect.any(String) }, $editor: { id: expect.any(String) } }] },
      `
      HTTP/1.1 200 OK
      Content-Type: application/json; charset=utf-8

      [
        {
          "$author": {
            "id": Any<String>,
            "name": "Test User",
          },
          "$created": "1970-01-01T00:00:00.000Z",
          "$editor": {
            "id": Any<String>,
            "name": "Test User",
          },
          "$updated": "1970-01-01T00:00:00.000Z",
          "bar": 1,
          "foo": "foo",
          "id": 1,
        },
      ]
    `,
    );
  });

  it('should not fetch expired resources', async () => {
    const app = await exampleApp(organization.id);
    await request.post<ResourceType>(`/api/apps/${app.id}/resources/testExpirableResource`, {
      foo: 'test',
      $expires: '1970-01-01T00:05:00.000Z',
    });
    await request.post<ResourceType>(`/api/apps/${app.id}/resources/testExpirableResource`, {
      foo: 'bar',
    });

    const responseA = await request.get(`/api/apps/${app.id}/resources/testExpirableResource`);

    // The resource A expires after 5 minutes.
    import.meta.jest.advanceTimersByTime(301e3);

    const responseB = await request.get(`/api/apps/${app.id}/resources/testExpirableResource`);

    expect(responseA).toMatchInlineSnapshot(`
      HTTP/1.1 200 OK
      Content-Type: application/json; charset=utf-8

      [
        {
          "$created": "1970-01-01T00:00:00.000Z",
          "$expires": "1970-01-01T00:05:00.000Z",
          "$updated": "1970-01-01T00:00:00.000Z",
          "foo": "test",
          "id": 1,
        },
        {
          "$created": "1970-01-01T00:00:00.000Z",
          "$expires": "1970-01-01T00:10:00.000Z",
          "$updated": "1970-01-01T00:00:00.000Z",
          "foo": "bar",
          "id": 2,
        },
      ]
    `);
    expect(responseB).toMatchInlineSnapshot(`
      HTTP/1.1 200 OK
      Content-Type: application/json; charset=utf-8

      [
        {
          "$created": "1970-01-01T00:00:00.000Z",
          "$expires": "1970-01-01T00:10:00.000Z",
          "$updated": "1970-01-01T00:00:00.000Z",
          "foo": "bar",
          "id": 2,
        },
      ]
    `);
  });

  it('should allow organization app editors to query resources using Studio', async () => {
    const app = await exampleApp(organization.id);
    await Resource.create({
      AppId: app.id,
      type: 'testResourceAuthorOnly',
      data: { foo: 'bar' },
    });
    authorizeStudio();
    const response = await request.get(`/api/apps/${app.id}/resources/testResourceAuthorOnly`);

    expect(response).toMatchInlineSnapshot(`
      HTTP/1.1 200 OK
      Content-Type: application/json; charset=utf-8

      [
        {
          "$created": "1970-01-01T00:00:00.000Z",
          "$updated": "1970-01-01T00:00:00.000Z",
          "foo": "bar",
          "id": 1,
        },
      ]
    `);
  });

  it('should not allow organization members to query resources using Studio', async () => {
    await member.update({
      role: 'Member',
    });
    const app = await exampleApp(organization.id);
    await Resource.create({
      AppId: app.id,
      type: 'testResourceAuthorOnly',
      data: { foo: 'bar' },
    });
    authorizeStudio();
    const response = await request.get(`/api/apps/${app.id}/resources/testResourceAuthorOnly`);
    expect(response).toMatchInlineSnapshot(`
      HTTP/1.1 403 Forbidden
      Content-Type: application/json; charset=utf-8

      {
        "error": "Forbidden",
        "message": "User does not have sufficient permissions.",
        "statusCode": 403,
      }
    `);
  });

  it('should allow organization app editors to query resources using client credentials', async () => {
    const app = await exampleApp(organization.id);
    await Resource.create({
      AppId: app.id,
      type: 'testResourceAuthorOnly',
      data: { foo: 'bar' },
    });
    await authorizeClientCredentials('resources:read');
    const response = await request.get(`/api/apps/${app.id}/resources/testResourceAuthorOnly`);
    expect(response).toMatchInlineSnapshot(`
      HTTP/1.1 200 OK
      Content-Type: application/json; charset=utf-8

      [
        {
          "$created": "1970-01-01T00:00:00.000Z",
          "$updated": "1970-01-01T00:00:00.000Z",
          "foo": "bar",
          "id": 1,
        },
      ]
    `);
  });

  it('should not allow organization members to query resources using client credentials', async () => {
    await member.update({
      role: 'Member',
    });
    const app = await exampleApp(organization.id);
    await Resource.create({
      AppId: app.id,
      type: 'testResourceAuthorOnly',
      data: { foo: 'bar' },
    });
    await authorizeClientCredentials('resources:read');
    const response = await request.get(`/api/apps/${app.id}/resources/testResourceAuthorOnly`);
    expect(response).toMatchInlineSnapshot(`
      HTTP/1.1 403 Forbidden
      Content-Type: application/json; charset=utf-8

      {
        "error": "Forbidden",
        "message": "User does not have sufficient permissions.",
        "statusCode": 403,
      }
    `);
  });

  it('should make actions private by default', async () => {
    const app = await exampleApp(organization.id);
    await Resource.create({
      AppId: app.id,
      type: 'testPrivateResource',
      data: { foo: 'bar' },
    });
    const response = await request.get(`/api/apps/${app.id}/resources/testPrivateResource`);
    expect(response).toMatchInlineSnapshot(`
      HTTP/1.1 403 Forbidden
      Content-Type: application/json; charset=utf-8

      {
        "error": "Forbidden",
        "message": "This action is private.",
        "statusCode": 403,
      }
    `);
  });

  it('should be able to fetch a resource view', async () => {
    const app = await exampleApp(organization.id);
    await Resource.create({
      AppId: app.id,
      type: 'testResource',
      data: { foo: 'bar' },
    });
    await Resource.create({
      AppId: app.id,
      type: 'testResource',
      data: { foo: 'baz' },
    });
    await Resource.create({ AppId: app.id, type: 'testResource', data: { bar: 'baz' } });

    await AppMember.create({ AppId: app.id, UserId: user.id, role: 'Reader' });
    authorizeApp(app);
    const response = await request.get(`/api/apps/${app.id}/resources/testResource`, {
      params: { view: 'testView' },
    });

    expect(response).toMatchInlineSnapshot(`
      HTTP/1.1 200 OK
      Content-Type: application/json; charset=utf-8

      [
        {
          "name": "1-bar",
          "randomValue": "Some random value",
        },
        {
          "name": "2-baz",
          "randomValue": "Some random value",
        },
        {
          "name": "3-",
          "randomValue": "Some random value",
        },
      ]
    `);
  });

  it('should be able to fetch a public resource view', async () => {
    const app = await exampleApp(organization.id);
    await Resource.create({
      AppId: app.id,
      type: 'testResource',
      data: { foo: 'bar' },
    });
    await Resource.create({
      AppId: app.id,
      type: 'testResource',
      data: { foo: 'baz' },
    });
    await Resource.create({ AppId: app.id, type: 'testResource', data: { bar: 'baz' } });

    const response = await request.get(`/api/apps/${app.id}/resources/testResource`, {
      params: { view: 'publicView' },
    });

    expect(response).toMatchInlineSnapshot(`
      HTTP/1.1 200 OK
      Content-Type: application/json; charset=utf-8

      [
        {
          "$created": "1970-01-01T00:00:00.000Z",
          "$updated": "1970-01-01T00:00:00.000Z",
          "foo": "bar",
          "id": 1,
          "public": true,
        },
        {
          "$created": "1970-01-01T00:00:00.000Z",
          "$updated": "1970-01-01T00:00:00.000Z",
          "foo": "baz",
          "id": 2,
          "public": true,
        },
        {
          "$created": "1970-01-01T00:00:00.000Z",
          "$updated": "1970-01-01T00:00:00.000Z",
          "bar": "baz",
          "id": 3,
          "public": true,
        },
      ]
    `);
  });

  it('should return 404 for non-existing resource views', async () => {
    const app = await exampleApp(organization.id);

    await AppMember.create({ AppId: app.id, UserId: user.id, role: 'Reader' });
    authorizeApp(app);
    const response = await request.get(`/api/apps/${app.id}/resources/testResource`, {
      params: { view: 'missingView' },
    });

    expect(response).toMatchInlineSnapshot(`
      HTTP/1.1 404 Not Found
      Content-Type: application/json; charset=utf-8

      {
        "error": "Not Found",
        "message": "View missingView does not exist for resource type testResource",
        "statusCode": 404,
      }
    `);
  });

  it('should check for authentication when using resource views', async () => {
    const app = await exampleApp(organization.id);

    const response = await request.get(`/api/apps/${app.id}/resources/testResource`, {
      params: { view: 'testView' },
    });

    expect(response).toMatchInlineSnapshot(`
      HTTP/1.1 401 Unauthorized
      Content-Type: application/json; charset=utf-8

      {
        "error": "Unauthorized",
        "message": "User is not logged in.",
        "statusCode": 401,
      }
    `);
  });

  it('should check for the correct role when using resource views', async () => {
    const app = await exampleApp(organization.id);

    await AppMember.create({ AppId: app.id, UserId: user.id, role: 'Visitor' });
    authorizeApp(app);
    const response = await request.get(`/api/apps/${app.id}/resources/testResource`, {
      params: { view: 'testView' },
    });

    expect(response).toMatchInlineSnapshot(`
      HTTP/1.1 403 Forbidden
      Content-Type: application/json; charset=utf-8

      {
        "error": "Forbidden",
        "message": "User does not have sufficient permissions.",
        "statusCode": 403,
      }
    `);
  });
});

describe('countResources', () => {
  it('should be able to count all resources of a type', async () => {
    const app = await exampleApp(organization.id);

    await Resource.create({
      AppId: app.id,
      type: 'testResource',
      data: { foo: 'bar' },
    });
    await Resource.create({
      AppId: app.id,
      type: 'testResource',
      data: { foo: 'baz' },
    });

    const responseA = await request.get(`/api/apps/${app.id}/resources/testResource/$count`);
    const responseB = await request.get(
      `/api/apps/${app.id}/resources/testExpirableResource/$count`,
    );

    expect(responseA).toMatchInlineSnapshot(`
      HTTP/1.1 200 OK
      Content-Type: application/json; charset=utf-8

      2
    `);
    expect(responseB).toMatchInlineSnapshot(`
      HTTP/1.1 200 OK
      Content-Type: application/json; charset=utf-8

      0
    `);
  });

  it('should apply filters', async () => {
    const app = await exampleApp(organization.id);

    await Resource.create({
      AppId: app.id,
      type: 'testResource',
      data: { foo: 'bar' },
    });
    await Resource.create({
      AppId: app.id,
      type: 'testResource',
      data: { foo: 'baz' },
    });
    await Resource.create({
      AppId: app.id,
      type: 'testResource',
      data: { foo: 'baz' },
    });

    const response = await request.get(
      `/api/apps/${app.id}/resources/testResource/$count?$filter=foo eq 'baz'`,
    );

    expect(response).toMatchInlineSnapshot(`
      HTTP/1.1 200 OK
      Content-Type: application/json; charset=utf-8

      2
    `);
  });

  it('should only count resources the user has access to', async () => {
    const app = await exampleApp(organization.id);
    await AppMember.create({ AppId: app.id, UserId: user.id, role: 'Reader' });

    await Resource.create({
      AppId: app.id,
      type: 'testResourceAuthorOnly',
      data: { foo: 'bar' },
      AuthorId: user.id,
    });
    await Resource.create({
      AppId: app.id,
      type: 'testResourceAuthorOnly',
      data: { foo: 'baz' },
    });

    authorizeApp(app);
    const response = await request.get(
      `/api/apps/${app.id}/resources/testResourceAuthorOnly/$count`,
    );

    expect(response).toMatchInlineSnapshot(`
      HTTP/1.1 200 OK
      Content-Type: application/json; charset=utf-8

      1
    `);
  });

  it('should only count resources from team members', async () => {
    const app = await exampleApp(organization.id);
    const team = await Team.create({ name: 'Test Team', AppId: app.id });
    const userB = await User.create({ timezone: 'Europe/Amsterdam' });
    const userC = await User.create({ timezone: 'Europe/Amsterdam' });
    await TeamMember.create({ TeamId: team.id, UserId: user.id, role: TeamRole.Member });
    await TeamMember.create({ TeamId: team.id, UserId: userB.id, role: TeamRole.Member });

    await AppMember.create({ AppId: app.id, UserId: user.id, role: 'Member' });

    await Resource.create({
      AppId: app.id,
      type: 'testResourceTeam',
      data: { foo: 'bar' },
      AuthorId: user.id,
    });
    await Resource.create({
      AppId: app.id,
      type: 'testResourceTeam',
      data: { foo: 'baz' },
      AuthorId: userB.id,
    });
    await Resource.create({
      AppId: app.id,
      type: 'testResourceTeam',
      data: { foo: 'foo' },
      AuthorId: userC.id,
    });

    authorizeApp(app);
    const response = await request.get(`/api/apps/${app.id}/resources/testResourceTeam/$count`);
    expect(response).toMatchInlineSnapshot(`
      HTTP/1.1 200 OK
      Content-Type: application/json; charset=utf-8

      2
    `);
  });

  it('should only count resources from team members based on the member team filter as a member', async () => {
    const app = await exampleApp(organization.id);
    const team = await Team.create({ name: 'Test Team', AppId: app.id });
    const userB = await User.create({ timezone: 'Europe/Amsterdam' });
    const userC = await User.create({ timezone: 'Europe/Amsterdam' });
    await TeamMember.create({ TeamId: team.id, UserId: user.id, role: TeamRole.Member });
    await TeamMember.create({ TeamId: team.id, UserId: userB.id, role: TeamRole.Member });

    await AppMember.create({ AppId: app.id, UserId: user.id, role: 'Member' });

    await Resource.create({
      AppId: app.id,
      type: 'testResource',
      data: { foo: 'bar' },
      AuthorId: user.id,
    });
    await Resource.create({
      AppId: app.id,
      type: 'testResource',
      data: { foo: 'baz' },
      AuthorId: userB.id,
    });
    await Resource.create({
      AppId: app.id,
      type: 'testResource',
      data: { foo: 'foo' },
      AuthorId: userC.id,
    });

    authorizeApp(app);
    const response = await request.get(
      `/api/apps/${app.id}/resources/testResource/$count?$team=member`,
    );
    expect(response).toMatchInlineSnapshot(`
      HTTP/1.1 200 OK
      Content-Type: application/json; charset=utf-8

      2
    `);
  });

  it('should only count resources from team members based on the member team filter as a manager', async () => {
    const app = await exampleApp(organization.id);
    const team = await Team.create({ name: 'Test Team', AppId: app.id });
    const userB = await User.create({ timezone: 'Europe/Amsterdam' });
    const userC = await User.create({ timezone: 'Europe/Amsterdam' });
    await TeamMember.create({ TeamId: team.id, UserId: user.id, role: TeamRole.Manager });
    await TeamMember.create({ TeamId: team.id, UserId: userB.id, role: TeamRole.Member });

    await AppMember.create({ AppId: app.id, UserId: user.id, role: 'Member' });

    await Resource.create({
      AppId: app.id,
      type: 'testResource',
      data: { foo: 'bar' },
      AuthorId: user.id,
    });
    await Resource.create({
      AppId: app.id,
      type: 'testResource',
      data: { foo: 'baz' },
      AuthorId: userB.id,
    });
    await Resource.create({
      AppId: app.id,
      type: 'testResource',
      data: { foo: 'foo' },
      AuthorId: userC.id,
    });

    authorizeApp(app);
    const response = await request.get(
      `/api/apps/${app.id}/resources/testResource/$count?$team=member`,
    );
    expect(response).toMatchInlineSnapshot(`
      HTTP/1.1 200 OK
      Content-Type: application/json; charset=utf-8

      2
    `);
  });

  it('should not count resources from team members based on the member team filter as not a member', async () => {
    const app = await exampleApp(organization.id);
    const team = await Team.create({ name: 'Test Team', AppId: app.id });
    const userB = await User.create({ timezone: 'Europe/Amsterdam' });
    const userC = await User.create({ timezone: 'Europe/Amsterdam' });
    await TeamMember.create({ TeamId: team.id, UserId: userB.id, role: TeamRole.Member });

    await AppMember.create({ AppId: app.id, UserId: user.id, role: 'Member' });

    await Resource.create({
      AppId: app.id,
      type: 'testResource',
      data: { foo: 'bar' },
      AuthorId: user.id,
    });
    await Resource.create({
      AppId: app.id,
      type: 'testResource',
      data: { foo: 'baz' },
      AuthorId: userB.id,
    });
    await Resource.create({
      AppId: app.id,
      type: 'testResource',
      data: { foo: 'foo' },
      AuthorId: userC.id,
    });

    authorizeApp(app);
    const response = await request.get(
      `/api/apps/${app.id}/resources/testResource/$count?$team=member`,
    );
    expect(response).toMatchInlineSnapshot(`
      HTTP/1.1 200 OK
      Content-Type: application/json; charset=utf-8

      0
    `);
  });

  it('should only count resources from team members based on the manager team filter as a member', async () => {
    const app = await exampleApp(organization.id);
    const team = await Team.create({ name: 'Test Team', AppId: app.id });
    const userB = await User.create({ timezone: 'Europe/Amsterdam' });
    const userC = await User.create({ timezone: 'Europe/Amsterdam' });
    await TeamMember.create({ TeamId: team.id, UserId: user.id, role: TeamRole.Member });
    await TeamMember.create({ TeamId: team.id, UserId: userB.id, role: TeamRole.Member });

    await AppMember.create({ AppId: app.id, UserId: user.id, role: 'Member' });

    await Resource.create({
      AppId: app.id,
      type: 'testResource',
      data: { foo: 'bar' },
      AuthorId: user.id,
    });
    await Resource.create({
      AppId: app.id,
      type: 'testResource',
      data: { foo: 'baz' },
      AuthorId: userB.id,
    });
    await Resource.create({
      AppId: app.id,
      type: 'testResource',
      data: { foo: 'foo' },
      AuthorId: userC.id,
    });

    authorizeApp(app);
    const response = await request.get(
      `/api/apps/${app.id}/resources/testResource/$count?$team=manager`,
    );
    expect(response).toMatchInlineSnapshot(`
      HTTP/1.1 200 OK
      Content-Type: application/json; charset=utf-8

      0
    `);
  });

  it('should only count resources from team members based on the manager team filter as a manager', async () => {
    const app = await exampleApp(organization.id);
    const team = await Team.create({ name: 'Test Team', AppId: app.id });
    const userB = await User.create({ timezone: 'Europe/Amsterdam' });
    const userC = await User.create({ timezone: 'Europe/Amsterdam' });
    await TeamMember.create({ TeamId: team.id, UserId: user.id, role: TeamRole.Manager });
    await TeamMember.create({ TeamId: team.id, UserId: userB.id, role: TeamRole.Member });

    await AppMember.create({ AppId: app.id, UserId: user.id, role: 'Member' });

    await Resource.create({
      AppId: app.id,
      type: 'testResource',
      data: { foo: 'bar' },
      AuthorId: user.id,
    });
    await Resource.create({
      AppId: app.id,
      type: 'testResource',
      data: { foo: 'baz' },
      AuthorId: userB.id,
    });
    await Resource.create({
      AppId: app.id,
      type: 'testResource',
      data: { foo: 'foo' },
      AuthorId: userC.id,
    });

    authorizeApp(app);
    const response = await request.get(
      `/api/apps/${app.id}/resources/testResource/$count?$team=manager`,
    );
    expect(response).toMatchInlineSnapshot(`
      HTTP/1.1 200 OK
      Content-Type: application/json; charset=utf-8

      2
    `);
  });

  it('should override general action roles', async () => {
    const app = await exampleApp(organization.id);
    await Resource.create({
      AppId: app.id,
      type: 'testPrivateResource',
      data: { foo: 'bar' },
    });
    const response = await request.get(`/api/apps/${app.id}/resources/testPrivateResource/$count`);
    expect(response).toMatchInlineSnapshot(`
      HTTP/1.1 200 OK
      Content-Type: application/json; charset=utf-8

      1
    `);
  });

  it('should not count resources from team members based on the manager team filter as not a team member', async () => {
    const app = await exampleApp(organization.id);
    const team = await Team.create({ name: 'Test Team', AppId: app.id });
    const userB = await User.create({ timezone: 'Europe/Amsterdam' });
    const userC = await User.create({ timezone: 'Europe/Amsterdam' });
    await TeamMember.create({ TeamId: team.id, UserId: userB.id, role: TeamRole.Member });

    await AppMember.create({ AppId: app.id, UserId: user.id, role: 'Member' });

    await Resource.create({
      AppId: app.id,
      type: 'testResource',
      data: { foo: 'bar' },
      AuthorId: user.id,
    });
    await Resource.create({
      AppId: app.id,
      type: 'testResource',
      data: { foo: 'baz' },
      AuthorId: userB.id,
    });
    await Resource.create({
      AppId: app.id,
      type: 'testResource',
      data: { foo: 'foo' },
      AuthorId: userC.id,
    });

    authorizeApp(app);
    const response = await request.get(
      `/api/apps/${app.id}/resources/testResource/$count?$team=manager`,
    );
    expect(response).toMatchInlineSnapshot(`
      HTTP/1.1 200 OK
      Content-Type: application/json; charset=utf-8

      0
    `);
  });
});

describe('updateResources', () => {
  it('should be able to update existing resources', async () => {
    const app = await exampleApp(organization.id);

    const { data: resources } = await request.post<{ foo: string }[]>(
      `/api/apps/${app.id}/resources/testResource`,
      [{ foo: 'bar' }, { foo: 'baz' }],
    );
    const response = await request.put(`/api/apps/${app.id}/resources/testResource`, [
      { ...resources[0], foo: 'baa' },
      { ...resources[1], foo: 'zaa' },
    ]);

    expect(response).toMatchInlineSnapshot(`
      HTTP/1.1 200 OK
      Content-Type: application/json; charset=utf-8

      [
        {
          "$created": "1970-01-01T00:00:00.000Z",
          "$updated": "1970-01-01T00:00:00.000Z",
          "foo": "baa",
          "id": 1,
        },
        {
          "$created": "1970-01-01T00:00:00.000Z",
          "$updated": "1970-01-01T00:00:00.000Z",
          "foo": "zaa",
          "id": 2,
        },
      ]
    `);
  });

  it('should accept text/csv', async () => {
    const app = await exampleApp(organization.id);

    const { data: resources } = await request.post<{ id: string }[]>(
      `/api/apps/${app.id}/resources/testResource`,
      [
        { foo: 'bar', bar: '00' },
        { foo: 'baz', bar: '11' },
      ],
    );

    const response = await request.put(
      `/api/apps/${app.id}/resources/testResource`,
      stripIndent(`
        id,foo,integer,boolean,number,object,array\r
        ${resources[0].id},a,42,true,3.14,{},[]\r
        ${resources[1].id},A,1337,false,9.8,{},[]\r
      `)
        .replace(/^\s+/, '')
        .replace(/ +$/g, ''),
      { headers: { 'content-type': 'text/csv' } },
    );
    expect(response).toMatchInlineSnapshot(`
      HTTP/1.1 200 OK
      Content-Type: application/json; charset=utf-8

      [
        {
          "$created": "1970-01-01T00:00:00.000Z",
          "$updated": "1970-01-01T00:00:00.000Z",
          "array": [],
          "boolean": true,
          "foo": "a",
          "id": 1,
          "integer": 42,
          "number": 3.14,
          "object": {},
        },
        {
          "$created": "1970-01-01T00:00:00.000Z",
          "$updated": "1970-01-01T00:00:00.000Z",
          "array": [],
          "boolean": false,
          "foo": "A",
          "id": 2,
          "integer": 1337,
          "number": 9.8,
          "object": {},
        },
      ]
    `);
  });

  it('should accept assets as form data with multiple resources', async () => {
    const app = await exampleApp(organization.id);
    const resources = await request.post<ResourceType[]>(
      `/api/apps/${app.id}/resources/testAssets`,
      createFormData({
        resource: [{ string: 'A' }, { string: 'B', file: '0' }],
        assets: [Buffer.from('Test resource B')],
      }),
    );

    const response = await request.put<ResourceType[]>(
      `/api/apps/${app.id}/resources/testAssets`,
      createFormData({
        resource: [
          { id: resources.data[0].id, string: 'A', file: '0' },
          { id: resources.data[1].id, string: 'B updated' },
        ],
        assets: [Buffer.from('Test Resource A')],
      }),
    );

    const assets = await Asset.findAll({ raw: true });
    expect(assets).toStrictEqual([
      {
        AppId: app.id,
        ResourceId: 1,
        UserId: null,
        created: new Date('1970-01-01T00:00:00.000Z'),
        data: Buffer.from('Test Resource A'),
        filename: null,
        id: response.data[0].file,
        mime: 'application/octet-stream',
        name: null,
        updated: new Date('1970-01-01T00:00:00.000Z'),
      },
    ]);
    expect(Buffer.from('Test Resource A').equals(assets[0].data)).toBe(true);
    expect(response).toMatchInlineSnapshot(
      {
        data: [{ file: expect.stringMatching(/^[0-f]{8}(?:-[0-f]{4}){3}-[0-f]{12}$/) }, {}],
      },
      `
      HTTP/1.1 200 OK
      Content-Type: application/json; charset=utf-8

      [
        {
          "$created": "1970-01-01T00:00:00.000Z",
          "$updated": "1970-01-01T00:00:00.000Z",
          "file": StringMatching /\\^\\[0-f\\]\\{8\\}\\(\\?:-\\[0-f\\]\\{4\\}\\)\\{3\\}-\\[0-f\\]\\{12\\}\\$/,
          "id": 1,
          "string": "A",
        },
        {
          "$created": "1970-01-01T00:00:00.000Z",
          "$updated": "1970-01-01T00:00:00.000Z",
          "id": 2,
          "string": "B updated",
        },
      ]
    `,
    );
  });

  it('should not be able to update existing resources if one of them is missing an ID', async () => {
    const app = await exampleApp(organization.id);

    const { data: resources } = await request.post<{ foo: string }[]>(
      `/api/apps/${app.id}/resources/testResource`,
      [{ foo: 'bar' }, { foo: 'baz' }],
    );
    const response = await request.put(`/api/apps/${app.id}/resources/testResource`, [
      { foo: 'baa' },
      { ...resources[1], foo: 'zaa' },
    ]);

    expect(response).toMatchInlineSnapshot(`
      HTTP/1.1 400 Bad Request
      Content-Type: application/json; charset=utf-8

      {
        "data": [
          {
            "foo": "baa",
          },
        ],
        "error": "Bad Request",
        "message": "List of resources contained a resource without an ID.",
        "statusCode": 400,
      }
    `);
  });

  it('should not be able to update existing resources if one the resources don’t exist', async () => {
    const app = await exampleApp(organization.id);

    const { data: resources } = await request.post<{ foo: string }[]>(
      `/api/apps/${app.id}/resources/testResource`,
      [{ foo: 'bar' }, { foo: 'baz' }],
    );
    const response = await request.put(`/api/apps/${app.id}/resources/testResource`, [
      { id: 1000, foo: 'baa' },
      { ...resources[1], foo: 'zaa' },
    ]);

    expect(response).toMatchInlineSnapshot(`
      HTTP/1.1 400 Bad Request
      Content-Type: application/json; charset=utf-8

      {
        "data": [
          {
            "foo": "baa",
            "id": 1000,
          },
        ],
        "error": "Bad Request",
        "message": "One or more resources could not be found.",
        "statusCode": 400,
      }
    `);
  });

  it('should keep an old resource version including data if history is true', async () => {
    const app = await exampleApp(organization.id);
    const resource = await Resource.create({
      AppId: app.id,
      type: 'testHistoryTrue',
      data: { string: 'rev1' },
    });
    const response = await request.put(`/api/apps/${app.id}/resources/testHistoryTrue`, [
      { string: 'rev2', id: resource.id },
    ]);
    expect(response).toMatchInlineSnapshot(`
      HTTP/1.1 200 OK
      Content-Type: application/json; charset=utf-8

      [
        {
          "$created": "1970-01-01T00:00:00.000Z",
          "$updated": "1970-01-01T00:00:00.000Z",
          "id": 1,
          "string": "rev2",
        },
      ]
    `);
    await resource.reload();
    expect(resource.data).toStrictEqual({
      string: 'rev2',
    });
    const [resourceVersion] = await ResourceVersion.findAll({ raw: true });
    expect(resourceVersion).toStrictEqual({
      ResourceId: resource.id,
      UserId: null,
      created: new Date(),
      data: { string: 'rev1' },
      id: expect.stringMatching(uuid4Pattern),
    });
  });

  it('should keep an old resource version including data if history.data is true', async () => {
    const app = await exampleApp(organization.id);
    const resource = await Resource.create({
      AppId: app.id,
      type: 'testHistoryDataTrue',
      data: { string: 'rev1' },
    });
    const response = await request.put(`/api/apps/${app.id}/resources/testHistoryDataTrue`, [
      { string: 'rev2', id: resource.id },
    ]);
    expect(response).toMatchInlineSnapshot(`
      HTTP/1.1 200 OK
      Content-Type: application/json; charset=utf-8

      [
        {
          "$created": "1970-01-01T00:00:00.000Z",
          "$updated": "1970-01-01T00:00:00.000Z",
          "id": 1,
          "string": "rev2",
        },
      ]
    `);
    await resource.reload();
    expect(resource.data).toStrictEqual({
      string: 'rev2',
    });
    const [resourceVersion] = await ResourceVersion.findAll({ raw: true });
    expect(resourceVersion).toStrictEqual({
      ResourceId: resource.id,
      UserId: null,
      created: new Date(),
      data: { string: 'rev1' },
      id: expect.stringMatching(uuid4Pattern),
    });
  });

  it('should keep an old resource version excluding data if history.data is false', async () => {
    const app = await exampleApp(organization.id);
    const resource = await Resource.create({
      AppId: app.id,
      type: 'testHistoryDataFalse',
      data: { string: 'rev1' },
    });
    const response = await request.put(`/api/apps/${app.id}/resources/testHistoryDataFalse`, [
      { string: 'rev2', id: resource.id },
    ]);
    expect(response).toMatchInlineSnapshot(`
      HTTP/1.1 200 OK
      Content-Type: application/json; charset=utf-8

      [
        {
          "$created": "1970-01-01T00:00:00.000Z",
          "$updated": "1970-01-01T00:00:00.000Z",
          "id": 1,
          "string": "rev2",
        },
      ]
    `);
    await resource.reload();
    expect(resource.data).toStrictEqual({
      string: 'rev2',
    });
    const [resourceVersion] = await ResourceVersion.findAll({ raw: true });
    expect(resourceVersion).toStrictEqual({
      ResourceId: resource.id,
      UserId: null,
      created: new Date(),
      data: null,
      id: expect.stringMatching(uuid4Pattern),
    });
  });
});

describe('createResource', () => {
  it('should be able to create a new resource', async () => {
    const app = await exampleApp(organization.id);

    const resource = { foo: 'bar' };
    const response = await request.post(`/api/apps/${app.id}/resources/testResource`, resource);

    expect(response).toMatchInlineSnapshot(`
      HTTP/1.1 201 Created
      Content-Type: application/json; charset=utf-8

      {
        "$created": "1970-01-01T00:00:00.000Z",
        "$updated": "1970-01-01T00:00:00.000Z",
        "foo": "bar",
        "id": 1,
      }
    `);
  });

  it('should validate resources', async () => {
    const app = await exampleApp(organization.id);

    const resource = {};
    const response = await request.post(`/api/apps/${app.id}/resources/testResource`, resource);

    expect(response).toMatchInlineSnapshot(`
      HTTP/1.1 400 Bad Request
      Content-Type: application/json; charset=utf-8

      {
        "data": {
          "errors": [
            {
              "argument": "foo",
              "instance": {},
              "message": "requires property "foo"",
              "name": "required",
              "path": [],
              "property": "instance",
              "schema": {
                "properties": {
                  "$clonable": {
                    "type": "boolean",
                  },
                  "$expires": {
                    "format": "date-time",
                    "type": "string",
                  },
                  "array": {
                    "type": "array",
                  },
                  "bar": {
                    "type": "string",
                  },
                  "baz": {
                    "type": "string",
                  },
                  "boolean": {
                    "type": "boolean",
                  },
                  "foo": {
                    "type": "string",
                  },
                  "fooz": {
                    "type": "string",
                  },
                  "id": {
                    "type": "integer",
                  },
                  "integer": {
                    "type": "integer",
                  },
                  "number": {
                    "type": "number",
                  },
                  "object": {
                    "type": "object",
                  },
                },
                "required": [
                  "foo",
                ],
                "type": "object",
              },
              "stack": "instance requires property "foo"",
            },
          ],
        },
        "error": "Bad Request",
        "message": "Resource validation failed",
        "statusCode": 400,
      }
    `);
  });

  it('should check if an app has a specific resource definition', async () => {
    const app = await exampleApp(organization.id);

    const response = await request.get(`/api/apps/${app.id}/resources/thisDoesNotExist`);
    expect(response).toMatchInlineSnapshot(`
      HTTP/1.1 404 Not Found
      Content-Type: application/json; charset=utf-8

      {
        "error": "Not Found",
        "message": "App does not have resources called thisDoesNotExist",
        "statusCode": 404,
      }
    `);
  });

  it('should check if an app has any resource definitions', async () => {
    const app = await App.create({
      domain: '127.0.0.1',
      definition: { name: 'Test App', defaultPage: 'Test Page' },
      path: 'test-app',
      vapidPublicKey: 'a',
      vapidPrivateKey: 'b',
      OrganizationId: organization.id,
    });
    const response = await request.get(`/api/apps/${app.id}/resources/thisDoesNotExist`);

    expect(response).toMatchInlineSnapshot(`
      HTTP/1.1 404 Not Found
      Content-Type: application/json; charset=utf-8

      {
        "error": "Not Found",
        "message": "App does not have resources called thisDoesNotExist",
        "statusCode": 404,
      }
    `);
  });

  it('should calculate resource expiration', async () => {
    const app = await exampleApp(organization.id);
    const response = await request.post(`/api/apps/${app.id}/resources/testExpirableResource`, {
      foo: 'test',
    });

    expect(response).toMatchInlineSnapshot(`
      HTTP/1.1 201 Created
      Content-Type: application/json; charset=utf-8

      {
        "$created": "1970-01-01T00:00:00.000Z",
        "$expires": "1970-01-01T00:10:00.000Z",
        "$updated": "1970-01-01T00:00:00.000Z",
        "foo": "test",
        "id": 1,
      }
    `);
  });

  it('should set resource expiration', async () => {
    const app = await exampleApp(organization.id);
    const response = await request.post(`/api/apps/${app.id}/resources/testExpirableResource`, {
      foo: 'test',
      $expires: '1970-01-01T00:05:00.000Z',
    });

    expect(response).toMatchInlineSnapshot(`
      HTTP/1.1 201 Created
      Content-Type: application/json; charset=utf-8

      {
        "$created": "1970-01-01T00:00:00.000Z",
        "$expires": "1970-01-01T00:05:00.000Z",
        "$updated": "1970-01-01T00:00:00.000Z",
        "foo": "test",
        "id": 1,
      }
    `);
  });

  it('should not set resource expiration if given date has already passed', async () => {
    // 10 minutes
    import.meta.jest.advanceTimersByTime(600e3);

    const app = await exampleApp(organization.id);
    const response = await request.post(`/api/apps/${app.id}/resources/testExpirableResource`, {
      foo: 'test',
      $expires: '1970-01-01T00:05:00.000Z',
    });

    expect(response).toMatchInlineSnapshot(`
      HTTP/1.1 400 Bad Request
      Content-Type: application/json; charset=utf-8

      {
        "data": {
          "errors": [
            {
              "instance": "1970-01-01T00:05:00.000Z",
              "message": "has already passed",
              "path": [
                "$expires",
              ],
              "property": "instance.$expires",
              "stack": "instance.$expires has already passed",
            },
          ],
        },
        "error": "Bad Request",
        "message": "Resource validation failed",
        "statusCode": 400,
      }
    `);
  });

  it('should accept assets as form data', async () => {
    const app = await exampleApp(organization.id);
    const response = await request.post<ResourceType>(
      `/api/apps/${app.id}/resources/testAssets`,
      createFormData({
        resource: { file: '0' },
        assets: Buffer.from('Test resource a'),
      }),
    );

    expect(response).toMatchInlineSnapshot(
      { data: { file: expect.stringMatching(/^[0-f]{8}(?:-[0-f]{4}){3}-[0-f]{12}$/) } },
      `
      HTTP/1.1 201 Created
      Content-Type: application/json; charset=utf-8

      {
        "$created": "1970-01-01T00:00:00.000Z",
        "$updated": "1970-01-01T00:00:00.000Z",
        "file": StringMatching /\\^\\[0-f\\]\\{8\\}\\(\\?:-\\[0-f\\]\\{4\\}\\)\\{3\\}-\\[0-f\\]\\{12\\}\\$/,
        "id": 1,
      }
    `,
    );
    const assets = await Asset.findAll({ where: { ResourceId: response.data.id }, raw: true });
    expect(assets).toStrictEqual([
      {
        AppId: app.id,
        ResourceId: 1,
        UserId: null,
        created: new Date('1970-01-01T00:00:00.000Z'),
        data: expect.any(Buffer),
        filename: null,
        id: response.data.file,
        mime: 'application/octet-stream',
        name: null,
        updated: new Date('1970-01-01T00:00:00.000Z'),
      },
    ]);
    expect(Buffer.from('Test resource a').equals(assets[0].data)).toBe(true);
  });

  it('should disallow unused files', async () => {
    const app = await exampleApp(organization.id);
    const response = await request.post(
      `/api/apps/${app.id}/resources/testAssets`,
      createFormData({
        resource: { string: '0' },
        assets: Buffer.from('Test resource a'),
      }),
    );

    expect(response).toMatchInlineSnapshot(`
      HTTP/1.1 400 Bad Request
      Content-Type: application/json; charset=utf-8

      {
        "data": {
          "errors": [
            {
              "argument": "format",
              "instance": 0,
              "message": "is not referenced from the resource",
              "name": "binary",
              "path": [
                "assets",
                0,
              ],
              "property": "instance.assets[0]",
              "stack": "instance.assets[0] is not referenced from the resource",
            },
          ],
        },
        "error": "Bad Request",
        "message": "Resource validation failed",
        "statusCode": 400,
      }
    `);
  });

  it('should disallow duplicate file references', async () => {
    const app = await exampleApp(organization.id);
    const response = await request.post(
      `/api/apps/${app.id}/resources/testAssets`,
      createFormData({
        resource: { file: '0', file2: '0' },
        assets: Buffer.from('Test resource a'),
      }),
    );

    expect(response).toMatchInlineSnapshot(`
      HTTP/1.1 400 Bad Request
      Content-Type: application/json; charset=utf-8

      {
        "data": {
          "errors": [
            {
              "argument": "binary",
              "instance": "0",
              "message": "does not conform to the "binary" format",
              "name": "format",
              "path": [
                "file2",
              ],
              "property": "instance.file2",
              "schema": {
                "format": "binary",
                "type": "string",
              },
              "stack": "instance.file2 does not conform to the "binary" format",
            },
          ],
        },
        "error": "Bad Request",
        "message": "Resource validation failed",
        "statusCode": 400,
      }
    `);
  });

  it('should accept an array of resources', async () => {
    const app = await exampleApp(organization.id);
    const response = await request.post<ResourceType>(
      `/api/apps/${app.id}/resources/testResource`,
      [{ foo: 'bar' }, { foo: 'baz' }],
    );

    expect(response).toMatchInlineSnapshot(`
      HTTP/1.1 201 Created
      Content-Type: application/json; charset=utf-8

      [
        {
          "$created": "1970-01-01T00:00:00.000Z",
          "$updated": "1970-01-01T00:00:00.000Z",
          "foo": "bar",
          "id": 1,
        },
        {
          "$created": "1970-01-01T00:00:00.000Z",
          "$updated": "1970-01-01T00:00:00.000Z",
          "foo": "baz",
          "id": 2,
        },
      ]
    `);
  });

  it('should accept assets as form data with multiple resources', async () => {
    const app = await exampleApp(organization.id);
    const response = await request.post<ResourceType[]>(
      `/api/apps/${app.id}/resources/testAssets`,
      createFormData({
        resource: [{ file: '0' }, { file: '1' }],
        assets: [Buffer.from('Test resource a'), Buffer.from('Test resource b')],
      }),
    );

    expect(response).toMatchInlineSnapshot(
      {
        data: [
          { file: expect.stringMatching(/^[0-f]{8}(?:-[0-f]{4}){3}-[0-f]{12}$/) },
          { file: expect.stringMatching(/^[0-f]{8}(?:-[0-f]{4}){3}-[0-f]{12}$/) },
        ],
      },
      `
      HTTP/1.1 201 Created
      Content-Type: application/json; charset=utf-8

      [
        {
          "$created": "1970-01-01T00:00:00.000Z",
          "$updated": "1970-01-01T00:00:00.000Z",
          "file": StringMatching /\\^\\[0-f\\]\\{8\\}\\(\\?:-\\[0-f\\]\\{4\\}\\)\\{3\\}-\\[0-f\\]\\{12\\}\\$/,
          "id": 1,
        },
        {
          "$created": "1970-01-01T00:00:00.000Z",
          "$updated": "1970-01-01T00:00:00.000Z",
          "file": StringMatching /\\^\\[0-f\\]\\{8\\}\\(\\?:-\\[0-f\\]\\{4\\}\\)\\{3\\}-\\[0-f\\]\\{12\\}\\$/,
          "id": 2,
        },
      ]
    `,
    );
    const assets = await Asset.findAll({ raw: true });
    expect(assets).toStrictEqual([
      {
        AppId: app.id,
        ResourceId: 1,
        UserId: null,
        created: new Date('1970-01-01T00:00:00.000Z'),
        data: Buffer.from('Test resource a'),
        filename: null,
        id: response.data[0].file,
        mime: 'application/octet-stream',
        name: null,
        updated: new Date('1970-01-01T00:00:00.000Z'),
      },
      {
        AppId: app.id,
        ResourceId: 2,
        UserId: null,
        created: new Date('1970-01-01T00:00:00.000Z'),
        data: Buffer.from('Test resource b'),
        filename: null,
        id: response.data[1].file,
        mime: 'application/octet-stream',
        name: null,
        updated: new Date('1970-01-01T00:00:00.000Z'),
      },
    ]);
    expect(Buffer.from('Test resource a').equals(assets[0].data)).toBe(true);
  });

  it('should block unknown asset references', async () => {
    const app = await exampleApp(organization.id);
    const response = await request.post(
      `/api/apps/${app.id}/resources/testAssets`,
      createFormData({
        resource: { file: '1' },
      }),
    );

    expect(response).toMatchInlineSnapshot(`
      HTTP/1.1 400 Bad Request
      Content-Type: application/json; charset=utf-8

      {
        "data": {
          "errors": [
            {
              "argument": "binary",
              "instance": "1",
              "message": "does not conform to the "binary" format",
              "name": "format",
              "path": [
                "file",
              ],
              "property": "instance.file",
              "schema": {
                "format": "binary",
                "type": "string",
              },
              "stack": "instance.file does not conform to the "binary" format",
            },
          ],
        },
        "error": "Bad Request",
        "message": "Resource validation failed",
        "statusCode": 400,
      }
    `);
  });

  it('should allow organization app editors to create resources using Studio', async () => {
    const app = await exampleApp(organization.id);
    authorizeStudio();
    const response = await request.post(`/api/apps/${app.id}/resources/testResourceAuthorOnly`, {
      foo: 'bar',
    });
    expect(response).toMatchInlineSnapshot(
      { data: { $author: { id: expect.any(String) } } },
      `
      HTTP/1.1 201 Created
      Content-Type: application/json; charset=utf-8

      {
        "$author": {
          "id": Any<String>,
          "name": "Test User",
        },
        "$created": "1970-01-01T00:00:00.000Z",
        "$updated": "1970-01-01T00:00:00.000Z",
        "foo": "bar",
        "id": 1,
      }
    `,
    );
  });

  it('should not allow organization members to create resources using Studio', async () => {
    await member.update({
      role: 'Member',
    });
    const app = await exampleApp(organization.id);
    authorizeStudio();
    const response = await request.post(`/api/apps/${app.id}/resources/testResourceAuthorOnly`, {
      foo: 'bar',
    });
    expect(response).toMatchInlineSnapshot(`
      HTTP/1.1 403 Forbidden
      Content-Type: application/json; charset=utf-8

      {
        "error": "Forbidden",
        "message": "User does not have sufficient permissions.",
        "statusCode": 403,
      }
    `);
  });

  it('should allow organization app editors to create resources using client credentials', async () => {
    const app = await exampleApp(organization.id);
    await authorizeClientCredentials('resources:write');
    const response = await request.post(`/api/apps/${app.id}/resources/testResourceAuthorOnly`, {
      foo: 'bar',
    });
    expect(response).toMatchInlineSnapshot(
      { data: { $author: { id: expect.any(String) } } },
      `
      HTTP/1.1 201 Created
      Content-Type: application/json; charset=utf-8

      {
        "$author": {
          "id": Any<String>,
          "name": "Test User",
        },
        "$created": "1970-01-01T00:00:00.000Z",
        "$updated": "1970-01-01T00:00:00.000Z",
        "foo": "bar",
        "id": 1,
      }
    `,
    );
  });

  it('should not allow organization members to create resources using client credentials', async () => {
    await member.update({
      role: 'Member',
    });
    const app = await exampleApp(organization.id);
    await authorizeClientCredentials('resources:write');
    const response = await request.post(`/api/apps/${app.id}/resources/testResourceAuthorOnly`, {
      foo: 'bar',
    });
    expect(response).toMatchInlineSnapshot(`
      HTTP/1.1 403 Forbidden
      Content-Type: application/json; charset=utf-8

      {
        "error": "Forbidden",
        "message": "User does not have sufficient permissions.",
        "statusCode": 403,
      }
    `);
  });

  it('should accept text/csv', async () => {
    const app = await exampleApp(organization.id);

    const response = await request.post(
      `/api/apps/${app.id}/resources/testResource`,
      stripIndent(`
        foo,bar,integer,boolean,number,object,array\r
        a,b,42,true,3.14,{},[]\r
        A,B,1337,false,9.8,{},[]\r
      `)
        .replace(/^\s+/, '')
        .replace(/ +$/g, ''),
      { headers: { 'content-type': 'text/csv' } },
    );
    expect(response).toMatchInlineSnapshot(`
      HTTP/1.1 201 Created
      Content-Type: application/json; charset=utf-8

      [
        {
          "$created": "1970-01-01T00:00:00.000Z",
          "$updated": "1970-01-01T00:00:00.000Z",
          "array": [],
          "bar": "b",
          "boolean": true,
          "foo": "a",
          "id": 1,
          "integer": 42,
          "number": 3.14,
          "object": {},
        },
        {
          "$created": "1970-01-01T00:00:00.000Z",
          "$updated": "1970-01-01T00:00:00.000Z",
          "array": [],
          "bar": "B",
          "boolean": false,
          "foo": "A",
          "id": 2,
          "integer": 1337,
          "number": 9.8,
          "object": {},
        },
      ]
    `);
  });
});

describe('updateResource', () => {
  it('should be able to update an existing resource', async () => {
    const app = await exampleApp(organization.id);
    const resource = await Resource.create({
      type: 'testResource',
      AppId: app.id,
      data: { foo: 'I am Foo.' },
    });

    import.meta.jest.advanceTimersByTime(20e3);

    authorizeStudio();
    const response = await request.put(
      `/api/apps/${app.id}/resources/testResource/${resource.id}`,
      { foo: 'I am not Foo.' },
    );

    expect(response).toMatchInlineSnapshot(
      { data: { $editor: { id: expect.any(String) } } },
      `
      HTTP/1.1 200 OK
      Content-Type: application/json; charset=utf-8

      {
        "$created": "1970-01-01T00:00:00.000Z",
        "$editor": {
          "id": Any<String>,
          "name": "Test User",
        },
        "$updated": "1970-01-01T00:00:20.000Z",
        "foo": "I am not Foo.",
        "id": 1,
      }
    `,
    );

    const responseB = await request.get(
      `/api/apps/${app.id}/resources/testResource/${resource.id}`,
    );

    expect(responseB).toMatchInlineSnapshot(
      { data: { $editor: { id: expect.any(String) } } },
      `
      HTTP/1.1 200 OK
      Content-Type: application/json; charset=utf-8

      {
        "$created": "1970-01-01T00:00:00.000Z",
        "$editor": {
          "id": Any<String>,
          "name": "Test User",
        },
        "$updated": "1970-01-01T00:00:20.000Z",
        "foo": "I am not Foo.",
        "id": 1,
      }
    `,
    );
  });

  it('should be able to update an existing resource from another team', async () => {
    const app = await exampleApp(organization.id);
    const team = await Team.create({ name: 'Test Team', AppId: app.id });
    const userB = await User.create({ timezone: 'Europe/Amsterdam' });
    await TeamMember.create({ TeamId: team.id, UserId: user.id, role: TeamRole.Member });
    await TeamMember.create({ TeamId: team.id, UserId: userB.id, role: TeamRole.Member });
    await AppMember.create({ AppId: app.id, UserId: user.id, role: 'Member' });

    const resource = await Resource.create({
      type: 'testResourceTeam',
      AppId: app.id,
      data: { foo: 'I am Foo.' },
      AuthorId: userB.id,
    });

    authorizeStudio();
    const response = await request.put(
      `/api/apps/${app.id}/resources/testResourceTeam/${resource.id}`,
      { foo: 'I am not Foo.' },
    );

    expect(response).toMatchInlineSnapshot(
      {
        data: {
          $author: { id: expect.any(String) },
          $editor: { id: expect.any(String) },
        },
      },
      `
      HTTP/1.1 200 OK
      Content-Type: application/json; charset=utf-8

      {
        "$author": {
          "id": Any<String>,
          "name": null,
        },
        "$created": "1970-01-01T00:00:00.000Z",
        "$editor": {
          "id": Any<String>,
          "name": "Test User",
        },
        "$updated": "1970-01-01T00:00:00.000Z",
        "foo": "I am not Foo.",
        "id": 1,
      }
    `,
    );
  });

  it('should not be able to update an existing resource from another team if not part of the team', async () => {
    const app = await exampleApp(organization.id);
    const team = await Team.create({ name: 'Test Team', AppId: app.id });
    const userB = await User.create({ timezone: 'Europe/Amsterdam' });
    await TeamMember.create({ TeamId: team.id, UserId: userB.id, role: TeamRole.Member });
    await AppMember.create({ AppId: app.id, UserId: user.id, role: 'Member' });

    const resource = await Resource.create({
      type: 'testResourceTeam',
      AppId: app.id,
      data: { foo: 'I am Foo.' },
      AuthorId: userB.id,
    });

    authorizeApp(app);
    const response = await request.put(
      `/api/apps/${app.id}/resources/testResourceTeam/${resource.id}`,
      { foo: 'I am not Foo.' },
    );

    expect(response).toMatchInlineSnapshot(`
      HTTP/1.1 404 Not Found
      Content-Type: application/json; charset=utf-8

      {
        "error": "Not Found",
        "message": "Resource not found",
        "statusCode": 404,
      }
    `);
  });

  it('should not be possible to update an existing resource through another resource', async () => {
    const app = await exampleApp(organization.id);
    const resource = await Resource.create({
      type: 'testResource',
      AppId: app.id,
      data: { foo: 'I am Foo.' },
    });

    authorizeStudio();
    const response = await request.put(
      `/api/apps/${app.id}/resources/testResourceB/${resource.id}`,
      { foo: 'I am not Foo.' },
    );

    expect(response).toMatchInlineSnapshot(`
      HTTP/1.1 404 Not Found
      Content-Type: application/json; charset=utf-8

      {
        "error": "Not Found",
        "message": "Resource not found",
        "statusCode": 404,
      }
    `);
  });

  it('should not be possible to update an existing resource through another app', async () => {
    const app = await exampleApp(organization.id);
    const resource = await Resource.create({
      type: 'testResource',
      AppId: app.id,
      data: { foo: 'I am Foo.' },
    });

    const appB = await exampleApp(organization.id, 'app-b');

    authorizeStudio();
    const response = await request.put(
      `/api/apps/${appB.id}/resources/testResource/${resource.id}`,
      { foo: 'I am not Foo.' },
    );

    expect(response).toMatchInlineSnapshot(`
      HTTP/1.1 404 Not Found
      Content-Type: application/json; charset=utf-8

      {
        "error": "Not Found",
        "message": "Resource not found",
        "statusCode": 404,
      }
    `);
  });

  it('should not be possible to update a non-existent resource', async () => {
    const app = await exampleApp(organization.id);
    authorizeStudio();
    const response = await request.put(`/api/apps/${app.id}/resources/testResource/0`, {
      foo: 'I am not Foo.',
    });

    expect(response).toMatchInlineSnapshot(`
      HTTP/1.1 404 Not Found
      Content-Type: application/json; charset=utf-8

      {
        "error": "Not Found",
        "message": "Resource not found",
        "statusCode": 404,
      }
    `);
  });

  it('should validate resources', async () => {
    const app = await exampleApp(organization.id);
    const resource = await Resource.create({
      type: 'testResource',
      AppId: app.id,
      data: { foo: 'I am Foo.' },
    });

    authorizeStudio();
    const response = await request.put(
      `/api/apps/${app.id}/resources/testResource/${resource.id}`,
      { bar: 123 },
    );

    expect(response).toMatchInlineSnapshot(`
      HTTP/1.1 400 Bad Request
      Content-Type: application/json; charset=utf-8

      {
        "data": {
          "errors": [
            {
              "argument": "foo",
              "instance": {
                "bar": 123,
              },
              "message": "requires property "foo"",
              "name": "required",
              "path": [],
              "property": "instance",
              "schema": {
                "properties": {
                  "$clonable": {
                    "type": "boolean",
                  },
                  "$expires": {
                    "format": "date-time",
                    "type": "string",
                  },
                  "array": {
                    "type": "array",
                  },
                  "bar": {
                    "type": "string",
                  },
                  "baz": {
                    "type": "string",
                  },
                  "boolean": {
                    "type": "boolean",
                  },
                  "foo": {
                    "type": "string",
                  },
                  "fooz": {
                    "type": "string",
                  },
                  "id": {
                    "type": "integer",
                  },
                  "integer": {
                    "type": "integer",
                  },
                  "number": {
                    "type": "number",
                  },
                  "object": {
                    "type": "object",
                  },
                },
                "required": [
                  "foo",
                ],
                "type": "object",
              },
              "stack": "instance requires property "foo"",
            },
            {
              "argument": [
                "string",
              ],
              "instance": 123,
              "message": "is not of a type(s) string",
              "name": "type",
              "path": [
                "bar",
              ],
              "property": "instance.bar",
              "schema": {
                "type": "string",
              },
              "stack": "instance.bar is not of a type(s) string",
            },
          ],
        },
        "error": "Bad Request",
        "message": "Resource validation failed",
        "statusCode": 400,
      }
    `);
  });

  it('should set clonable if specified in the request', async () => {
    const app = await exampleApp(organization.id);
    const resource = await Resource.create({
      type: 'testResource',
      AppId: app.id,
      data: { foo: 'I am Foo.' },
    });

    authorizeStudio();
    const response = await request.put(
      `/api/apps/${app.id}/resources/testResource/${resource.id}`,
      { foo: 'I am not Foo.', $clonable: true },
    );

    await resource.reload();

    expect(response).toMatchInlineSnapshot(
      { data: { $editor: { id: expect.any(String) } } },
      `
      HTTP/1.1 200 OK
      Content-Type: application/json; charset=utf-8

      {
        "$created": "1970-01-01T00:00:00.000Z",
        "$editor": {
          "id": Any<String>,
          "name": "Test User",
        },
        "$updated": "1970-01-01T00:00:00.000Z",
        "foo": "I am not Foo.",
        "id": 1,
      }
    `,
    );
    expect(resource.clonable).toBe(true);
  });

  it('should set $expires', async () => {
    const app = await exampleApp(organization.id);
    const {
      data: { id },
    } = await request.post<ResourceType>(`/api/apps/${app.id}/resources/testExpirableResource`, {
      foo: 'test',
      $expires: '1970-01-01T00:05:00.000Z',
    });

    const responseA = await request.put(
      `/api/apps/${app.id}/resources/testExpirableResource/${id}`,
      {
        foo: 'updated',
        $expires: '1970-01-01T00:07:00.000Z',
      },
    );
    const responseB = await request.get(
      `/api/apps/${app.id}/resources/testExpirableResource/${id}`,
    );

    expect(responseA).toMatchInlineSnapshot(`
      HTTP/1.1 200 OK
      Content-Type: application/json; charset=utf-8

      {
        "$created": "1970-01-01T00:00:00.000Z",
        "$expires": "1970-01-01T00:07:00.000Z",
        "$updated": "1970-01-01T00:00:00.000Z",
        "foo": "updated",
        "id": 1,
      }
    `);

    expect(responseB).toMatchInlineSnapshot(`
      HTTP/1.1 200 OK
      Content-Type: application/json; charset=utf-8

      {
        "$created": "1970-01-01T00:00:00.000Z",
        "$expires": "1970-01-01T00:07:00.000Z",
        "$updated": "1970-01-01T00:00:00.000Z",
        "foo": "updated",
        "id": 1,
      }
    `);
  });

  it('should not set $expires if the date has already passed', async () => {
    // 10 minutes
    import.meta.jest.advanceTimersByTime(600e3);

    const app = await exampleApp(organization.id);
    const {
      data: { id },
    } = await request.post<ResourceType>(`/api/apps/${app.id}/resources/testExpirableResource`, {
      foo: 'test',
    });

    const response = await request.put(
      `/api/apps/${app.id}/resources/testExpirableResource/${id}`,
      {
        foo: 'updated',
        $expires: '1970-01-01T00:07:00.000Z',
      },
    );
    expect(response).toMatchInlineSnapshot(`
      HTTP/1.1 400 Bad Request
      Content-Type: application/json; charset=utf-8

      {
        "data": {
          "errors": [
            {
              "instance": "1970-01-01T00:07:00.000Z",
              "message": "has already passed",
              "path": [
                "$expires",
              ],
              "property": "instance.$expires",
              "stack": "instance.$expires has already passed",
            },
          ],
        },
        "error": "Bad Request",
        "message": "Resource validation failed",
        "statusCode": 400,
      }
    `);
  });

  it('should accept assets as form data', async () => {
    const app = await exampleApp(organization.id);
    const resource = await Resource.create({ AppId: app.id, type: 'testAssets', data: {} });
    const response = await request.put<ResourceType>(
      `/api/apps/${app.id}/resources/testAssets/${resource.id}`,
      createFormData({
        resource: { file: '0' },
        assets: Buffer.from('Test resource a'),
      }),
    );

    expect(response).toMatchInlineSnapshot(
      { data: { file: expect.stringMatching(/^[0-f]{8}(?:-[0-f]{4}){3}-[0-f]{12}$/) } },
      `
      HTTP/1.1 200 OK
      Content-Type: application/json; charset=utf-8

      {
        "$created": "1970-01-01T00:00:00.000Z",
        "$updated": "1970-01-01T00:00:00.000Z",
        "file": StringMatching /\\^\\[0-f\\]\\{8\\}\\(\\?:-\\[0-f\\]\\{4\\}\\)\\{3\\}-\\[0-f\\]\\{12\\}\\$/,
        "id": 1,
      }
    `,
    );
    const assets = await Asset.findAll({ where: { ResourceId: response.data.id }, raw: true });
    expect(assets).toStrictEqual([
      {
        AppId: app.id,
        ResourceId: 1,
        UserId: null,
        created: new Date('1970-01-01T00:00:00.000Z'),
        data: expect.any(Buffer),
        filename: null,
        id: response.data.file,
        mime: 'application/octet-stream',
        name: null,
        updated: new Date('1970-01-01T00:00:00.000Z'),
      },
    ]);
    expect(Buffer.from('Test resource a').equals(assets[0].data)).toBe(true);
  });

  it('should disallow unused assets', async () => {
    const app = await exampleApp(organization.id);
    const resource = await Resource.create({ AppId: app.id, type: 'testAssets', data: {} });
    const response = await request.put(
      `/api/apps/${app.id}/resources/testAssets/${resource.id}`,
      createFormData({
        resource: { string: '0' },
        assets: Buffer.from('Test resource a'),
      }),
    );

    expect(response).toMatchInlineSnapshot(`
      HTTP/1.1 400 Bad Request
      Content-Type: application/json; charset=utf-8

      {
        "data": {
          "errors": [
            {
              "argument": "format",
              "instance": 0,
              "message": "is not referenced from the resource",
              "name": "binary",
              "path": [
                "assets",
                0,
              ],
              "property": "instance.assets[0]",
              "stack": "instance.assets[0] is not referenced from the resource",
            },
          ],
        },
        "error": "Bad Request",
        "message": "Resource validation failed",
        "statusCode": 400,
      }
    `);
  });

  it('should block unknown asset references', async () => {
    const app = await exampleApp(organization.id);
    const resource = await Resource.create({ AppId: app.id, type: 'testAssets', data: {} });
    const response = await request.put(
      `/api/apps/${app.id}/resources/testAssets/${resource.id}`,
      createFormData({
        resource: { file: '1' },
      }),
    );

    expect(response).toMatchInlineSnapshot(`
      HTTP/1.1 400 Bad Request
      Content-Type: application/json; charset=utf-8

      {
        "data": {
          "errors": [
            {
              "argument": "binary",
              "instance": "1",
              "message": "does not conform to the "binary" format",
              "name": "format",
              "path": [
                "file",
              ],
              "property": "instance.file",
              "schema": {
                "format": "binary",
                "type": "string",
              },
              "stack": "instance.file does not conform to the "binary" format",
            },
          ],
        },
        "error": "Bad Request",
        "message": "Resource validation failed",
        "statusCode": 400,
      }
    `);
  });

  it('should allow referencing existing assets', async () => {
    const app = await exampleApp(organization.id);
    const resource = await Resource.create({ AppId: app.id, type: 'testAssets', data: {} });
    const asset = await Asset.create({
      ResourceId: resource.id,
      AppId: app.id,
      data: Buffer.alloc(0),
    });
    const response = await request.put<ResourceType>(
      `/api/apps/${app.id}/resources/testAssets/${resource.id}`,
      createFormData({ resource: { file: asset.id } }),
    );

    expect(response).toMatchInlineSnapshot(
      { data: { file: expect.any(String) } },
      `
      HTTP/1.1 200 OK
      Content-Type: application/json; charset=utf-8

      {
        "$created": "1970-01-01T00:00:00.000Z",
        "$updated": "1970-01-01T00:00:00.000Z",
        "file": Any<String>,
        "id": 1,
      }
    `,
    );
    expect(response.data.file).toBe(asset.id);
  });

  it('should delete dereferenced assets', async () => {
    const app = await exampleApp(organization.id);
    const resource = await Resource.create({
      AppId: app.id,
      type: 'testAssets',
      data: { file: 'test-asset' },
    });
    const asset = await Asset.create({
      id: 'test-asset',
      ResourceId: resource.id,
      AppId: app.id,
      data: Buffer.alloc(0),
    });
    const response = await request.put(
      `/api/apps/${app.id}/resources/testAssets/${resource.id}`,
      createFormData({ resource: { file: '0' }, assets: Buffer.alloc(0) }),
    );

    expect(response).toMatchInlineSnapshot(
      { data: { file: expect.stringMatching(/^[0-f]{8}(?:-[0-f]{4}){3}-[0-f]{12}$/) } },
      `
      HTTP/1.1 200 OK
      Content-Type: application/json; charset=utf-8

      {
        "$created": "1970-01-01T00:00:00.000Z",
        "$updated": "1970-01-01T00:00:00.000Z",
        "file": StringMatching /\\^\\[0-f\\]\\{8\\}\\(\\?:-\\[0-f\\]\\{4\\}\\)\\{3\\}-\\[0-f\\]\\{12\\}\\$/,
        "id": 1,
      }
    `,
    );
    await expect(() => asset.reload()).rejects.toThrow(
      'Instance could not be reloaded because it does not exist anymore (find call returned null)',
    );
  });

  it('should allow organization app editors to update resources using Studio', async () => {
    const app = await exampleApp(organization.id);
    const resource = await Resource.create({
      AppId: app.id,
      type: 'testResourceAuthorOnly',
      data: { foo: 'bar' },
    });
    authorizeStudio();
    const response = await request.put(
      `/api/apps/${app.id}/resources/testResourceAuthorOnly/${resource.id}`,
      { foo: 'baz' },
    );
    expect(response).toMatchInlineSnapshot(
      { data: { $editor: { id: expect.any(String) } } },
      `
      HTTP/1.1 200 OK
      Content-Type: application/json; charset=utf-8

      {
        "$created": "1970-01-01T00:00:00.000Z",
        "$editor": {
          "id": Any<String>,
          "name": "Test User",
        },
        "$updated": "1970-01-01T00:00:00.000Z",
        "foo": "baz",
        "id": 1,
      }
    `,
    );
  });

  it('should not allow organization members to update resources using Studio', async () => {
    await member.update({
      role: 'Member',
    });
    const app = await exampleApp(organization.id);
    const resource = await Resource.create({
      AppId: app.id,
      type: 'testResourceAuthorOnly',
      data: { foo: 'bar' },
    });
    authorizeStudio();
    const response = await request.put(
      `/api/apps/${app.id}/resources/testResourceAuthorOnly/${resource.id}`,
      { foo: 'baz' },
    );
    expect(response).toMatchInlineSnapshot(`
      HTTP/1.1 403 Forbidden
      Content-Type: application/json; charset=utf-8

      {
        "error": "Forbidden",
        "message": "User does not have sufficient permissions.",
        "statusCode": 403,
      }
    `);
  });

  it('should allow organization app editors to update resources using client credentials', async () => {
    const app = await exampleApp(organization.id);
    const resource = await Resource.create({
      AppId: app.id,
      type: 'testResourceAuthorOnly',
      data: { foo: 'bar' },
    });
    await authorizeClientCredentials('resources:write');
    const response = await request.put(
      `/api/apps/${app.id}/resources/testResourceAuthorOnly/${resource.id}`,
      { foo: 'baz' },
    );
    expect(response).toMatchInlineSnapshot(
      { data: { $editor: { id: expect.any(String) } } },
      `
      HTTP/1.1 200 OK
      Content-Type: application/json; charset=utf-8

      {
        "$created": "1970-01-01T00:00:00.000Z",
        "$editor": {
          "id": Any<String>,
          "name": "Test User",
        },
        "$updated": "1970-01-01T00:00:00.000Z",
        "foo": "baz",
        "id": 1,
      }
    `,
    );
  });

  it('should not allow organization members to update resources using client credentials', async () => {
    await member.update({
      role: 'Member',
    });
    const app = await exampleApp(organization.id);
    const resource = await Resource.create({
      AppId: app.id,
      type: 'testResourceAuthorOnly',
      data: { foo: 'bar' },
    });
    await authorizeClientCredentials('resources:write');
    const response = await request.put(
      `/api/apps/${app.id}/resources/testResourceAuthorOnly/${resource.id}`,
      { foo: 'baz' },
    );
    expect(response).toMatchInlineSnapshot(`
      HTTP/1.1 403 Forbidden
      Content-Type: application/json; charset=utf-8

      {
        "error": "Forbidden",
        "message": "User does not have sufficient permissions.",
        "statusCode": 403,
      }
    `);
  });

  it('should set the updater', async () => {
    const app = await exampleApp(organization.id);
    const resource = await Resource.create({
      type: 'testResource',
      AppId: app.id,
      data: { foo: 'I am Foo.' },
    });

    authorizeStudio();
    const response = await request.put(
      `/api/apps/${app.id}/resources/testResource/${resource.id}`,
      { foo: 'I am Foo too!' },
    );
    expect(response).toMatchInlineSnapshot(
      { data: { $editor: { id: expect.any(String) } } },
      `
      HTTP/1.1 200 OK
      Content-Type: application/json; charset=utf-8

      {
        "$created": "1970-01-01T00:00:00.000Z",
        "$editor": {
          "id": Any<String>,
          "name": "Test User",
        },
        "$updated": "1970-01-01T00:00:00.000Z",
        "foo": "I am Foo too!",
        "id": 1,
      }
    `,
    );

    await resource.reload();
    expect(resource.EditorId).toBe(user.id);
  });

  it('should keep an old resource version including data if history is true', async () => {
    const app = await exampleApp(organization.id);
    const resource = await Resource.create({
      AppId: app.id,
      type: 'testHistoryTrue',
      data: { string: 'rev1' },
    });
    const response = await request.put(
      `/api/apps/${app.id}/resources/testHistoryTrue/${resource.id}`,
      { string: 'rev2' },
    );
    expect(response).toMatchInlineSnapshot(`
      HTTP/1.1 200 OK
      Content-Type: application/json; charset=utf-8

      {
        "$created": "1970-01-01T00:00:00.000Z",
        "$updated": "1970-01-01T00:00:00.000Z",
        "id": 1,
        "string": "rev2",
      }
    `);
    await resource.reload();
    expect(resource.data).toStrictEqual({
      string: 'rev2',
    });
    const [resourceVersion] = await ResourceVersion.findAll({ raw: true });
    expect(resourceVersion).toStrictEqual({
      ResourceId: resource.id,
      UserId: null,
      created: new Date(),
      data: { string: 'rev1' },
      id: expect.stringMatching(uuid4Pattern),
    });
  });

  it('should keep an old resource version including data if history.data is true', async () => {
    const app = await exampleApp(organization.id);
    const resource = await Resource.create({
      AppId: app.id,
      type: 'testHistoryDataTrue',
      data: { string: 'rev1' },
    });
    const response = await request.put(
      `/api/apps/${app.id}/resources/testHistoryDataTrue/${resource.id}`,
      { string: 'rev2' },
    );
    expect(response).toMatchInlineSnapshot(`
      HTTP/1.1 200 OK
      Content-Type: application/json; charset=utf-8

      {
        "$created": "1970-01-01T00:00:00.000Z",
        "$updated": "1970-01-01T00:00:00.000Z",
        "id": 1,
        "string": "rev2",
      }
    `);
    await resource.reload();
    expect(resource.data).toStrictEqual({
      string: 'rev2',
    });
    const [resourceVersion] = await ResourceVersion.findAll({ raw: true });
    expect(resourceVersion).toStrictEqual({
      ResourceId: resource.id,
      UserId: null,
      created: new Date(),
      data: { string: 'rev1' },
      id: expect.stringMatching(uuid4Pattern),
    });
  });

  it('should keep an old resource version excluding data if history.data is false', async () => {
    const app = await exampleApp(organization.id);
    const resource = await Resource.create({
      AppId: app.id,
      type: 'testHistoryDataFalse',
      data: { string: 'rev1' },
    });
    const response = await request.put(
      `/api/apps/${app.id}/resources/testHistoryDataFalse/${resource.id}`,
      { string: 'rev2' },
    );
    expect(response).toMatchInlineSnapshot(`
      HTTP/1.1 200 OK
      Content-Type: application/json; charset=utf-8

      {
        "$created": "1970-01-01T00:00:00.000Z",
        "$updated": "1970-01-01T00:00:00.000Z",
        "id": 1,
        "string": "rev2",
      }
    `);
    await resource.reload();
    expect(resource.data).toStrictEqual({
      string: 'rev2',
    });
    const [resourceVersion] = await ResourceVersion.findAll({ raw: true });
    expect(resourceVersion).toStrictEqual({
      ResourceId: resource.id,
      UserId: null,
      created: new Date(),
      data: null,
      id: expect.stringMatching(uuid4Pattern),
    });
  });
});

describe('patchResource', () => {
  it('should be able to patch an existing resource', async () => {
    const app = await exampleApp(organization.id);
    const resource = await Resource.create({
      type: 'testResource',
      AppId: app.id,
      data: { foo: 'I am Foo.', bar: 'I am Bar.' },
    });

    import.meta.jest.advanceTimersByTime(20e3);

    authorizeStudio();
    const response = await request.patch(
      `/api/apps/${app.id}/resources/testResource/${resource.id}`,
      { foo: 'I am not Foo.' },
    );

    expect(response).toMatchInlineSnapshot(
      { data: { $editor: { id: expect.any(String) } } },
      `
      HTTP/1.1 200 OK
      Content-Type: application/json; charset=utf-8

      {
        "$created": "1970-01-01T00:00:00.000Z",
        "$editor": {
          "id": Any<String>,
          "name": "Test User",
        },
        "$updated": "1970-01-01T00:00:20.000Z",
        "bar": "I am Bar.",
        "foo": "I am not Foo.",
        "id": 1,
      }
    `,
    );

    const responseB = await request.get(
      `/api/apps/${app.id}/resources/testResource/${resource.id}`,
    );

    expect(responseB).toMatchInlineSnapshot(
      { data: { $editor: { id: expect.any(String) } } },
      `
      HTTP/1.1 200 OK
      Content-Type: application/json; charset=utf-8

      {
        "$created": "1970-01-01T00:00:00.000Z",
        "$editor": {
          "id": Any<String>,
          "name": "Test User",
        },
        "$updated": "1970-01-01T00:00:20.000Z",
        "bar": "I am Bar.",
        "foo": "I am not Foo.",
        "id": 1,
      }
    `,
    );
  });

  it('should be able to patch an existing resource from another team', async () => {
    const app = await exampleApp(organization.id);
    const team = await Team.create({ name: 'Test Team', AppId: app.id });
    const userB = await User.create({ timezone: 'Europe/Amsterdam' });
    await TeamMember.create({ TeamId: team.id, UserId: user.id, role: TeamRole.Member });
    await TeamMember.create({ TeamId: team.id, UserId: userB.id, role: TeamRole.Member });
    await AppMember.create({ AppId: app.id, UserId: user.id, role: 'Member' });

    const resource = await Resource.create({
      type: 'testResourceTeam',
      AppId: app.id,
      data: { foo: 'I am Foo.' },
      AuthorId: userB.id,
    });

    authorizeStudio();
    const response = await request.patch(
      `/api/apps/${app.id}/resources/testResourceTeam/${resource.id}`,
      { foo: 'I am not Foo.' },
    );

    expect(response).toMatchInlineSnapshot(
      {
        data: {
          $author: { id: expect.any(String) },
          $editor: { id: expect.any(String) },
        },
      },
      `
      HTTP/1.1 200 OK
      Content-Type: application/json; charset=utf-8

      {
        "$author": {
          "id": Any<String>,
          "name": null,
        },
        "$created": "1970-01-01T00:00:00.000Z",
        "$editor": {
          "id": Any<String>,
          "name": "Test User",
        },
        "$updated": "1970-01-01T00:00:00.000Z",
        "foo": "I am not Foo.",
        "id": 1,
      }
    `,
    );
  });

  it('should not be able to patch an existing resource from another team if not part of the team', async () => {
    const app = await exampleApp(organization.id);
    const team = await Team.create({ name: 'Test Team', AppId: app.id });
    const userB = await User.create({ timezone: 'Europe/Amsterdam' });
    await TeamMember.create({ TeamId: team.id, UserId: userB.id, role: TeamRole.Member });
    await AppMember.create({ AppId: app.id, UserId: user.id, role: 'Member' });

    const resource = await Resource.create({
      type: 'testResourceTeam',
      AppId: app.id,
      data: { foo: 'I am Foo.' },
      AuthorId: userB.id,
    });

    authorizeApp(app);
    const response = await request.patch(
      `/api/apps/${app.id}/resources/testResourceTeam/${resource.id}`,
      { foo: 'I am not Foo.' },
    );

    expect(response).toMatchInlineSnapshot(`
      HTTP/1.1 403 Forbidden
      Content-Type: application/json; charset=utf-8

      {
        "error": "Forbidden",
        "message": "This action is private.",
        "statusCode": 403,
      }
    `);
  });

  it('should not be possible to patch an existing resource through another resource', async () => {
    const app = await exampleApp(organization.id);
    const resource = await Resource.create({
      type: 'testResource',
      AppId: app.id,
      data: { foo: 'I am Foo.' },
    });

    authorizeStudio();
    const response = await request.patch(
      `/api/apps/${app.id}/resources/testResourceB/${resource.id}`,
      { foo: 'I am not Foo.' },
    );

    expect(response).toMatchInlineSnapshot(`
      HTTP/1.1 404 Not Found
      Content-Type: application/json; charset=utf-8

      {
        "error": "Not Found",
        "message": "Resource not found",
        "statusCode": 404,
      }
    `);
  });

  it('should not be possible to patch an existing resource through another app', async () => {
    const app = await exampleApp(organization.id);
    const resource = await Resource.create({
      type: 'testResource',
      AppId: app.id,
      data: { foo: 'I am Foo.' },
    });

    const appB = await exampleApp(organization.id, 'app-b');

    authorizeStudio();
    const response = await request.patch(
      `/api/apps/${appB.id}/resources/testResource/${resource.id}`,
      { foo: 'I am not Foo.' },
    );

    expect(response).toMatchInlineSnapshot(`
      HTTP/1.1 404 Not Found
      Content-Type: application/json; charset=utf-8

      {
        "error": "Not Found",
        "message": "Resource not found",
        "statusCode": 404,
      }
    `);
  });

  it('should not be possible to patch a non-existent resource', async () => {
    const app = await exampleApp(organization.id);
    authorizeStudio();
    const response = await request.patch(`/api/apps/${app.id}/resources/testResource/0`, {
      foo: 'I am not Foo.',
    });

    expect(response).toMatchInlineSnapshot(`
      HTTP/1.1 404 Not Found
      Content-Type: application/json; charset=utf-8

      {
        "error": "Not Found",
        "message": "Resource not found",
        "statusCode": 404,
      }
    `);
  });

  it('should validate resources', async () => {
    const app = await exampleApp(organization.id);
    const resource = await Resource.create({
      type: 'testResource',
      AppId: app.id,
      data: { foo: 'I am Foo.' },
    });

    authorizeStudio();
    const response = await request.patch(
      `/api/apps/${app.id}/resources/testResource/${resource.id}`,
      { bar: 123 },
    );

    expect(response).toMatchInlineSnapshot(`
      HTTP/1.1 400 Bad Request
      Content-Type: application/json; charset=utf-8

      {
        "data": {
          "errors": [
            {
              "argument": [
                "string",
              ],
              "instance": 123,
              "message": "is not of a type(s) string",
              "name": "type",
              "path": [
                "bar",
              ],
              "property": "instance.bar",
              "schema": {
                "type": "string",
              },
              "stack": "instance.bar is not of a type(s) string",
            },
          ],
        },
        "error": "Bad Request",
        "message": "Resource validation failed",
        "statusCode": 400,
      }
    `);
  });

  it('should set clonable if specified in the request', async () => {
    const app = await exampleApp(organization.id);
    const resource = await Resource.create({
      type: 'testResource',
      AppId: app.id,
      data: { foo: 'I am Foo.' },
    });

    authorizeStudio();
    const response = await request.patch(
      `/api/apps/${app.id}/resources/testResource/${resource.id}`,
      { foo: 'I am not Foo.', $clonable: true },
    );

    await resource.reload();

    expect(response).toMatchInlineSnapshot(
      { data: { $editor: { id: expect.any(String) } } },
      `
      HTTP/1.1 200 OK
      Content-Type: application/json; charset=utf-8

      {
        "$created": "1970-01-01T00:00:00.000Z",
        "$editor": {
          "id": Any<String>,
          "name": "Test User",
        },
        "$updated": "1970-01-01T00:00:00.000Z",
        "foo": "I am not Foo.",
        "id": 1,
      }
    `,
    );
    expect(resource.clonable).toBe(true);
  });

  it('should set $expires', async () => {
    const app = await exampleApp(organization.id);
    const {
      data: { id },
    } = await request.post<ResourceType>(`/api/apps/${app.id}/resources/testExpirableResource`, {
      foo: 'test',
      $expires: '1970-01-01T00:05:00.000Z',
    });

    const responseA = await request.patch(
      `/api/apps/${app.id}/resources/testExpirableResource/${id}`,
      {
        foo: 'updated',
        $expires: '1970-01-01T00:07:00.000Z',
      },
    );
    const responseB = await request.get(
      `/api/apps/${app.id}/resources/testExpirableResource/${id}`,
    );

    expect(responseA).toMatchInlineSnapshot(`
      HTTP/1.1 200 OK
      Content-Type: application/json; charset=utf-8

      {
        "$created": "1970-01-01T00:00:00.000Z",
        "$expires": "1970-01-01T00:07:00.000Z",
        "$updated": "1970-01-01T00:00:00.000Z",
        "foo": "updated",
        "id": 1,
      }
    `);

    expect(responseB).toMatchInlineSnapshot(`
      HTTP/1.1 200 OK
      Content-Type: application/json; charset=utf-8

      {
        "$created": "1970-01-01T00:00:00.000Z",
        "$expires": "1970-01-01T00:07:00.000Z",
        "$updated": "1970-01-01T00:00:00.000Z",
        "foo": "updated",
        "id": 1,
      }
    `);
  });

  it('should not set $expires if the date has already passed', async () => {
    // 10 minutes
    import.meta.jest.advanceTimersByTime(600e3);

    const app = await exampleApp(organization.id);
    const {
      data: { id },
    } = await request.post<ResourceType>(`/api/apps/${app.id}/resources/testExpirableResource`, {
      foo: 'test',
    });

    const response = await request.patch(
      `/api/apps/${app.id}/resources/testExpirableResource/${id}`,
      {
        foo: 'updated',
        $expires: '1970-01-01T00:07:00.000Z',
      },
    );
    expect(response).toMatchInlineSnapshot(`
      HTTP/1.1 400 Bad Request
      Content-Type: application/json; charset=utf-8

      {
        "data": {
          "errors": [
            {
              "instance": "1970-01-01T00:07:00.000Z",
              "message": "has already passed",
              "path": [
                "$expires",
              ],
              "property": "instance.$expires",
              "stack": "instance.$expires has already passed",
            },
          ],
        },
        "error": "Bad Request",
        "message": "Resource validation failed",
        "statusCode": 400,
      }
    `);
  });

  it('should accept assets as form data', async () => {
    const app = await exampleApp(organization.id);
    const resource = await Resource.create({ AppId: app.id, type: 'testAssets', data: {} });
    const response = await request.patch<ResourceType>(
      `/api/apps/${app.id}/resources/testAssets/${resource.id}`,
      createFormData({
        resource: { file: '0' },
        assets: Buffer.from('Test resource a'),
      }),
    );

    expect(response).toMatchInlineSnapshot(
      { data: { file: expect.stringMatching(/^[0-f]{8}(?:-[0-f]{4}){3}-[0-f]{12}$/) } },
      `
      HTTP/1.1 200 OK
      Content-Type: application/json; charset=utf-8

      {
        "$created": "1970-01-01T00:00:00.000Z",
        "$updated": "1970-01-01T00:00:00.000Z",
        "file": StringMatching /\\^\\[0-f\\]\\{8\\}\\(\\?:-\\[0-f\\]\\{4\\}\\)\\{3\\}-\\[0-f\\]\\{12\\}\\$/,
        "id": 1,
      }
    `,
    );
    const assets = await Asset.findAll({ where: { ResourceId: response.data.id }, raw: true });
    expect(assets).toStrictEqual([
      {
        AppId: app.id,
        ResourceId: 1,
        UserId: null,
        created: new Date('1970-01-01T00:00:00.000Z'),
        data: expect.any(Buffer),
        filename: null,
        id: response.data.file,
        mime: 'application/octet-stream',
        name: null,
        updated: new Date('1970-01-01T00:00:00.000Z'),
      },
    ]);
    expect(Buffer.from('Test resource a').equals(assets[0].data)).toBe(true);
  });

  it('should disallow unused assets', async () => {
    const app = await exampleApp(organization.id);
    const resource = await Resource.create({ AppId: app.id, type: 'testAssets', data: {} });
    const response = await request.patch(
      `/api/apps/${app.id}/resources/testAssets/${resource.id}`,
      createFormData({
        resource: { string: '0' },
        assets: Buffer.from('Test resource a'),
      }),
    );

    expect(response).toMatchInlineSnapshot(`
      HTTP/1.1 400 Bad Request
      Content-Type: application/json; charset=utf-8

      {
        "data": {
          "errors": [
            {
              "argument": "format",
              "instance": 0,
              "message": "is not referenced from the resource",
              "name": "binary",
              "path": [
                "assets",
                0,
              ],
              "property": "instance.assets[0]",
              "stack": "instance.assets[0] is not referenced from the resource",
            },
          ],
        },
        "error": "Bad Request",
        "message": "Resource validation failed",
        "statusCode": 400,
      }
    `);
  });

  it('should block unknown asset references', async () => {
    const app = await exampleApp(organization.id);
    const resource = await Resource.create({ AppId: app.id, type: 'testAssets', data: {} });
    const response = await request.patch(
      `/api/apps/${app.id}/resources/testAssets/${resource.id}`,
      createFormData({
        resource: { file: '1' },
      }),
    );

    expect(response).toMatchInlineSnapshot(`
      HTTP/1.1 400 Bad Request
      Content-Type: application/json; charset=utf-8

      {
        "data": {
          "errors": [
            {
              "argument": "binary",
              "instance": "1",
              "message": "does not conform to the "binary" format",
              "name": "format",
              "path": [
                "file",
              ],
              "property": "instance.file",
              "schema": {
                "format": "binary",
                "type": "string",
              },
              "stack": "instance.file does not conform to the "binary" format",
            },
          ],
        },
        "error": "Bad Request",
        "message": "Resource validation failed",
        "statusCode": 400,
      }
    `);
  });

  it('should allow referencing existing assets', async () => {
    const app = await exampleApp(organization.id);
    const resource = await Resource.create({ AppId: app.id, type: 'testAssets', data: {} });
    const asset = await Asset.create({
      ResourceId: resource.id,
      AppId: app.id,
      data: Buffer.alloc(0),
    });
    const response = await request.patch<ResourceType>(
      `/api/apps/${app.id}/resources/testAssets/${resource.id}`,
      createFormData({ resource: { file: asset.id } }),
    );

    expect(response).toMatchInlineSnapshot(
      { data: { file: expect.any(String) } },
      `
      HTTP/1.1 200 OK
      Content-Type: application/json; charset=utf-8

      {
        "$created": "1970-01-01T00:00:00.000Z",
        "$updated": "1970-01-01T00:00:00.000Z",
        "file": Any<String>,
        "id": 1,
      }
    `,
    );
    expect(response.data.file).toBe(asset.id);
  });

  it('should delete dereferenced assets', async () => {
    const app = await exampleApp(organization.id);
    const resource = await Resource.create({
      AppId: app.id,
      type: 'testAssets',
      data: { file: 'test-asset' },
    });
    const asset = await Asset.create({
      id: 'test-asset',
      ResourceId: resource.id,
      AppId: app.id,
      data: Buffer.alloc(0),
    });
    const response = await request.patch(
      `/api/apps/${app.id}/resources/testAssets/${resource.id}`,
      createFormData({ resource: { file: '0' }, assets: Buffer.alloc(0) }),
    );

    expect(response).toMatchInlineSnapshot(
      { data: { file: expect.stringMatching(/^[0-f]{8}(?:-[0-f]{4}){3}-[0-f]{12}$/) } },
      `
      HTTP/1.1 200 OK
      Content-Type: application/json; charset=utf-8

      {
        "$created": "1970-01-01T00:00:00.000Z",
        "$updated": "1970-01-01T00:00:00.000Z",
        "file": StringMatching /\\^\\[0-f\\]\\{8\\}\\(\\?:-\\[0-f\\]\\{4\\}\\)\\{3\\}-\\[0-f\\]\\{12\\}\\$/,
        "id": 1,
      }
    `,
    );
    await expect(() => asset.reload()).rejects.toThrow(
      'Instance could not be reloaded because it does not exist anymore (find call returned null)',
    );
  });

  it('should allow organization app editors to patch resources using Studio', async () => {
    const app = await exampleApp(organization.id);
    const resource = await Resource.create({
      AppId: app.id,
      type: 'testResourceAuthorOnly',
      data: { foo: 'bar' },
    });
    authorizeStudio();
    const response = await request.patch(
      `/api/apps/${app.id}/resources/testResourceAuthorOnly/${resource.id}`,
      { foo: 'baz' },
    );
    expect(response).toMatchInlineSnapshot(
      { data: { $editor: { id: expect.any(String) } } },
      `
      HTTP/1.1 200 OK
      Content-Type: application/json; charset=utf-8

      {
        "$created": "1970-01-01T00:00:00.000Z",
        "$editor": {
          "id": Any<String>,
          "name": "Test User",
        },
        "$updated": "1970-01-01T00:00:00.000Z",
        "foo": "baz",
        "id": 1,
      }
    `,
    );
  });

  it('should not allow organization members to patch resources using Studio', async () => {
    await member.update({
      role: 'Member',
    });
    const app = await exampleApp(organization.id);
    const resource = await Resource.create({
      AppId: app.id,
      type: 'testResourceAuthorOnly',
      data: { foo: 'bar' },
    });
    authorizeStudio();
    const response = await request.patch(
      `/api/apps/${app.id}/resources/testResourceAuthorOnly/${resource.id}`,
      { foo: 'baz' },
    );
    expect(response).toMatchInlineSnapshot(`
      HTTP/1.1 403 Forbidden
      Content-Type: application/json; charset=utf-8

      {
        "error": "Forbidden",
        "message": "User does not have sufficient permissions.",
        "statusCode": 403,
      }
    `);
  });

  it('should allow organization app editors to patch resources using client credentials', async () => {
    const app = await exampleApp(organization.id);
    const resource = await Resource.create({
      AppId: app.id,
      type: 'testResourceAuthorOnly',
      data: { foo: 'bar' },
    });
    await authorizeClientCredentials('resources:write');
    const response = await request.patch(
      `/api/apps/${app.id}/resources/testResourceAuthorOnly/${resource.id}`,
      { foo: 'baz' },
    );
    expect(response).toMatchInlineSnapshot(
      { data: { $editor: { id: expect.any(String) } } },
      `
      HTTP/1.1 200 OK
      Content-Type: application/json; charset=utf-8

      {
        "$created": "1970-01-01T00:00:00.000Z",
        "$editor": {
          "id": Any<String>,
          "name": "Test User",
        },
        "$updated": "1970-01-01T00:00:00.000Z",
        "foo": "baz",
        "id": 1,
      }
    `,
    );
  });

  it('should not allow organization members to patch resources using client credentials', async () => {
    await member.update({
      role: 'Member',
    });
    const app = await exampleApp(organization.id);
    const resource = await Resource.create({
      AppId: app.id,
      type: 'testResourceAuthorOnly',
      data: { foo: 'bar' },
    });
    await authorizeClientCredentials('resources:write');
    const response = await request.patch(
      `/api/apps/${app.id}/resources/testResourceAuthorOnly/${resource.id}`,
      { foo: 'baz' },
    );
    expect(response).toMatchInlineSnapshot(`
      HTTP/1.1 403 Forbidden
      Content-Type: application/json; charset=utf-8

      {
        "error": "Forbidden",
        "message": "User does not have sufficient permissions.",
        "statusCode": 403,
      }
    `);
  });

  it('should set the updater', async () => {
    const app = await exampleApp(organization.id);
    const resource = await Resource.create({
      type: 'testResource',
      AppId: app.id,
      data: { foo: 'I am Foo.' },
    });

    authorizeStudio();
    const response = await request.patch(
      `/api/apps/${app.id}/resources/testResource/${resource.id}`,
      { foo: 'I am Foo too!' },
    );
    expect(response).toMatchInlineSnapshot(
      { data: { $editor: { id: expect.any(String) } } },
      `
      HTTP/1.1 200 OK
      Content-Type: application/json; charset=utf-8

      {
        "$created": "1970-01-01T00:00:00.000Z",
        "$editor": {
          "id": Any<String>,
          "name": "Test User",
        },
        "$updated": "1970-01-01T00:00:00.000Z",
        "foo": "I am Foo too!",
        "id": 1,
      }
    `,
    );

    await resource.reload();
    expect(resource.EditorId).toBe(user.id);
  });

  it('should keep an old resource version including data if history is true', async () => {
    const app = await exampleApp(organization.id);
    const resource = await Resource.create({
      AppId: app.id,
      type: 'testHistoryTrue',
      data: { string: 'rev1' },
    });
    const response = await request.patch(
      `/api/apps/${app.id}/resources/testHistoryTrue/${resource.id}`,
      { string: 'rev2' },
    );
    expect(response).toMatchInlineSnapshot(`
      HTTP/1.1 200 OK
      Content-Type: application/json; charset=utf-8

      {
        "$created": "1970-01-01T00:00:00.000Z",
        "$updated": "1970-01-01T00:00:00.000Z",
        "id": 1,
        "string": "rev2",
      }
    `);
    await resource.reload();
    expect(resource.data).toStrictEqual({
      string: 'rev2',
    });
    const [resourceVersion] = await ResourceVersion.findAll({ raw: true });
    expect(resourceVersion).toStrictEqual({
      ResourceId: resource.id,
      UserId: null,
      created: new Date(),
      data: { string: 'rev1' },
      id: expect.stringMatching(uuid4Pattern),
    });
  });

  it('should keep an old resource version including data if history.data is true', async () => {
    const app = await exampleApp(organization.id);
    const resource = await Resource.create({
      AppId: app.id,
      type: 'testHistoryDataTrue',
      data: { string: 'rev1' },
    });
    const response = await request.patch(
      `/api/apps/${app.id}/resources/testHistoryDataTrue/${resource.id}`,
      { string: 'rev2' },
    );
    expect(response).toMatchInlineSnapshot(`
      HTTP/1.1 200 OK
      Content-Type: application/json; charset=utf-8

      {
        "$created": "1970-01-01T00:00:00.000Z",
        "$updated": "1970-01-01T00:00:00.000Z",
        "id": 1,
        "string": "rev2",
      }
    `);
    await resource.reload();
    expect(resource.data).toStrictEqual({
      string: 'rev2',
    });
    const [resourceVersion] = await ResourceVersion.findAll({ raw: true });
    expect(resourceVersion).toStrictEqual({
      ResourceId: resource.id,
      UserId: null,
      created: new Date(),
      data: { string: 'rev1' },
      id: expect.stringMatching(uuid4Pattern),
    });
  });

  it('should keep an old resource version excluding data if history.data is false', async () => {
    const app = await exampleApp(organization.id);
    const resource = await Resource.create({
      AppId: app.id,
      type: 'testHistoryDataFalse',
      data: { string: 'rev1' },
    });
    const response = await request.patch(
      `/api/apps/${app.id}/resources/testHistoryDataFalse/${resource.id}`,
      { string: 'rev2' },
    );
    expect(response).toMatchInlineSnapshot(`
      HTTP/1.1 200 OK
      Content-Type: application/json; charset=utf-8

      {
        "$created": "1970-01-01T00:00:00.000Z",
        "$updated": "1970-01-01T00:00:00.000Z",
        "id": 1,
        "string": "rev2",
      }
    `);
    await resource.reload();
    expect(resource.data).toStrictEqual({
      string: 'rev2',
    });
    const [resourceVersion] = await ResourceVersion.findAll({ raw: true });
    expect(resourceVersion).toStrictEqual({
      ResourceId: resource.id,
      UserId: null,
      created: new Date(),
      data: null,
      id: expect.stringMatching(uuid4Pattern),
    });
  });
});

describe('deleteResources', () => {
  it('should be able to delete multiple resources', async () => {
    const app = await exampleApp(organization.id);
    const resourceA = await Resource.create({
      type: 'testResource',
      AppId: app.id,
      data: { foo: 'I am Foo.' },
    });
    const resourceB = await Resource.create({
      type: 'testResource',
      AppId: app.id,
      data: { foo: 'I am Foo Too.' },
    });
    await Resource.create({
      type: 'testResource',
      AppId: app.id,
      data: { foo: 'I am Foo Three.' },
    });

    const responseGetA = await request.get(`/api/apps/${app.id}/resources/testResource`);

    expect(responseGetA).toMatchInlineSnapshot(`
      HTTP/1.1 200 OK
      Content-Type: application/json; charset=utf-8

      [
        {
          "$created": "1970-01-01T00:00:00.000Z",
          "$updated": "1970-01-01T00:00:00.000Z",
          "foo": "I am Foo.",
          "id": 1,
        },
        {
          "$created": "1970-01-01T00:00:00.000Z",
          "$updated": "1970-01-01T00:00:00.000Z",
          "foo": "I am Foo Too.",
          "id": 2,
        },
        {
          "$created": "1970-01-01T00:00:00.000Z",
          "$updated": "1970-01-01T00:00:00.000Z",
          "foo": "I am Foo Three.",
          "id": 3,
        },
      ]
    `);

    authorizeStudio();
    const response = await request.delete(`/api/apps/${app.id}/resources/testResource`, {
      data: [resourceA.id, resourceB.id],
    });
    const responseGetEmpty = await request.get(`/api/apps/${app.id}/resources/testResource`);

    expect(response).toMatchInlineSnapshot('HTTP/1.1 204 No Content');
    expect(responseGetEmpty).toMatchInlineSnapshot(`
      HTTP/1.1 200 OK
      Content-Type: application/json; charset=utf-8

      [
        {
          "$created": "1970-01-01T00:00:00.000Z",
          "$updated": "1970-01-01T00:00:00.000Z",
          "foo": "I am Foo Three.",
          "id": 3,
        },
      ]
    `);
  });

  it('should delete large number of resources', async () => {
    const app = await exampleApp(organization.id);
    const resources = await Resource.bulkCreate(
      Array.from({ length: 1000 }, (unused, i) => ({
        type: 'testResource',
        AppId: app.id,
        data: { foo: `I am Foo ${i}.` },
      })),
    );
    expect(resources).toHaveLength(1000);
    authorizeStudio();
    const response = await request.delete(`/api/apps/${app.id}/resources/testResource`, {
      data: resources.map((r) => r.id),
    });
    const responseGetEmpty = await request.get(`/api/apps/${app.id}/resources/testResource`);
    expect(response).toMatchInlineSnapshot('HTTP/1.1 204 No Content');
    expect(responseGetEmpty).toMatchInlineSnapshot(`
      HTTP/1.1 200 OK
      Content-Type: application/json; charset=utf-8

      []
    `);
  });

  it('should ignore non-existent resources.', async () => {
    const app = await exampleApp(organization.id);
    const resourceA = await Resource.create({
      type: 'testResource',
      AppId: app.id,
      data: { foo: 'I am Foo.' },
    });

    authorizeStudio();
    const response = await request.delete(`/api/apps/${app.id}/resources/testResource`, {
      data: [resourceA.id, 2, 3, 4, 5],
    });
    const responseGetEmpty = await request.get(`/api/apps/${app.id}/resources/testResource`);

    expect(response).toMatchInlineSnapshot('HTTP/1.1 204 No Content');
    expect(responseGetEmpty).toMatchInlineSnapshot(`
      HTTP/1.1 200 OK
      Content-Type: application/json; charset=utf-8

      []
    `);
  });
});

describe('deleteResource', () => {
  it('should be able to delete an existing resource', async () => {
    const app = await exampleApp(organization.id);
    const resource = await Resource.create({
      type: 'testResource',
      AppId: app.id,
      data: { foo: 'I am Foo.' },
    });

    const responseGetA = await request.get(
      `/api/apps/${app.id}/resources/testResource/${resource.id}`,
    );

    expect(responseGetA).toMatchInlineSnapshot(`
      HTTP/1.1 200 OK
      Content-Type: application/json; charset=utf-8

      {
        "$created": "1970-01-01T00:00:00.000Z",
        "$updated": "1970-01-01T00:00:00.000Z",
        "foo": "I am Foo.",
        "id": 1,
      }
    `);

    authorizeStudio();
    const response = await request.delete(
      `/api/apps/${app.id}/resources/testResource/${resource.id}`,
    );

    expect(response).toMatchInlineSnapshot('HTTP/1.1 204 No Content');

    const responseGetB = await request.get(
      `/api/apps/${app.id}/resources/testResource/${resource.id}`,
    );

    expect(responseGetB).toMatchInlineSnapshot(`
      HTTP/1.1 404 Not Found
      Content-Type: application/json; charset=utf-8

      {
        "error": "Not Found",
        "message": "Resource not found",
        "statusCode": 404,
      }
    `);
  });

  it('should delete another team member’s resource', async () => {
    const app = await exampleApp(organization.id);
    const team = await Team.create({ name: 'Test Team', AppId: app.id });
    const userB = await User.create({ timezone: 'Europe/Amsterdam' });
    await TeamMember.create({ TeamId: team.id, UserId: user.id, role: TeamRole.Member });
    await TeamMember.create({ TeamId: team.id, UserId: userB.id, role: TeamRole.Member });
    await AppMember.create({ AppId: app.id, UserId: user.id, role: 'Member' });

    const resource = await Resource.create({
      type: 'testResourceTeam',
      AppId: app.id,
      data: { foo: 'I am Foo.' },
      AuthorId: userB.id,
    });

    authorizeStudio();
    const response = await request.delete(
      `/api/apps/${app.id}/resources/testResourceTeam/${resource.id}`,
    );

    expect(response).toMatchInlineSnapshot('HTTP/1.1 204 No Content');
  });

  it('should not delete resources if not part of the same team', async () => {
    const app = await exampleApp(organization.id);
    const team = await Team.create({ name: 'Test Team', AppId: app.id });
    const userB = await User.create({ timezone: 'Europe/Amsterdam' });
    await TeamMember.create({ TeamId: team.id, UserId: userB.id, role: TeamRole.Member });
    await AppMember.create({ AppId: app.id, UserId: user.id, role: 'Member' });

    const resource = await Resource.create({
      type: 'testResourceTeam',
      AppId: app.id,
      data: { foo: 'I am Foo.' },
      AuthorId: userB.id,
    });

    authorizeApp(app);
    const response = await request.delete(
      `/api/apps/${app.id}/resources/testResourceTeam/${resource.id}`,
    );

    expect(response).toMatchInlineSnapshot(`
      HTTP/1.1 404 Not Found
      Content-Type: application/json; charset=utf-8

      {
        "error": "Not Found",
        "message": "Resource not found",
        "statusCode": 404,
      }
    `);
  });

  it('should not be able to delete a non-existent resource', async () => {
    const app = await exampleApp(organization.id);
    authorizeStudio();
    const response = await request.delete(`/api/apps/${app.id}/resources/testResource/0`);

    expect(response).toMatchInlineSnapshot(`
      HTTP/1.1 404 Not Found
      Content-Type: application/json; charset=utf-8

      {
        "error": "Not Found",
        "message": "Resource not found",
        "statusCode": 404,
      }
    `);
  });

  it('should not be possible to delete an existing resource through another resource', async () => {
    const app = await exampleApp(organization.id);
    const resource = await Resource.create({
      type: 'testResource',
      AppId: app.id,
      data: { foo: 'I am Foo.' },
    });

    authorizeStudio();
    const response = await request.delete(
      `/api/apps/${app.id}/resources/testResourceB/${resource.id}`,
    );

    expect(response).toMatchInlineSnapshot(`
      HTTP/1.1 404 Not Found
      Content-Type: application/json; charset=utf-8

      {
        "error": "Not Found",
        "message": "Resource not found",
        "statusCode": 404,
      }
    `);

    const responseGet = await request.get(
      `/api/apps/${app.id}/resources/testResource/${resource.id}`,
    );

    expect(responseGet).toMatchInlineSnapshot(`
      HTTP/1.1 200 OK
      Content-Type: application/json; charset=utf-8

      {
        "$created": "1970-01-01T00:00:00.000Z",
        "$updated": "1970-01-01T00:00:00.000Z",
        "foo": "I am Foo.",
        "id": 1,
      }
    `);
  });

  it('should not be possible to delete an existing resource through another app', async () => {
    const app = await exampleApp(organization.id);
    const resource = await Resource.create({
      type: 'testResource',
      AppId: app.id,
      data: { foo: 'I am Foo.' },
    });

    const appB = await exampleApp(organization.id, 'app-b');
    authorizeStudio();
    const response = await request.delete(
      `/api/apps/${appB.id}/resources/testResource/${resource.id}`,
    );

    expect(response).toMatchInlineSnapshot(`
      HTTP/1.1 404 Not Found
      Content-Type: application/json; charset=utf-8

      {
        "error": "Not Found",
        "message": "Resource not found",
        "statusCode": 404,
      }
    `);

    const responseGet = await request.get(
      `/api/apps/${app.id}/resources/testResource/${resource.id}`,
    );

    expect(responseGet).toMatchInlineSnapshot(`
      HTTP/1.1 200 OK
      Content-Type: application/json; charset=utf-8

      {
        "$created": "1970-01-01T00:00:00.000Z",
        "$updated": "1970-01-01T00:00:00.000Z",
        "foo": "I am Foo.",
        "id": 1,
      }
    `);
  });

  it('should allow organization app editors to delete resources using Studio', async () => {
    const app = await exampleApp(organization.id);
    const resource = await Resource.create({
      AppId: app.id,
      type: 'testResourceAuthorOnly',
      data: { foo: 'bar' },
    });
    authorizeStudio();
    const response = await request.delete(
      `/api/apps/${app.id}/resources/testResourceAuthorOnly/${resource.id}`,
    );
    expect(response).toMatchInlineSnapshot('HTTP/1.1 204 No Content');
  });

  it('should not allow organization members to delete resources using Studio', async () => {
    await member.update({
      role: 'Member',
    });
    const app = await exampleApp(organization.id);
    const resource = await Resource.create({
      AppId: app.id,
      type: 'testResourceAuthorOnly',
      data: { foo: 'bar' },
    });
    authorizeStudio();
    const response = await request.delete(
      `/api/apps/${app.id}/resources/testResourceAuthorOnly/${resource.id}`,
    );
    expect(response).toMatchInlineSnapshot(`
      HTTP/1.1 403 Forbidden
      Content-Type: application/json; charset=utf-8

      {
        "error": "Forbidden",
        "message": "User does not have sufficient permissions.",
        "statusCode": 403,
      }
    `);
  });

  it('should allow organization app editors to delete resources using client credentials', async () => {
    const app = await exampleApp(organization.id);
    const resource = await Resource.create({
      AppId: app.id,
      type: 'testResourceAuthorOnly',
      data: { foo: 'bar' },
    });
    await authorizeClientCredentials('resources:write');
    const response = await request.delete(
      `/api/apps/${app.id}/resources/testResourceAuthorOnly/${resource.id}`,
    );
    expect(response).toMatchInlineSnapshot('HTTP/1.1 204 No Content');
  });

  it('should not allow organization members to delete resources using client credentials', async () => {
    await member.update({
      role: 'Member',
    });
    const app = await exampleApp(organization.id);
    const resource = await Resource.create({
      AppId: app.id,
      type: 'testResourceAuthorOnly',
      data: { foo: 'bar' },
    });
    await authorizeClientCredentials('resources:write');
    const response = await request.delete(
      `/api/apps/${app.id}/resources/testResourceAuthorOnly/${resource.id}`,
    );
    expect(response).toMatchInlineSnapshot(`
      HTTP/1.1 403 Forbidden
      Content-Type: application/json; charset=utf-8

      {
        "error": "Forbidden",
        "message": "User does not have sufficient permissions.",
        "statusCode": 403,
      }
    `);
  });
});

describe('verifyAppRole', () => {
  // The same logic gets applies to query, get, create, update, and delete.
  it('should return normally on secured actions if user is authenticated and has sufficient roles', async () => {
    const app = await exampleApp(organization.id);
    app.definition.resources.testResource.query = {
      roles: ['Reader'],
    };

    await AppMember.create({ AppId: app.id, UserId: user.id, role: 'Reader' });
    await Resource.create({
      AppId: app.id,
      type: 'testResource',
      data: { foo: 'bar' },
    });
    await Resource.create({
      AppId: app.id,
      type: 'testResource',
      data: { foo: 'baz' },
    });
    await Resource.create({ AppId: app.id, type: 'testResourceB', data: { bar: 'baz' } });

    authorizeStudio();
    const response = await request.get(`/api/apps/${app.id}/resources/testResource`);

    expect(response).toMatchInlineSnapshot(`
      HTTP/1.1 200 OK
      Content-Type: application/json; charset=utf-8

      [
        {
          "$created": "1970-01-01T00:00:00.000Z",
          "$updated": "1970-01-01T00:00:00.000Z",
          "foo": "bar",
          "id": 1,
        },
        {
          "$created": "1970-01-01T00:00:00.000Z",
          "$updated": "1970-01-01T00:00:00.000Z",
          "foo": "baz",
          "id": 2,
        },
      ]
    `);
  });

  it('should return normally on secured actions if user is the resource author', async () => {
    const app = await exampleApp(organization.id);
    app.definition.resources.testResource.get = {
      roles: ['Admin', '$author'],
    };

    await AppMember.create({ AppId: app.id, UserId: user.id, role: 'Reader' });
    const resource = await Resource.create({
      AppId: app.id,
      type: 'testResource',
      data: { foo: 'bar' },
      AuthorId: user.id,
    });

    authorizeStudio();
    const response = await request.get(`/api/apps/${app.id}/resources/testResource/${resource.id}`);

    expect(response).toMatchInlineSnapshot(
      { data: { $author: { id: expect.any(String) } } },
      `
      HTTP/1.1 200 OK
      Content-Type: application/json; charset=utf-8

      {
        "$author": {
          "id": Any<String>,
          "name": "Test User",
        },
        "$created": "1970-01-01T00:00:00.000Z",
        "$updated": "1970-01-01T00:00:00.000Z",
        "foo": "bar",
        "id": 1,
      }
    `,
    );
  });

  it('should return a 401 on unauthorized requests if roles are present', async () => {
    const app = await exampleApp(organization.id);

    const response = await request.get(`/api/apps/${app.id}/resources/secured`);

    expect(response).toMatchInlineSnapshot(`
      HTTP/1.1 401 Unauthorized
      Content-Type: application/json; charset=utf-8

      {
        "error": "Unauthorized",
        "message": "User is not logged in.",
        "statusCode": 401,
      }
    `);
  });

  it('should throw a 403 on secured actions if user is authenticated and is not a member', async () => {
    const app = await exampleApp(organization.id);

    authorizeApp(app);
    const response = await request.get(`/api/apps/${app.id}/resources/secured`);

    expect(response).toMatchInlineSnapshot(`
      HTTP/1.1 403 Forbidden
      Content-Type: application/json; charset=utf-8

      {
        "error": "Forbidden",
        "message": "User is not a member of the app.",
        "statusCode": 403,
      }
    `);
  });

  it('should throw a 403 on secured actions if user is authenticated and has insufficient roles', async () => {
    const app = await exampleApp(organization.id);

    await AppMember.create({ AppId: app.id, UserId: user.id, role: 'Reader' });

    authorizeApp(app);
    const response = await request.post(`/api/apps/${app.id}/resources/secured`, {});

    expect(response).toMatchInlineSnapshot(`
      HTTP/1.1 403 Forbidden
      Content-Type: application/json; charset=utf-8

      {
        "error": "Forbidden",
        "message": "User does not have sufficient permissions.",
        "statusCode": 403,
      }
    `);
  });
});

describe('getResourceSubscription', () => {
  it('should fetch resource subscriptions', async () => {
    const app = await exampleApp(organization.id);
    await AppSubscription.create({
      AppId: app.id,
      endpoint: 'https://example.com',
      p256dh: 'abc',
      auth: 'def',
    });
    const resource = await Resource.create({
      type: 'testResource',
      AppId: app.id,
      data: { foo: 'I am Foo.' },
    });
    authorizeStudio();
    await request.patch(`/api/apps/${app.id}/subscriptions`, {
      endpoint: 'https://example.com',
      resource: 'testResource',
      resourceId: resource.id,
      action: 'update',
      value: true,
    });

    const response = await request.get(
      `/api/apps/${app.id}/resources/testResource/${resource.id}/subscriptions`,
      { params: { endpoint: 'https://example.com' } },
    );

    expect(response).toMatchInlineSnapshot(`
      HTTP/1.1 200 OK
      Content-Type: application/json; charset=utf-8

      {
        "delete": false,
        "id": 1,
        "update": true,
      }
    `);
  });

  it('should return normally if user is not subscribed to the specific resource', async () => {
    const app = await exampleApp(organization.id);
    await AppSubscription.create({
      AppId: app.id,
      endpoint: 'https://example.com',
      p256dh: 'abc',
      auth: 'def',
    });
    const resource = await Resource.create({
      type: 'testResource',
      AppId: app.id,
      data: { foo: 'I am Foo.' },
    });

    authorizeStudio();
    const response = await request.get(
      `/api/apps/${app.id}/resources/testResource/${resource.id}/subscriptions`,
      { params: { endpoint: 'https://example.com' } },
    );

    expect(response).toMatchInlineSnapshot(`
      HTTP/1.1 200 OK
      Content-Type: application/json; charset=utf-8

      {
        "delete": false,
        "id": 1,
        "update": false,
      }
    `);
  });

  it('should 404 if resource is not found', async () => {
    const app = await exampleApp(organization.id);
    await AppSubscription.create({
      AppId: app.id,
      endpoint: 'https://example.com',
      p256dh: 'abc',
      auth: 'def',
    });

    authorizeStudio();
    const response = await request.get(
      `/api/apps/${app.id}/resources/testResource/0/subscriptions`,
      { params: { endpoint: 'https://example.com' } },
    );

    expect(response).toMatchInlineSnapshot(`
      HTTP/1.1 404 Not Found
      Content-Type: application/json; charset=utf-8

      {
        "error": "Not Found",
        "message": "Resource not found.",
        "statusCode": 404,
      }
    `);
  });

  it('should return 200 if user is not subscribed', async () => {
    const app = await exampleApp(organization.id);
    const resource = await Resource.create({
      type: 'testResource',
      AppId: app.id,
      data: { foo: 'I am Foo.' },
    });
    authorizeStudio();
    const response = await request.get(
      `/api/apps/${app.id}/resources/testResource/${resource.id}/subscriptions`,
      { params: { endpoint: 'https://example.com' } },
    );

    expect(response).toMatchInlineSnapshot(`
      HTTP/1.1 200 OK
      Content-Type: application/json; charset=utf-8

      {
        "delete": false,
        "id": 1,
        "update": false,
      }
    `);
  });
});<|MERGE_RESOLUTION|>--- conflicted
+++ resolved
@@ -1,15 +1,11 @@
-import { createFormData } from '@appsemble/node-utils';
-<<<<<<< HEAD
-import { createServer } from '@appsemble/node-utils/createServer.js';
-import { Resource as ResourceType } from '@appsemble/types';
-=======
+import { createFormData, createServer } from '@appsemble/node-utils';
 import { type Resource as ResourceType } from '@appsemble/types';
->>>>>>> 0ce62a26
 import { TeamRole, uuid4Pattern } from '@appsemble/utils';
 import { request, setTestApp } from 'axios-test-instance';
 import stripIndent from 'strip-indent';
 import webpush from 'web-push';
 
+import * as controllers from './index.js';
 import {
   App,
   AppMember,
@@ -33,7 +29,6 @@
   createTestUser,
 } from '../utils/test/authorization.js';
 import { useTestDatabase } from '../utils/test/testSchema.js';
-import * as controllers from './index.js';
 
 let organization: Organization;
 let member: Member;
