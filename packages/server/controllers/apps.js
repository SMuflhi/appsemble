--- conflicted
+++ resolved
@@ -135,15 +135,7 @@
       }
     }
 
-<<<<<<< HEAD
-    await checkRole(ctx, OrganizationId);
-=======
-    if (!user.organizations.some(organization => organization.id === OrganizationId)) {
-      throw Boom.forbidden('User does not belong in this organization.');
-    }
-
     await checkRole(ctx, OrganizationId, permissions.CreateApps);
->>>>>>> b9d288cf
     await checkBlocks(definition, db);
 
     for (let i = 1; i < 11; i += 1) {
