--- conflicted
+++ resolved
@@ -1,26 +1,15 @@
-import { createFixtureStream, createFormData } from '@appsemble/node-utils';
-<<<<<<< HEAD
-import { createServer } from '@appsemble/node-utils/createServer.js';
-import { Asset as AssetType } from '@appsemble/types';
+import { createFixtureStream, createFormData, createServer } from '@appsemble/node-utils';
+import { type Asset as AssetType } from '@appsemble/types';
 import { uuid4Pattern } from '@appsemble/utils';
 import { request, setTestApp } from 'axios-test-instance';
 
-import { App, Asset, Member, Organization, Resource, User } from '../models/index.js';
+import * as controllers from './index.js';
+import { App, Asset, Member, Organization, Resource, type User } from '../models/index.js';
 import { appRouter } from '../routes/appRouter/index.js';
 import { argv, setArgv } from '../utils/argv.js';
 import { authentication } from '../utils/authentication.js';
-=======
-import { type Asset as AssetType } from '@appsemble/types';
-import { uuid4Pattern } from '@appsemble/utils';
-import { request, setTestApp } from 'axios-test-instance';
-
-import { App, Asset, Member, Organization, Resource, type User } from '../models/index.js';
-import { setArgv } from '../utils/argv.js';
-import { createServer } from '../utils/createServer.js';
->>>>>>> 0ce62a26
 import { authorizeStudio, createTestUser } from '../utils/test/authorization.js';
 import { useTestDatabase } from '../utils/test/testSchema.js';
-import * as controllers from './index.js';
 
 let organization: Organization;
 let user: User;
