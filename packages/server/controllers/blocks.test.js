import { createInstance } from 'axios-test-instance';
import FormData from 'form-data';
import fs from 'fs-extra';
import jwt from 'jsonwebtoken';
import path from 'path';

import createServer from '../utils/createServer';
import testSchema from '../utils/test/testSchema';
import testToken from '../utils/test/testToken';
import truncate from '../utils/test/truncate';

describe('blocks', () => {
  let db;
  let server;
  let instance;
  let headers;
  let userId;
  let Organization;

  beforeAll(async () => {
    db = await testSchema('blocks');
    ({ Organization } = db.models);

    server = await createServer({ db, argv: { host: window.location, secret: 'test' } });
  }, 10e3);

  beforeEach(async () => {
    await truncate(db);
<<<<<<< HEAD
    const { clientToken } = await testToken(db, 'blocks:write');
    headers = { headers: { authorization: `Bearer ${clientToken}` } };
=======
    token = await testToken(server, db, 'blocks:write');
    userId = jwt.decode(token.substring(7)).sub;
    headers = { headers: { Authorization: token } };
>>>>>>> 972079f3
    instance = await createInstance(server);
  });

  afterEach(async () => {
    await instance.close();
  });

  afterAll(async () => {
    await db.close();
  });

  it('should be possible to register a block definition', async () => {
    const organization = await Organization.create({ id: 'appsemble' });
    await organization.addUser(userId, { through: { role: 'Maintainer' } });

    const { data } = await instance.post(
      '/api/blocks',
      {
        id: '@appsemble/test',
        description: 'This block has been uploaded for the purpose of unit testing.',
      },
      headers,
    );

    expect(data).toStrictEqual({
      id: '@appsemble/test',
      description: 'This block has been uploaded for the purpose of unit testing.',
    });
  });

  it('should not be possible to register the same block definition twice', async () => {
    const organization = await Organization.create({ id: 'appsemble' });
    await organization.addUser(userId, { through: { role: 'Maintainer' } });

    await instance.post(
      '/api/blocks',
      {
        id: '@appsemble/test',
        description: 'This block has been uploaded for the purpose of unit testing.',
      },
      headers,
    );

    const { data } = await instance.post(
      '/api/blocks',
      {
        id: '@appsemble/test',
        description: 'This block has been uploaded for the purpose of unit testing.',
      },
      headers,
    );

    expect(data).toStrictEqual({
      error: 'Conflict',
      message: 'Another block definition with id “@appsemble/test” already exists',
      statusCode: 409,
    });
  });

  it('should be possible to retrieve a block definition', async () => {
    const organization = await Organization.create({ id: 'appsemble' });
    await organization.addUser(userId, { through: { role: 'Maintainer' } });

    const { data: original } = await instance.post(
      '/api/blocks',
      {
        id: '@appsemble/test',
        description: 'This block has been uploaded for the purpose of unit testing.',
      },
      headers,
    );

    const { data: retrieved } = await instance.get('/api/blocks/@appsemble/test');
    expect(retrieved).toStrictEqual(original);
  });

  it('should return a 404 if the requested block definition doesn’t exist', async () => {
    const { data } = await instance.get('/api/blocks/@non/existent');
    expect(data).toStrictEqual({
      error: 'Not Found',
      message: 'Block definition not found',
      statusCode: 404,
    });
  });

  it('should be possible to query block definitions', async () => {
    const organization = await Organization.create({ id: 'appsemble' });
    await organization.addUser(userId, { through: { role: 'Maintainer' } });

    const { data: apple } = await instance.post(
      '/api/blocks',
      {
        id: '@appsemble/apple',
        description: 'I’ve got an apple.',
      },
      headers,
    );

    const { data: pen } = await instance.post(
      '/api/blocks',
      {
        id: '@appsemble/pen',
        description: 'I’ve got a pen.',
      },
      headers,
    );

    const { data: bam } = await instance.get('/api/blocks');
    expect(bam).toStrictEqual([apple, pen]);
  });

  it('should be possible to upload block versions where data is sent as the first parameter', async () => {
    const organization = await Organization.create({ id: 'xkcd' });
    await organization.addUser(userId, { through: { role: 'Maintainer' } });

    await instance.post('/api/blocks', { id: '@xkcd/standing' }, headers);

    const formData = new FormData();
    formData.append('data', JSON.stringify({ version: '1.32.9' }));
    formData.append(
      'build/standing.png',
      fs.createReadStream(path.join(__dirname, '__fixtures__/standing.png')),
    );
    formData.append(
      'build/testblock.js',
      fs.createReadStream(path.join(__dirname, '__fixtures__/testblock.js')),
    );

    const { data, status } = await instance.post('/api/blocks/@xkcd/standing/versions', formData, {
      headers: { ...headers.headers, ...formData.getHeaders() },
    });

    expect(data).toStrictEqual({
      actions: null,
      files: ['build/standing.png', 'build/testblock.js'],
      name: '@xkcd/standing',
      layout: null,
      resources: null,
      parameters: null,
      version: '1.32.9',
    });

    expect(status).toBe(201);
  });

  it('should be possible to fetch uploaded block versions', async () => {
    const organization = await Organization.create({ id: 'xkcd' });
    await organization.addUser(userId, { through: { role: 'Maintainer' } });

    await instance.post('/api/blocks', { id: '@xkcd/standing' }, headers);

    const formData = new FormData();
    formData.append('data', JSON.stringify({ version: '1.32.9' }));
    formData.append(
      'build/standing.png',
      fs.createReadStream(path.join(__dirname, '__fixtures__/standing.png')),
    );
    formData.append(
      'build/testblock.js',
      fs.createReadStream(path.join(__dirname, '__fixtures__/testblock.js')),
    );
    await instance.post('/api/blocks/@xkcd/standing/versions', formData, {
      headers: { ...headers.headers, ...formData.getHeaders() },
    });

    const { data } = await instance.get('/api/blocks/@xkcd/standing/versions');
    expect(data).toStrictEqual([
      { actions: null, layout: null, resources: null, version: '1.32.9' },
    ]);
  });

  it('should not be possible to fetch block versions of non-existent blocks', async () => {
    const { data } = await instance.get('/api/blocks/@xkcd/standing/versions');
    expect(data).toStrictEqual({
      statusCode: 404,
      error: 'Not Found',
      message: 'Block definition not found',
    });
  });

  it('should be possible to upload block versions where data is sent as the last parameter', async () => {
    const organization = await Organization.create({ id: 'xkcd' });
    await organization.addUser(userId, { through: { role: 'Maintainer' } });

    await instance.post('/api/blocks', { id: '@xkcd/standing' }, headers);

    const formData = new FormData();
    formData.append('data', JSON.stringify({ version: '1.32.9' }));
    formData.append(
      'build/standing.png',
      fs.createReadStream(path.join(__dirname, '__fixtures__/standing.png')),
    );
    formData.append(
      'build/testblock.js',
      fs.createReadStream(path.join(__dirname, '__fixtures__/testblock.js')),
    );

    const { data, status } = await instance.post('/api/blocks/@xkcd/standing/versions', formData, {
      headers: { ...headers.headers, ...formData.getHeaders() },
    });

    expect(data).toStrictEqual({
      actions: null,
      files: ['build/standing.png', 'build/testblock.js'],
      name: '@xkcd/standing',
      parameters: null,
      layout: null,
      resources: null,
      version: '1.32.9',
    });
    expect(status).toBe(201);
  });

  it('should not be possible to register the same block version twice', async () => {
    const organization = await Organization.create({ id: 'xkcd' });
    await organization.addUser(userId, { through: { role: 'Maintainer' } });

    await instance.post(
      '/api/blocks',
      {
        id: '@xkcd/standing',
        description: 'This block has been uploaded for the purpose of unit testing.',
      },
      headers,
    );

    const formData = new FormData();
    formData.append('data', JSON.stringify({ version: '1.32.9' }));
    formData.append(
      'build/standing.png',
      fs.createReadStream(path.join(__dirname, '__fixtures__/standing.png')),
    );
    formData.append(
      'build/testblock.js',
      fs.createReadStream(path.join(__dirname, '__fixtures__/testblock.js')),
    );

    await instance.post('/api/blocks/@xkcd/standing/versions', formData, {
      headers: { ...headers.headers, ...formData.getHeaders() },
    });

    const formData2 = new FormData();
    formData2.append('data', JSON.stringify({ version: '1.32.9' }));
    formData2.append(
      'build/standing.png',
      fs.createReadStream(path.join(__dirname, '__fixtures__/standing.png')),
    );
    formData2.append(
      'build/testblock.js',
      fs.createReadStream(path.join(__dirname, '__fixtures__/testblock.js')),
    );

    const { data } = await instance.post('/api/blocks/@xkcd/standing/versions', formData2, {
      headers: { ...headers.headers, ...formData2.getHeaders() },
    });

    expect(data).toStrictEqual({
      error: 'Conflict',
      message: 'Block version “@xkcd/standing@1.32.9” already exists',
      statusCode: 409,
    });
  });

  it('should require at least one file', async () => {
    const organization = await Organization.create({ id: 'xkcd' });
    await organization.addUser(userId, { through: { role: 'Maintainer' } });

    await instance.post('/api/blocks', { id: '@xkcd/standing' }, headers);
    const formData = new FormData();
    formData.append('data', JSON.stringify({ version: '1.32.9' }));

    const { data, status } = await instance.post('/api/blocks/@xkcd/standing/versions', formData, {
      headers: { ...headers.headers, ...formData.getHeaders() },
    });

    expect(data).toStrictEqual({
      error: 'Bad Request',
      message: 'At least one file should be uploaded',
      statusCode: 400,
    });
    expect(status).toBe(400);
  });

  it('should be possible to retrieve block versions', async () => {
    const organization = await Organization.create({ id: 'xkcd' });
    await organization.addUser(userId, { through: { role: 'Maintainer' } });

    await instance.post('/api/blocks', { id: '@xkcd/standing' }, headers);

    const formData = new FormData();
    formData.append('data', JSON.stringify({ version: '1.32.9' }));
    formData.append(
      'build/standing.png',
      fs.createReadStream(path.join(__dirname, '__fixtures__/standing.png')),
    );
    formData.append(
      'build/testblock.js',
      fs.createReadStream(path.join(__dirname, '__fixtures__/testblock.js')),
    );

    const { data: created } = await instance.post('/api/blocks/@xkcd/standing/versions', formData, {
      headers: { ...headers.headers, ...formData.getHeaders() },
    });

    const { data: retrieved, status } = await instance.get(
      '/api/blocks/@xkcd/standing/versions/1.32.9',
    );

    expect(retrieved).toStrictEqual(created);
    expect(status).toBe(200);
  });

  it('should respond with 404 when trying to fetch a non existing block version', async () => {
    const { data, status } = await instance.get('/api/blocks/@xkcd/standing/versions/3.1.4');
    expect(status).toBe(404);
    expect(data).toStrictEqual({
      error: 'Not Found',
      message: 'Block version not found',
      statusCode: 404,
    });
  });

  it('should be possible to download block assets', async () => {
    const organization = await Organization.create({ id: 'xkcd' });
    await organization.addUser(userId, { through: { role: 'Maintainer' } });

    await instance.post('/api/blocks', { id: '@xkcd/standing' }, headers);

    const formData = new FormData();
    formData.append('data', JSON.stringify({ version: '1.32.9' }));
    formData.append(
      'standing.png',
      fs.createReadStream(path.join(__dirname, '__fixtures__/standing.png')),
    );
    formData.append(
      'testblock.js',
      fs.createReadStream(path.join(__dirname, '__fixtures__/testblock.js')),
    );

    await instance.post('/api/blocks/@xkcd/standing/versions', formData, {
      headers: { ...headers.headers, ...formData.getHeaders() },
    });
    const png = await instance.get('/api/blocks/@xkcd/standing/versions/1.32.9/standing.png', {
      responseType: 'arraybuffer',
    });
    expect(png.status).toBe(200);
    expect(png.headers['content-type']).toBe('image/png');
    expect(png.data).toStrictEqual(
      await fs.readFile(path.join(__dirname, '__fixtures__/standing.png')),
    );
    const js = await instance.get('/api/blocks/@xkcd/standing/versions/1.32.9/testblock.js');
    expect(js.status).toBe(200);
    expect(js.headers['content-type']).toBe('application/javascript; charset=utf-8');
    expect(js.data).toStrictEqual(
      await fs.readFile(path.join(__dirname, '__fixtures__/testblock.js'), 'utf-8'),
    );
  });

  it('should respond with 404 when trying to fetch a non existing block asset', async () => {
    const { status } = await instance.get('/api/blocks/@xkcd/standing/versions/3.1.4/sitting.png');
    expect(status).toBe(404);
  });
});<|MERGE_RESOLUTION|>--- conflicted
+++ resolved
@@ -26,14 +26,8 @@
 
   beforeEach(async () => {
     await truncate(db);
-<<<<<<< HEAD
     const { clientToken } = await testToken(db, 'blocks:write');
     headers = { headers: { authorization: `Bearer ${clientToken}` } };
-=======
-    token = await testToken(server, db, 'blocks:write');
-    userId = jwt.decode(token.substring(7)).sub;
-    headers = { headers: { Authorization: token } };
->>>>>>> 972079f3
     instance = await createInstance(server);
   });
 
