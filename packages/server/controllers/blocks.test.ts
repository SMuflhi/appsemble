--- conflicted
+++ resolved
@@ -1,22 +1,18 @@
 import { createFixtureStream, readFixture } from '@appsemble/node-utils';
-<<<<<<< HEAD
 import { createServer } from '@appsemble/node-utils/createServer.js';
-import { BlockManifest } from '@appsemble/types';
-=======
 import { type BlockManifest } from '@appsemble/types';
->>>>>>> 0ce62a26
 import { request, setTestApp } from 'axios-test-instance';
 import FormData from 'form-data';
 import { omit } from 'lodash-es';
 import stripIndent from 'strip-indent';
 
+import * as controllers from './index.js';
 import { BlockAsset, BlockMessages, BlockVersion, Member, Organization } from '../models/index.js';
 import { appRouter } from '../routes/appRouter/index.js';
 import { argv, setArgv } from '../utils/argv.js';
 import { authentication } from '../utils/authentication.js';
 import { authorizeClientCredentials, createTestUser } from '../utils/test/authorization.js';
 import { useTestDatabase } from '../utils/test/testSchema.js';
-import * as controllers from './index.js';
 
 useTestDatabase(import.meta);
 
