--- conflicted
+++ resolved
@@ -1,17 +1,11 @@
 import { logger } from '@appsemble/node-utils';
-<<<<<<< HEAD
 import {
   getAppsembleMessages,
   getSupportedLanguages,
 } from '@appsemble/node-utils/getAppsembleMessages.js';
-import { defaultLocale, has, IntlMessageFormat } from '@appsemble/utils';
-import addrs, { ParsedMailbox } from 'email-addresses';
-import { FormatXMLElementFn, PrimitiveType } from 'intl-messageformat';
-=======
 import { defaultLocale, has } from '@appsemble/utils';
 import addrs, { type ParsedMailbox } from 'email-addresses';
 import { type FormatXMLElementFn, IntlMessageFormat, type PrimitiveType } from 'intl-messageformat';
->>>>>>> 0ce62a26
 import tags from 'language-tags';
 import {
   createTransport,
