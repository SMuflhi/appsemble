import yaml from 'js-yaml';

export default function getAppFromRecord(record) {
  return {
    id: record.id,
<<<<<<< HEAD
    organizationId: record.OrganizationId,
=======
    $created: record.created,
    $updated: record.updated,
    path: record.path,
    private: Boolean(record.private),
    iconUrl: `/api/apps/${record.id}/icon`,
    definition: record.definition,
>>>>>>> 9c9fa982
    yaml: record.yaml || yaml.safeDump(record.definition),
    OrganizationId: record.OrganizationId,
  };
}<|MERGE_RESOLUTION|>--- conflicted
+++ resolved
@@ -3,16 +3,12 @@
 export default function getAppFromRecord(record) {
   return {
     id: record.id,
-<<<<<<< HEAD
-    organizationId: record.OrganizationId,
-=======
     $created: record.created,
     $updated: record.updated,
     path: record.path,
     private: Boolean(record.private),
     iconUrl: `/api/apps/${record.id}/icon`,
     definition: record.definition,
->>>>>>> 9c9fa982
     yaml: record.yaml || yaml.safeDump(record.definition),
     OrganizationId: record.OrganizationId,
   };
