<<<<<<< HEAD
import { mergeMessages } from '@appsemble/node-utils';
import { extractAppMessages } from '@appsemble/utils';
import { badRequest } from '@hapi/boom';
import { Context } from 'koa';
=======
import { type UserInfo } from '@appsemble/types';
import {
  defaultLocale,
  extractAppMessages,
  has,
  objectCache,
  type RemapperContext,
} from '@appsemble/utils';
import { memoize } from '@formatjs/fast-memoize';
import { badRequest } from '@hapi/boom';
import { type Formatters, IntlMessageFormat } from 'intl-messageformat';
import { type Context } from 'koa';
>>>>>>> 0ce62a26
import tags from 'language-tags';
import { type FindOptions, type IncludeOptions, Op } from 'sequelize';

import { argv } from './argv.js';
<<<<<<< HEAD
=======
import { mergeMessages } from './mergeMessages.js';
import { App, AppMessages } from '../models/index.js';

const getNumberFormat = memoize(
  (locale: string, opts: Intl.NumberFormatOptions) => new Intl.NumberFormat(locale, opts),
);
const getPluralRules = memoize(
  (locale: string, opts: Intl.PluralRulesOptions) => new Intl.PluralRules(locale, opts),
);
>>>>>>> 0ce62a26

interface GetAppValue {
  /**
   * The app for the request context.
   */
  app?: App;

  /**
   * The path of the app being requested.
   */
  appPath?: string;

  /**
   * The organization Id of the app being requested.
   */
  organizationId?: string;
}

/**
 * Get an app from the database based on the Koa context and URL.
 *
 * @param ctx The Koa context.
 * @param queryOptions Additional Sequelize query options. `where` will be overwritten.
 * @param url The URL to find the app for. This defaults to the context request origin.
 * @returns The app matching the url.
 */
export async function getApp(
  { origin }: Pick<Context, 'origin'>,
  queryOptions: FindOptions,
  url = origin,
): Promise<GetAppValue> {
  const platformHost = new URL(argv.host).hostname;
  const { hostname } = new URL(url);

  const value: GetAppValue = {
    app: undefined,
    appPath: undefined,
    organizationId: undefined,
  };

  if (hostname.endsWith(`.${platformHost}`)) {
    const subdomain = hostname
      .slice(0, Math.max(0, hostname.length - platformHost.length - 1))
      .split('.');
    if (subdomain.length === 1) {
      [value.organizationId] = subdomain;
    } else if (subdomain.length === 2) {
      [value.appPath, value.organizationId] = subdomain;
      value.app = await App.findOne({
        ...queryOptions,
        where: { path: value.appPath, OrganizationId: value.organizationId, ...queryOptions.where },
      });
    }
  } else {
    value.app = await App.findOne({
      ...queryOptions,
      where: { domain: hostname, ...queryOptions.where },
    });
  }
  return value;
}

export function getAppUrl(app: App): URL {
  const url = new URL(argv.host);
  url.hostname = app.domain || `${app.path}.${app.OrganizationId}.${url.hostname}`;
  return url;
}

/**
 * Sort apps by rating, in descending order.
 *
 * @param a The first app to compare.
 * @param b The second app to compare.
 * @returns Whether the first or second app goes first in terms of sorting.
 */
export function compareApps(a: App, b: App): number {
  if (a.RatingAverage != null && b.RatingAverage != null) {
    return b.RatingAverage - a.RatingAverage || b.RatingCount - a.RatingCount;
  }

  if (a.RatingAverage == null && b.RatingAverage == null) {
    return 0;
  }

  return a.RatingAverage == null ? 1 : -1;
}

/**
 * Extracts and parses the language from the query string of a request.
 *
 * @param input The language string to parse.
 * @returns An object containing the language, base language, and Sequelize filter
 *   to filter AppMessages by these languages.
 */
export function parseLanguage(input: string[] | string): {
  language: string;
  baseLanguage: string;
  query: IncludeOptions[];
} {
  const language = Array.isArray(input) ? input[0] : input;
  if (!language) {
    return { language: undefined, baseLanguage: undefined, query: [] };
  }

  if (!tags.check(language)) {
    throw badRequest(`Language “${language}” is invalid`);
  }

  const lang = language?.toLowerCase();
  const baseLanguage = String(
    tags(language)
      .subtags()
      .find((sub) => sub.type() === 'language'),
  ).toLowerCase();
  const query = (
    language
      ? [
          {
            model: AppMessages,
            where: {
              language:
                baseLanguage && baseLanguage !== lang ? { [Op.or]: [baseLanguage, lang] } : lang,
            },
            required: false,
          },
        ]
      : []
  ) as IncludeOptions[];

  return { language: lang, baseLanguage, query };
}

/**
 * Applies `messages` property to an app model instance
 * based on the included `AppMessages` and languages.
 *
 * Note that this mutates `app`.
 *
 * @param app The app to apply the messages to.
 * @param language The language to search for within AppMessages.
 * @param baseLanguage The base language to search for within AppMessages.
 */
export function applyAppMessages(app: App, language: string, baseLanguage: string): void {
  if (app.AppMessages?.length) {
    const baseMessages =
      baseLanguage && app.AppMessages.find((messages) => messages.language === baseLanguage);
    const languageMessages = app.AppMessages.find((messages) => messages.language === language);

    Object.assign(app, {
      messages: mergeMessages(
        extractAppMessages(app.definition),
        baseMessages?.messages ?? {},
        languageMessages?.messages ?? {},
      ),
    });
  }
}<|MERGE_RESOLUTION|>--- conflicted
+++ resolved
@@ -1,38 +1,12 @@
-<<<<<<< HEAD
 import { mergeMessages } from '@appsemble/node-utils';
 import { extractAppMessages } from '@appsemble/utils';
 import { badRequest } from '@hapi/boom';
-import { Context } from 'koa';
-=======
-import { type UserInfo } from '@appsemble/types';
-import {
-  defaultLocale,
-  extractAppMessages,
-  has,
-  objectCache,
-  type RemapperContext,
-} from '@appsemble/utils';
-import { memoize } from '@formatjs/fast-memoize';
-import { badRequest } from '@hapi/boom';
-import { type Formatters, IntlMessageFormat } from 'intl-messageformat';
 import { type Context } from 'koa';
->>>>>>> 0ce62a26
 import tags from 'language-tags';
 import { type FindOptions, type IncludeOptions, Op } from 'sequelize';
 
 import { argv } from './argv.js';
-<<<<<<< HEAD
-=======
-import { mergeMessages } from './mergeMessages.js';
 import { App, AppMessages } from '../models/index.js';
-
-const getNumberFormat = memoize(
-  (locale: string, opts: Intl.NumberFormatOptions) => new Intl.NumberFormat(locale, opts),
-);
-const getPluralRules = memoize(
-  (locale: string, opts: Intl.PluralRulesOptions) => new Intl.PluralRules(locale, opts),
-);
->>>>>>> 0ce62a26
 
 interface GetAppValue {
   /**
