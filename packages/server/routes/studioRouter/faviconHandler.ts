<<<<<<< HEAD
import { readAsset } from '@appsemble/node-utils';
import { Context } from 'koa';
=======
import { type Context } from 'koa';
>>>>>>> 0ce62a26

export async function faviconHandler(ctx: Context): Promise<void> {
  ctx.body = await readAsset('favicon.ico');
  ctx.type = 'image/x-icon';
}<|MERGE_RESOLUTION|>--- conflicted
+++ resolved
@@ -1,9 +1,5 @@
-<<<<<<< HEAD
 import { readAsset } from '@appsemble/node-utils';
-import { Context } from 'koa';
-=======
 import { type Context } from 'koa';
->>>>>>> 0ce62a26
 
 export async function faviconHandler(ctx: Context): Promise<void> {
   ctx.body = await readAsset('favicon.ico');
