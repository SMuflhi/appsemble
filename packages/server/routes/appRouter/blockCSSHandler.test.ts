import { request, setTestApp } from 'axios-test-instance';
import Koa from 'koa';

<<<<<<< HEAD
import { boomMiddleware } from '../../../node-utils/middleware/boom.js';
=======
import { appRouter } from './index.js';
import { boomMiddleware } from '../../middleware/boom.js';
>>>>>>> 0ce62a26
import { App, AppBlockStyle, Organization } from '../../models/index.js';
import { setArgv } from '../../utils/argv.js';
import { useTestDatabase } from '../../utils/test/testSchema.js';

useTestDatabase(import.meta);

beforeAll(async () => {
  setArgv({ host: 'http://localhost' });
  await setTestApp(
    new Koa()
      .use((ctx, next) => {
        Object.defineProperty(ctx, 'origin', { value: 'http://app.org.localhost' });
        return next();
      })
      .use(boomMiddleware())
      .use(appRouter),
  );
});

it('should serve app block CSS', async () => {
  await Organization.create({ id: 'org' });
  const app = await App.create({
    OrganizationId: 'org',
    definition: {},
    path: 'app',
    vapidPrivateKey: '',
    vapidPublicKey: '',
  });
  await AppBlockStyle.create({
    AppId: app.id,
    block: '@foo/bar',
    style: 'body { color: cyan; }',
  });
  const response = await request.get('/@foo/bar.css');
  expect(response).toMatchObject({
    status: 200,
    headers: {
      'content-type': 'text/css; charset=utf-8',
    },
    data: 'body { color: cyan; }',
  });
});

it('should fallback to empty CSS', async () => {
  await Organization.create({ id: 'org' });
  await App.create({
    OrganizationId: 'org',
    definition: {},
    path: 'app',
    vapidPrivateKey: '',
    vapidPublicKey: '',
  });
  const response = await request.get('/@foo/bar.css');
  expect(response).toMatchObject({
    status: 200,
    headers: {
      'content-type': 'text/css; charset=utf-8',
    },
    data: '',
  });
});

it('should handle if an app is not found', async () => {
  const response = await request.get('/@foo/bar.css');
  expect(response).toMatchObject({
    status: 404,
    data: {
      error: 'Not Found',
      message: 'App not found',
      statusCode: 404,
    },
  });
});<|MERGE_RESOLUTION|>--- conflicted
+++ resolved
@@ -1,12 +1,8 @@
+import { boomMiddleware } from '@appsemble/node-utils';
 import { request, setTestApp } from 'axios-test-instance';
 import Koa from 'koa';
 
-<<<<<<< HEAD
-import { boomMiddleware } from '../../../node-utils/middleware/boom.js';
-=======
 import { appRouter } from './index.js';
-import { boomMiddleware } from '../../middleware/boom.js';
->>>>>>> 0ce62a26
 import { App, AppBlockStyle, Organization } from '../../models/index.js';
 import { setArgv } from '../../utils/argv.js';
 import { useTestDatabase } from '../../utils/test/testSchema.js';
