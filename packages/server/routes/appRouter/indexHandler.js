import { filterBlocks, getAppBlocks } from '@appsemble/utils';
import qs from 'querystring';
import { Op } from 'sequelize';

import createSettings from '../../utils/createSettings';
import getApp from '../../utils/getApp';
import makeCSP from '../../utils/makeCSP';
import sentryDsnToReportUri from '../../utils/sentryDsnToReportUri';
import { bulmaURL, faURL } from '../../utils/styleURL';

/**
 * https://developers.google.com/web/fundamentals/web-app-manifest
 */
export default async function indexHandler(ctx) {
  ctx.type = 'text/html';
  const { render } = ctx.state;
  const { BlockAsset, BlockVersion } = ctx.db.models;
  const app = await getApp(ctx, {
    attributes: ['definition', 'id', 'OrganizationId', 'sharedStyle', 'style', 'vapidPublicKey'],
    raw: true,
  });
  const blocks = filterBlocks(Object.values(getAppBlocks(app.definition)));
  const blockManifests = await BlockVersion.findAll({
    attributes: ['name', 'version', 'layout', 'actions', 'events'],
    include: [
      {
        attributes: ['filename'],
        model: BlockAsset,
        where: {
          name: { [Op.col]: 'BlockVersion.name' },
          version: { [Op.col]: 'BlockVersion.version' },
        },
      },
    ],
    where: {
      [Op.or]: blocks.map(({ type, version }) => ({ name: type, version })),
    },
  });
  const { host, sentryDsn } = ctx.argv;
  const reportUri = sentryDsnToReportUri(sentryDsn);
  const csp = {
    'report-uri': [reportUri],
    'connect-src': ['*', 'blob:', 'data:'],
    'default-src': ["'self'"],
    'script-src': [
      "'self'",
      host,
      // This is needed for Webpack.
      process.env.NODE_ENV !== 'production' && "'unsafe-eval'",
    ],
    'img-src': ['*', 'blob:', 'data:', host],
    'media-src': ['*', 'blob:', 'data:', host],
    'style-src': ["'self'", "'unsafe-inline'", host, 'https://fonts.googleapis.com'],
    'font-src': ["'self'", 'data:', 'https://fonts.gstatic.com', host],
    'frame-src': ["'self'", '*.vimeo.com', '*.youtube.com'],
  };

  if (app == null) {
    ctx.body = await render('error.html', {
      bulmaURL,
      faURL,
      message: 'The app you are looking for could not be found.',
    });
    ctx.status = 404;
  } else {
    const [settingsHash, settings] = createSettings({
      apiUrl: host,
<<<<<<< HEAD
      blockManifests: blockManifests.map(
        ({ BlockAssets, name, version, layout, actions, events }) => ({
          name,
          version,
          layout,
          actions,
          events,
          files: BlockAssets.map(({ filename }) => filename),
        }),
      ),
=======
      blockManifests: blockManifests.map(({ BlockAssets, actions, layout, name, version }) => ({
        name,
        version,
        layout,
        actions,
        files: BlockAssets.map(({ filename }) => filename),
      })),
>>>>>>> d2d199e0
      id: app.id,
      vapidPublicKey: app.vapidPublicKey,
      organizationId: app.OrganizationId,
      definition: app.definition,
      sentryDsn,
    });
    csp['script-src'].push(settingsHash);
    ctx.body = await render('app.html', {
      app,
      bulmaURL: `${bulmaURL}?${qs.stringify(app.definition.theme)}`,
      faURL,
      settings,
    });
  }
  ctx.set('Content-Security-Policy', makeCSP(csp));
}<|MERGE_RESOLUTION|>--- conflicted
+++ resolved
@@ -65,9 +65,8 @@
   } else {
     const [settingsHash, settings] = createSettings({
       apiUrl: host,
-<<<<<<< HEAD
       blockManifests: blockManifests.map(
-        ({ BlockAssets, name, version, layout, actions, events }) => ({
+        ({ BlockAssets, actions, events, layout, name, version }) => ({
           name,
           version,
           layout,
@@ -76,15 +75,6 @@
           files: BlockAssets.map(({ filename }) => filename),
         }),
       ),
-=======
-      blockManifests: blockManifests.map(({ BlockAssets, actions, layout, name, version }) => ({
-        name,
-        version,
-        layout,
-        actions,
-        files: BlockAssets.map(({ filename }) => filename),
-      })),
->>>>>>> d2d199e0
       id: app.id,
       vapidPublicKey: app.vapidPublicKey,
       organizationId: app.OrganizationId,
