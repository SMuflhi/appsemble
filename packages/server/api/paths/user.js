--- conflicted
+++ resolved
@@ -1,6 +1,5 @@
 export default {
-<<<<<<< HEAD
-  '/api/login': {
+  '/login': {
     post: {
       tags: ['user'],
       description: 'Login using the Appsemble studio.',
@@ -9,7 +8,7 @@
       security: [{ basic: [] }],
     },
   },
-  '/api/refresh': {
+  '/refresh': {
     post: {
       tags: ['user'],
       description: 'Refresh an access token using the Appsemble studio',
@@ -32,11 +31,7 @@
       },
       responses: { 200: { description: 'The token has been refreshed succesfully.' } },
     },
-  },
-  '/api/user': {
-=======
   '/user': {
->>>>>>> 972079f3
     get: {
       tags: ['user'],
       description: "Fetch the logged in user's profile.",
@@ -78,7 +73,7 @@
       security: [{ studio: [] }],
     },
   },
-  '/api/user/organizations': {
+  '/user/organizations': {
     get: {
       tags: ['template'],
       description: "Fetch the logged in user's organizations.",
@@ -104,34 +99,6 @@
         },
       },
       security: [{ studio: [] }],
-    },
-  },
-  '/user/organizations': {
-    get: {
-      tags: ['template'],
-      description: "Fetch the logged in user's organizations.",
-      operationId: 'getUserOrganizations',
-      responses: {
-        200: {
-          description: 'The organizations the logged in user is a member of.',
-          content: {
-            'application/json': {
-              schema: {
-                type: 'array',
-                items: {
-                  type: 'object',
-                  properties: {
-                    id: { $ref: '#/components/schemas/Organization/properties/id' },
-                    name: { $ref: '#/components/schemas/Organization/properties/name' },
-                    role: { $ref: '#/components/schemas/Member/properties/role' },
-                  },
-                },
-              },
-            },
-          },
-        },
-      },
-      security: [{ apiUser: [] }],
     },
   },
   '/user/email': {
