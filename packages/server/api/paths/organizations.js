export default {
  '/organizations': {
    post: {
      tags: ['organization'],
      description: 'Create a new organization.',
      operationId: 'createOrganization',
      requestBody: {
        description: 'The organization to create',
        required: true,
        content: {
          'application/json': {
            schema: {
              $ref: '#/components/schemas/Organization',
            },
          },
        },
      },
      responses: {
        201: {
          $ref: '#/components/responses/organization',
        },
      },
      security: [{ apiUser: [] }],
    },
  },
  '/organizations/{organizationId}': {
    parameters: [{ $ref: '#/components/parameters/organizationId' }],
    get: {
      tags: ['organization'],
      description: 'Get a single organization.',
      operationId: 'getOrganization',
      responses: {
        200: {
          $ref: '#/components/responses/organization',
        },
      },
    },
  },
<<<<<<< HEAD
  '/api/organizations/{organizationId}/members': {
    parameters: [{ $ref: '#/components/parameters/organizationId' }],
    get: {
      tags: ['organization'],
      description: 'Get a list of organization members.',
      operationId: 'getMembers',
      responses: {
        200: {
          description: 'The list of all members.',
          content: {
            'application/json': {
              schema: {
                type: 'array',
                items: {
                  $ref: '#/components/schemas/Member',
                },
              },
            },
          },
        },
      },
    },
  },
  '/api/organizations/{organizationId}/invites/resend': {
=======
  '/organizations/{organizationId}/invites/resend': {
>>>>>>> 2df17708
    parameters: [{ $ref: '#/components/parameters/organizationId' }],
    post: {
      tags: ['organization'],
      description: 'Request to resend an invitation.',
      operationId: 'resendInvitation',
      requestBody: {
        description: 'The email of the person to resend the invitation to.',
        required: true,
        content: {
          'application/json': {
            schema: {
              type: 'object',
              required: ['email'],
              properties: {
                email: {
                  type: 'string',
                },
              },
            },
          },
        },
      },
      responses: {
        204: {
          description: 'The invite has been sent.',
        },
      },
      security: [{ apiUser: [] }],
    },
  },
  '/organizations/{organizationId}/join': {
    parameters: [{ $ref: '#/components/parameters/organizationId' }],
    post: {
      tags: ['organization'],
      description: 'Respond to a given invitation.',
      operationId: 'respondInvitation',
      requestBody: {
        description: `The response of the invitation.

        If response is true, user will join the organization. If response is false, the user declines the invite and the invite is removed.`,
        required: true,
        content: {
          'application/json': {
            schema: {
              type: 'object',
              required: ['response', 'token'],
              properties: {
                response: {
                  type: 'boolean',
                },
                token: {
                  type: 'string',
                },
              },
            },
          },
        },
      },
      responses: {
        204: {
          description: 'The response has been processed.',
        },
      },
      security: [{ apiUser: [] }],
    },
  },
  '/organizations/{organizationId}/invites': {
    parameters: [{ $ref: '#/components/parameters/organizationId' }],
    get: {
      tags: ['organization'],
      description: 'Get a list of invited organization members.',
      operationId: 'getInvites',
      responses: {
        200: {
          description: 'The list of all invites.',
          content: {
            'application/json': {
              schema: {
                type: 'array',
                items: {
                  type: 'object',
                  properties: {
                    email: {
                      type: 'string',
                      format: 'email',
                    },
                  },
                },
              },
            },
          },
        },
      },
    },
    post: {
      tags: ['organization'],
      description: 'Invite a new member to the organization that matches the given id.',
      operationId: 'inviteMember',
      requestBody: {
        description: 'The member to invite.',
        required: true,
        content: {
          'application/json': {
            schema: {
              type: 'object',
              required: ['email'],
              properties: {
                email: {
                  type: 'string',
                  format: 'email',
                },
              },
            },
          },
        },
      },
      responses: {
        201: {
          description: 'The newly invited member.',
          content: {
            'application/json': {
              schema: {
                $ref: '#/components/schemas/User',
              },
            },
          },
        },
      },
      security: [{ apiUser: [] }],
    },
    delete: {
      tags: ['organization'],
      description: 'Revoke a member invitation.',
      operationId: 'removeInvite',
      requestBody: {
        description: 'The email address to revoke the invite of.',
        required: true,
        content: {
          'application/json': {
            schema: {
              type: 'object',
              required: ['email'],
              properties: {
                email: {
                  type: 'string',
                  format: 'email',
                },
              },
            },
          },
        },
      },
      responses: {
        204: {
          description: 'The invitation has been successfully revoked.',
        },
      },
      security: [{ apiUser: [] }],
    },
  },
  '/organizations/{organizationId}/members/{memberId}': {
    parameters: [
      { $ref: '#/components/parameters/organizationId' },
      {
        name: 'memberId',
        in: 'path',
        description: 'The ID of the member to remove',
        required: true,
        schema: { $ref: '#/components/schemas/User/properties/id' },
      },
    ],
    delete: {
      tags: ['organization'],
      description: 'Remove a member from the organization that matches the given id.',
      operationId: 'removeMember',
      responses: {
        204: {
          description: 'The member has been successfully removed.',
        },
      },
      security: [{ apiUser: [] }],
    },
  },
<<<<<<< HEAD
  '/api/organizations/{organizationId}/members/{memberId}/role': {
    parameters: [
      { $ref: '#/components/parameters/organizationId' },
      {
        name: 'memberId',
        in: 'path',
        description: 'The ID of the member',
        required: true,
        schema: { $ref: '#/components/schemas/User/properties/id' },
      },
    ],
    put: {
      tags: ['organization'],
      description: 'Set the role of the member within the organization.',
      operationId: 'setRole',
      requestBody: {
        description: 'The role to set.',
        required: true,
        content: {
          'application/json': {
            schema: {
              type: 'object',
              required: ['role'],
              properties: {
                role: {
                  type: 'string',
                },
              },
            },
          },
        },
      },
      responses: {
        200: {
          description: 'The member’s role has been successfully updated.',
          content: {
            'application/json': {
              schema: {
                $ref: '#/components/schemas/Member',
              },
            },
          },
        },
      },
      security: [{ apiUser: [] }],
    },
  },
  '/api/organizations/{organizationId}/style/shared': {
=======
  '/organizations/{organizationId}/style/shared': {
>>>>>>> 2df17708
    parameters: [{ $ref: '#/components/parameters/organizationId' }],
    get: {
      tags: ['organization'],
      description: 'Get the shared style for this organization.',
      operationId: 'getOrganizationSharedStyle',
      responses: {
        200: {
          description: 'The shared stylesheet associated with this organization.',
          content: {
            'text/css': {},
          },
        },
      },
    },
    post: {
      tags: ['organization'],
      description: 'Upload a shared stylesheet for this organization.',
      operationId: 'setOrganizationSharedStyle',
      requestBody: {
        content: {
          'multipart/form-data': {
            schema: {
              required: ['style'],
              properties: {
                style: {
                  description: 'The new organization shared stylesheet.',
                  type: 'string',
                  format: 'binary',
                },
              },
            },
            encoding: {
              style: { contentType: 'text/css' },
            },
          },
        },
      },
      responses: {
        204: {
          description: 'The shared style has been updated succesfully.',
        },
      },
      security: [{ apiUser: ['organizations:style'] }],
    },
  },
  '/organizations/{organizationId}/style/core': {
    parameters: [{ $ref: '#/components/parameters/organizationId' }],
    get: {
      tags: ['organization'],
      description: 'Get the core style for this organization.',
      operationId: 'getOrganizationCoreStyle',
      responses: {
        200: {
          description: 'The shared stylesheet associated with this organization.',
          content: {
            'text/css': {},
          },
        },
      },
    },
    post: {
      tags: ['organization'],
      description: 'Upload a core stylesheet for this organization.',
      operationId: 'setOrganizationCoreStyle',
      requestBody: {
        content: {
          'multipart/form-data': {
            schema: {
              required: ['style'],
              properties: {
                style: {
                  description: 'The new organization shared stylesheet.',
                  type: 'string',
                  format: 'binary',
                },
              },
            },
          },
        },
      },
      responses: {
        204: {
          description: 'The shared style has been updated succesfully.',
        },
      },
      security: [{ apiUser: ['organizations:style'] }],
    },
  },
  '/organizations/{organizationId}/style/block/@{blockOrganizationId}/{blockId}': {
    parameters: [
      { $ref: '#/components/parameters/organizationId' },
      {
        $ref: '#/components/parameters/organizationId',
        name: 'blockOrganizationId',
        description: 'The organization ID of the block.',
      },
      { $ref: '#/components/parameters/blockId' },
    ],
    get: {
      tags: ['organization'],
      description: 'Get the organization style for a block.',
      operationId: 'getOrganizationBlockStyle',
      responses: {
        200: {
          description: 'The stylesheet associated with this block for this organization.',
          content: {
            'text/css': {},
          },
        },
      },
    },
    post: {
      tags: ['organization'],
      description: 'Upload a block stylesheet for this organization.',
      operationId: 'setOrganizationBlockStyle',
      requestBody: {
        content: {
          'multipart/form-data': {
            schema: {
              required: ['style'],
              properties: {
                style: {
                  description: 'The new organization block stylesheet.',
                  type: 'string',
                  format: 'binary',
                },
              },
            },
          },
        },
      },
      responses: {
        204: {
          description: 'The block style has been updated succesfully.',
        },
      },
      security: [{ apiUser: ['organizations:style'] }],
    },
  },
};<|MERGE_RESOLUTION|>--- conflicted
+++ resolved
@@ -36,8 +36,7 @@
       },
     },
   },
-<<<<<<< HEAD
-  '/api/organizations/{organizationId}/members': {
+  '/organizations/{organizationId}/members': {
     parameters: [{ $ref: '#/components/parameters/organizationId' }],
     get: {
       tags: ['organization'],
@@ -60,10 +59,7 @@
       },
     },
   },
-  '/api/organizations/{organizationId}/invites/resend': {
-=======
   '/organizations/{organizationId}/invites/resend': {
->>>>>>> 2df17708
     parameters: [{ $ref: '#/components/parameters/organizationId' }],
     post: {
       tags: ['organization'],
@@ -247,8 +243,7 @@
       security: [{ apiUser: [] }],
     },
   },
-<<<<<<< HEAD
-  '/api/organizations/{organizationId}/members/{memberId}/role': {
+  '/organizations/{organizationId}/members/{memberId}/role': {
     parameters: [
       { $ref: '#/components/parameters/organizationId' },
       {
@@ -295,10 +290,7 @@
       security: [{ apiUser: [] }],
     },
   },
-  '/api/organizations/{organizationId}/style/shared': {
-=======
   '/organizations/{organizationId}/style/shared': {
->>>>>>> 2df17708
     parameters: [{ $ref: '#/components/parameters/organizationId' }],
     get: {
       tags: ['organization'],
