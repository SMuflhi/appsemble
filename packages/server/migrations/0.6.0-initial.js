--- conflicted
+++ resolved
@@ -2,12 +2,7 @@
 
 export default {
   key: '0.6.0',
-<<<<<<< HEAD
-
-  async up(db, DataTypes) {
-=======
   async up(db) {
->>>>>>> d3721d36
     const queryInterface = db.getQueryInterface();
 
     await queryInterface.createTable('Organization', {
