<<<<<<< HEAD
import initial from './0.6.0-initial';
import user from './0.7.0-user-profile';
import organizations from './0.8.0-organizations';
import invite from './0.8.3-invite';
import uniquePath from './0.8.4-unique-path';
import blockParameters from './0.8.7-block-parameters';
import nullablePath from './0.8.8-nullable-path';
import appSettings from './0.8.11-app-settings';
import postgresql from './0.9.0-postgresql';
import templates from './0.9.4-app-templates';

export default [
  initial,
  user,
  organizations,
  invite,
  uniquePath,
  blockParameters,
  nullablePath,
  appSettings,
  postgresql,
  templates,
];
=======
import postgresql from './0.9.0-postgresql';
import notifications from './0.9.3-notifications';

export default [postgresql, notifications];
>>>>>>> 32694c8c
<|MERGE_RESOLUTION|>--- conflicted
+++ resolved
@@ -1,30 +1,5 @@
-<<<<<<< HEAD
-import initial from './0.6.0-initial';
-import user from './0.7.0-user-profile';
-import organizations from './0.8.0-organizations';
-import invite from './0.8.3-invite';
-import uniquePath from './0.8.4-unique-path';
-import blockParameters from './0.8.7-block-parameters';
-import nullablePath from './0.8.8-nullable-path';
-import appSettings from './0.8.11-app-settings';
 import postgresql from './0.9.0-postgresql';
+import notifications from './0.9.3-notifications';
 import templates from './0.9.4-app-templates';
 
-export default [
-  initial,
-  user,
-  organizations,
-  invite,
-  uniquePath,
-  blockParameters,
-  nullablePath,
-  appSettings,
-  postgresql,
-  templates,
-];
-=======
-import postgresql from './0.9.0-postgresql';
-import notifications from './0.9.3-notifications';
-
-export default [postgresql, notifications];
->>>>>>> 32694c8c
+export default [postgresql, notifications, templates];