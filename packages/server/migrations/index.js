import initial from './0.6.0-initial';
import user from './0.7.0-user-profile';

<<<<<<< HEAD
export default [initial];
=======
/**
 * @param {Sequelize.sequelize} pool Database connection pool
 * @param {String} key Unique ID for a migration (Ex. 20181217000005-create-table)
 * @param {Function} up Up migration function
 * @param {Function} down Down migration function
 */
export function createMigration(sequelize, dataTypes, { key, up, down }) {
  // Make sure all of the expected functions exist
  if ([up, down].some(fn => typeof fn !== 'function') || !key) {
    throw new Error(
      `Failed to create migration object (${key}).`,
      'Missing one of the required migration params: up, down, key.',
    );
  }

  // This is the API Umzug expects
  return {
    // no path since we're not importing
    path: null,
    file: key,
    up: () => up(sequelize, dataTypes),
    down: () => down(sequelize, dataTypes),
    // name filter used by Umzug to decide if it should run this migration
    testFileName: needle => {
      return key === needle;
    },
  };
}

export default [initial, user];
>>>>>>> 11dddec4
<|MERGE_RESOLUTION|>--- conflicted
+++ resolved
@@ -1,37 +1,4 @@
 import initial from './0.6.0-initial';
 import user from './0.7.0-user-profile';
 
-<<<<<<< HEAD
-export default [initial];
-=======
-/**
- * @param {Sequelize.sequelize} pool Database connection pool
- * @param {String} key Unique ID for a migration (Ex. 20181217000005-create-table)
- * @param {Function} up Up migration function
- * @param {Function} down Down migration function
- */
-export function createMigration(sequelize, dataTypes, { key, up, down }) {
-  // Make sure all of the expected functions exist
-  if ([up, down].some(fn => typeof fn !== 'function') || !key) {
-    throw new Error(
-      `Failed to create migration object (${key}).`,
-      'Missing one of the required migration params: up, down, key.',
-    );
-  }
-
-  // This is the API Umzug expects
-  return {
-    // no path since we're not importing
-    path: null,
-    file: key,
-    up: () => up(sequelize, dataTypes),
-    down: () => down(sequelize, dataTypes),
-    // name filter used by Umzug to decide if it should run this migration
-    testFileName: needle => {
-      return key === needle;
-    },
-  };
-}
-
-export default [initial, user];
->>>>>>> 11dddec4
+export default [initial];