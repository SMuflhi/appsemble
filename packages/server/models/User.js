<<<<<<< HEAD
export default function(sequelize, DataTypes) {
=======
import { DataTypes } from 'sequelize';

export default sequelize => {
>>>>>>> b4a9c490
  const User = sequelize.define(
    'User',
    {
      id: { type: DataTypes.INTEGER, primaryKey: true, autoIncrement: true },
      name: { type: DataTypes.STRING },
      password: { type: DataTypes.STRING },
    },
    {
      freezeTableName: true,
      paranoid: true,
      createdAt: 'created',
      updatedAt: 'updated',
      deletedAt: 'deleted',
    },
  );

  User.associate = ({
    Organization,
    OAuthToken,
    OAuthAuthorization,
    EmailAuthorization,
    ResetPasswordToken,
  }) => {
    User.belongsToMany(Organization, { through: 'UserOrganization' });
    User.hasMany(OAuthToken);
    User.hasMany(OAuthAuthorization);
    User.hasMany(EmailAuthorization);
    User.hasMany(ResetPasswordToken, {
      foreignKey: { allowNull: false },
      onDelete: 'CASCADE',
    });
    User.belongsTo(EmailAuthorization, {
      foreignKey: 'primaryEmail',
      constraints: false,
    });
  };

  return User;
}<|MERGE_RESOLUTION|>--- conflicted
+++ resolved
@@ -1,10 +1,6 @@
-<<<<<<< HEAD
-export default function(sequelize, DataTypes) {
-=======
 import { DataTypes } from 'sequelize';
 
 export default sequelize => {
->>>>>>> b4a9c490
   const User = sequelize.define(
     'User',
     {
@@ -43,4 +39,4 @@
   };
 
   return User;
-}+};