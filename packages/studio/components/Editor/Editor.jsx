--- conflicted
+++ resolved
@@ -200,59 +200,7 @@
         return;
       }
 
-<<<<<<< HEAD
-      await this.uploadApp();
-    }
-  };
-
-  onMonacoChange = value => {
-    const {
-      location: { hash: tab },
-    } = this.props;
-
-    switch (tab) {
-      case '#editor':
-        this.setState({ recipe: value, dirty: true });
-        break;
-      case '#style-core':
-        this.setState({ style: value, dirty: true });
-        break;
-      case '#style-shared':
-        this.setState({ sharedStyle: value, dirty: true });
-        break;
-      default:
-        break;
-    }
-  };
-
-  onClose = () => {
-    this.setState({ warningDialog: false, deleteDialog: false });
-  };
-
-  render() {
-    const {
-      appName,
-      recipe,
-      style,
-      sharedStyle,
-      path,
-      valid,
-      dirty,
-      warningDialog,
-      deleteDialog,
-    } = this.state;
-    const {
-      app,
-      intl,
-      location: { hash: tab },
-    } = this.props;
-    const appUrl = `//${path}.${app.OrganizationId}.${window.location.host}`;
-
-    if (!recipe) {
-      return <Loader />;
-=======
       await uploadApp();
->>>>>>> 401d1eb5
     }
   }, [initialRecipe, recipe, uploadApp, valid]);
 
@@ -282,7 +230,7 @@
     setDeleteDialog(false);
   }, []);
 
-  const appUrl = `/@${app.OrganizationId}/${path}`;
+  const appUrl = `//${app.path}.${app.OrganizationId}.${window.location.host}`;
 
   if (recipe == null) {
     return <Loader />;
