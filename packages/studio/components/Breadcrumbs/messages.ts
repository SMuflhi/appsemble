--- conflicted
+++ resolved
@@ -1,14 +1,8 @@
 import { defineMessages } from 'react-intl';
 
 export const messages = defineMessages({
-<<<<<<< HEAD
-  breadcrumbs: 'Breadcrumbs',
-  switchToGuiEditor: 'Switch to GUI Editor',
-  switchToCodeEditor: 'Switch to Code Editor',
-=======
   breadcrumbs: {
     id: 'studio.ByoZDD',
     defaultMessage: 'Breadcrumbs',
   },
->>>>>>> 0c3a01d4
 });