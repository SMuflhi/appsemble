--- conflicted
+++ resolved
@@ -571,20 +571,12 @@
           <footer className="card-footer">
             <CardFooterButton onClick={this.onCloseDeleteDialog}>
               <FormattedMessage {...messages.cancel} />
-<<<<<<< HEAD
-            </a>
-            <button
-              className={`card-footer-item button is-danger ${styles.cardFooterButton}`}
+            </CardFooterButton>
+            <CardFooterButton
+              color="danger"
               onClick={
                 removingMember === userInfo.sub ? this.onLeaveOrganization : this.onRemoveMember
               }
-              type="button"
-=======
-            </CardFooterButton>
-            <CardFooterButton
-              color="danger"
-              onClick={removingMember === user.id ? this.onLeaveOrganization : this.onRemoveMember}
->>>>>>> 5d5ced54
             >
               {removingMember === userInfo.sub ? (
                 <FormattedMessage {...messages.leaveOrganization} />
