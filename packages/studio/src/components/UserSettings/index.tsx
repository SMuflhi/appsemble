import {
  AsyncButton,
  Button,
  Content,
  FormButtons,
  Loader,
  Message,
  SelectField,
  SimpleForm,
  SimpleFormError,
  SimpleFormField,
  SimpleSubmit,
  Table,
  Title,
  useConfirmation,
  useData,
  useMessages,
} from '@appsemble/react-components';
import { has } from '@appsemble/utils';
import axios, { AxiosError } from 'axios';
import { ReactElement, useCallback } from 'react';
import { FormattedMessage, useIntl } from 'react-intl';
import { useHistory, useRouteMatch } from 'react-router-dom';

import { UserEmail } from '../../types';
import { supportedLanguages } from '../../utils/constants';
import { HelmetIntl } from '../HelmetIntl';
import { useUser } from '../UserProvider';
import styles from './index.css';
import { messages } from './messages';

export function UserSettings(): ReactElement {
  const { formatMessage } = useIntl();
  const history = useHistory();
  const match = useRouteMatch<{ lang: string }>();
  const push = useMessages();
  const { refreshUserInfo, userInfo } = useUser();
  const { data: emails, error, loading, setData: setEmails } = useData<UserEmail[]>(
    '/api/user/email',
  );

  const onSaveProfile = useCallback(
    async (values: { name: string; locale: string }) => {
      localStorage.setItem('preferredLanguage', values.locale);
      await axios.put('/api/user', values);
      refreshUserInfo();
      push({ body: formatMessage(messages.submitSuccess), color: 'success' });
      history.replace(match.url.replace(match.params.lang, values.locale));
    },
    [formatMessage, history, match, push, refreshUserInfo],
  );

  const onAddNewEmail = useCallback(
    async (values) => {
      await axios.post('/api/user/email', values);
      push({
        body: formatMessage(messages.addEmailSuccess),
        color: 'success',
      });
      setEmails(
        emails
          .concat({ ...values, verified: false })
          .sort(({ email: a }, { email: b }) => a.localeCompare(b)),
      );
    },
    [emails, formatMessage, push, setEmails],
  );

  const setPrimaryEmail = useCallback(
    async (email: string) => {
      await axios.put('/api/user', { email });
      refreshUserInfo();
      push({
        body: formatMessage(messages.primaryEmailSuccess, { email }),
        color: 'success',
      });
    },
    [formatMessage, push, refreshUserInfo],
  );

  const resendVerification = useCallback(
    async (email: string) => {
      await axios.post('/api/email/resend', { email });
      push({
        body: formatMessage(messages.resendVerificationSent),
        color: 'info',
      });
    },
    [formatMessage, push],
  );

  const deleteEmail = useConfirmation({
    title: <FormattedMessage {...messages.emailWarningTitle} />,
    body: <FormattedMessage {...messages.emailWarning} />,
    cancelLabel: <FormattedMessage {...messages.cancel} />,
    confirmLabel: <FormattedMessage {...messages.deleteEmail} />,
    color: 'danger',
    async action(deleting: string) {
      await axios.delete('/api/user/email', { data: { email: deleting } });
      setEmails(emails.filter(({ email }) => email !== deleting));
      push({ body: formatMessage(messages.deleteEmailSuccess), color: 'info' });
    },
  });

  if (loading) {
    return <Loader />;
  }

  if (error) {
    return (
      <Content padding>
        <Message color="danger">
          <FormattedMessage {...messages.loadEmailError} />
        </Message>
      </Content>
    );
  }

  return (
    <>
      <HelmetIntl title={messages.title} />
      <Content>
        <Title>
          <FormattedMessage {...messages.profile} />
        </Title>
        <SimpleForm
          defaultValues={{
            name: userInfo.name || '',
<<<<<<< HEAD
            locale: has(supportedLanguages, userInfo.locale)
              ? userInfo.locale
=======
            locale: has(supportedLanguages, userInfo.locale?.toLowerCase())
              ? userInfo.locale?.toLowerCase()
>>>>>>> 0028d507
              : localStorage.getItem('preferredLanguage') || 'en-us',
          }}
          onSubmit={onSaveProfile}
        >
          <SimpleFormError>{() => <FormattedMessage {...messages.submitError} />}</SimpleFormError>
          <SimpleFormField
            help={<FormattedMessage {...messages.displayNameHelp} />}
            icon="user"
            label={<FormattedMessage {...messages.displayName} />}
            name="name"
            placeholder={formatMessage(messages.displayName)}
          />
          <SimpleFormField
            component={SelectField}
            help={<FormattedMessage {...messages.preferredLanguageHelp} />}
            icon="globe"
            label={<FormattedMessage {...messages.preferredLanguage} />}
            name="locale"
            required
          >
            {Object.entries(supportedLanguages).map(([code, name]) => (
              <option key={code} value={code}>
                {name}
              </option>
            ))}
          </SimpleFormField>
          <FormButtons>
            <SimpleSubmit>
              <FormattedMessage {...messages.saveProfile} />
            </SimpleSubmit>
          </FormButtons>
        </SimpleForm>
      </Content>
      <hr />
      <Content>
        <Title size={4}>
          <FormattedMessage {...messages.emails} />
        </Title>
        <SimpleForm defaultValues={{ email: '' }} onSubmit={onAddNewEmail} resetOnSuccess>
          <SimpleFormError>
            {({ error: submitError }) =>
              (submitError as AxiosError)?.response?.status === 409 ? (
                <FormattedMessage {...messages.addEmailConflict} />
              ) : (
                <FormattedMessage {...messages.addEmailError} />
              )
            }
          </SimpleFormError>
          <SimpleFormField
            icon="envelope"
            label={<FormattedMessage {...messages.addEmail} />}
            name="email"
            placeholder={formatMessage(messages.email)}
            required
            type="email"
          />
          <FormButtons>
            <SimpleSubmit>
              <FormattedMessage {...messages.addEmail} />
            </SimpleSubmit>
          </FormButtons>
        </SimpleForm>
      </Content>
      <hr />
      <Table>
        <thead>
          <tr>
            <th>
              <FormattedMessage {...messages.email} />
            </th>
            <th className="has-text-right">
              <FormattedMessage {...messages.actions} />
            </th>
          </tr>
        </thead>
        <tbody>
          {emails.map(({ email, verified }) => (
            <tr key={email}>
              <td>
                <span>{email}</span>
                <div className="tags is-inline ml-2">
                  {email === userInfo.email && (
                    <span className="tag is-primary">
                      <FormattedMessage {...messages.primary} />
                    </span>
                  )}
                  {verified ? (
                    <span className="tag is-success">
                      <FormattedMessage {...messages.verified} />
                    </span>
                  ) : (
                    <span className="tag is-warning">
                      <FormattedMessage {...messages.unverified} />
                    </span>
                  )}
                </div>
              </td>
              <td className={`has-text-right ${styles.buttonGroup}`}>
                {verified && email !== userInfo.email && (
                  <Button className="control" color="info" onClick={() => setPrimaryEmail(email)}>
                    <FormattedMessage {...messages.setPrimaryEmail} />
                  </Button>
                )}
                {!verified && (
                  <Button className="control is-outlined" onClick={() => resendVerification(email)}>
                    <FormattedMessage {...messages.resendVerification} />
                  </Button>
                )}
                {email !== userInfo.email && (
                  <AsyncButton
                    className="control"
                    color="danger"
                    icon="trash-alt"
                    onClick={() => deleteEmail(email)}
                  />
                )}
              </td>
            </tr>
          ))}
        </tbody>
      </Table>
    </>
  );
}<|MERGE_RESOLUTION|>--- conflicted
+++ resolved
@@ -126,13 +126,8 @@
         <SimpleForm
           defaultValues={{
             name: userInfo.name || '',
-<<<<<<< HEAD
-            locale: has(supportedLanguages, userInfo.locale)
-              ? userInfo.locale
-=======
             locale: has(supportedLanguages, userInfo.locale?.toLowerCase())
               ? userInfo.locale?.toLowerCase()
->>>>>>> 0028d507
               : localStorage.getItem('preferredLanguage') || 'en-us',
           }}
           onSubmit={onSaveProfile}
