import { Button, Content, Loader, Message, useQuery } from '@appsemble/react-components';
import axios from 'axios';
<<<<<<< HEAD
import React, {
  ComponentPropsWithoutRef,
  ReactElement,
  useCallback,
  useEffect,
  useMemo,
  useState,
} from 'react';
import { FormattedMessage } from 'react-intl';
import { Link, useParams } from 'react-router-dom';
=======
import React, { ReactElement, useCallback, useEffect, useMemo, useState } from 'react';
import { FormattedMessage, MessageDescriptor } from 'react-intl';
import { Link } from 'react-router-dom';
>>>>>>> ed640c15

import { oauth2Redirect, verifyOAuth2LoginRequest } from '../../utils/oauth2Utils';
import { HelmetIntl } from '../HelmetIntl';
import styles from './index.css';
import { messages } from './messages';

/**
 * Handle login to apps using OAuth2.
 */
export function OpenIDLogin(): ReactElement {
  const qs = useQuery();
  const { lang } = useParams<{ lang: string }>();

  const [appLoading, setAppLoading] = useState(true);
  const [appName, setAppName] = useState<string>();
  const [error, setError] = useState<MessageDescriptor>(null);
  const [generating, setGenerating] = useState(false);

  const appId = useMemo(() => {
    const match = /^app:(\d+)$/.exec(qs.get('client_id'));
    if (match) {
      return Number(match[1]);
    }
  }, [qs]);
  const scopes = useMemo(() => qs.get('scope')?.split(' '), [qs]);
  const redirectUri = qs.get('redirect_uri');
  const scope = qs.get('scope');
  const isRequestValid = useMemo(
    () => verifyOAuth2LoginRequest(qs, ['email', 'openid', 'profile', 'resources:manage']),
    [qs],
  );

  const onAccept = useCallback(() => {
    setGenerating(true);
    axios
      .post('/api/oauth2/consent/agree', {
        appId,
        redirectUri,
        scope: [...new Set(scopes)].join(' '),
      })
      .then(({ data }) => oauth2Redirect(qs, { code: data.code }))
      .catch(() => oauth2Redirect(qs, { error: 'server_error' }));
  }, [appId, qs, redirectUri, scopes]);

  const onDeny = useCallback(() => {
    oauth2Redirect(qs, { error: 'access_denied' });
  }, [qs]);

  useEffect(() => {
    if (!isRequestValid) {
      return;
    }

    axios
      .post('/api/oauth2/consent/verify', { appId, redirectUri, scope })
      .then(({ data: { code } }) => oauth2Redirect(qs, { code }))
      .catch(({ response: { data, status } }) => {
        if (!(status === 404 && 'appName' in data.data)) {
          setError(messages.unknownError);
        }
        setAppName(data.data.appName);
        setAppLoading(false);
      });
  }, [appId, isRequestValid, qs, redirectUri, scope]);

  if (error) {
    return (
      <Content padding>
        <Message color="danger">
          <FormattedMessage {...error} />
        </Message>
      </Content>
    );
  }

  if (appLoading) {
    return <Loader />;
  }

  return (
    <Content padding>
      <HelmetIntl title={messages.title} titleValues={{ app: appName }} />
      <div className="content">
        <p>
          <FormattedMessage
            {...messages.prompt}
            values={{
              app: (
<<<<<<< HEAD
                <Link className="has-text-weight-bold is-italic" to={`${lang}/app/${app.id}`}>
                  {app.definition.name}
=======
                <Link className="has-text-weight-bold is-italic" to={`/apps/${appId}`}>
                  {appName}
>>>>>>> ed640c15
                </Link>
              ),
            }}
          />
        </p>
        <ul>
          {/* XXX We don’t make a distinction between these in our userinfo endpoint yet. */}
          {(scopes.includes('email') ||
            scopes.includes('openid') ||
            scopes.includes('profile')) && (
            <li>
              <FormattedMessage {...messages.readProfile} />
            </li>
          )}
          {scopes.includes('resources:manage') && (
            <li>
              <FormattedMessage {...messages.manageResource} />
            </li>
          )}
        </ul>
      </div>
      <div className="has-text-centered">
        <Button className={`mx-3 my-3 ${styles.button}`} disabled={generating} onClick={onDeny}>
          <FormattedMessage {...messages.deny} />
        </Button>
        <Button
          className={`mx-3 my-3 ${styles.button}`}
          color="primary"
          disabled={generating}
          loading={generating}
          onClick={onAccept}
        >
          <FormattedMessage {...messages.allow} />
        </Button>
      </div>
    </Content>
  );
}<|MERGE_RESOLUTION|>--- conflicted
+++ resolved
@@ -1,21 +1,8 @@
 import { Button, Content, Loader, Message, useQuery } from '@appsemble/react-components';
 import axios from 'axios';
-<<<<<<< HEAD
-import React, {
-  ComponentPropsWithoutRef,
-  ReactElement,
-  useCallback,
-  useEffect,
-  useMemo,
-  useState,
-} from 'react';
-import { FormattedMessage } from 'react-intl';
-import { Link, useParams } from 'react-router-dom';
-=======
 import React, { ReactElement, useCallback, useEffect, useMemo, useState } from 'react';
 import { FormattedMessage, MessageDescriptor } from 'react-intl';
-import { Link } from 'react-router-dom';
->>>>>>> ed640c15
+import { Link, useParams } from 'react-router-dom';
 
 import { oauth2Redirect, verifyOAuth2LoginRequest } from '../../utils/oauth2Utils';
 import { HelmetIntl } from '../HelmetIntl';
@@ -104,13 +91,8 @@
             {...messages.prompt}
             values={{
               app: (
-<<<<<<< HEAD
-                <Link className="has-text-weight-bold is-italic" to={`${lang}/app/${app.id}`}>
-                  {app.definition.name}
-=======
-                <Link className="has-text-weight-bold is-italic" to={`/apps/${appId}`}>
+                <Link className="has-text-weight-bold is-italic" to={`${lang}/apps/${appId}`}>
                   {appName}
->>>>>>> ed640c15
                 </Link>
               ),
             }}
