import { Loader, Message, useData } from '@appsemble/react-components';
import type { App } from '@appsemble/types';
import { Permission } from '@appsemble/utils';
import React, { createContext, ReactElement, useContext, useMemo } from 'react';
import { FormattedMessage } from 'react-intl';
import { Redirect, Route, Switch, useRouteMatch } from 'react-router-dom';

import AppDetails from '../AppDetails';
import AppSecrets from '../AppSecrets';
import AppSettings from '../AppSettings';
import AppSideMenu from '../AppSideMenu';
import Assets from '../Assets';
import CMS from '../CMS';
import Editor from '../Editor';
import Notifications from '../Notifications';
import ProtectedRoute from '../ProtectedRoute';
import Roles from '../Roles';
import { useUser } from '../UserProvider';
import styles from './index.css';
import messages from './messages';

/**
 * A wrapper which fetches the app definition and makes sure it is available to its children.
 */
interface AppValueContext {
  /**
   * The app in the current URL context.
   */
  app: App;

  /**
   * Update the app in the current context.
   */
  setApp: (app: App) => void;
}

const Context = createContext<AppValueContext>(null);

export default function AppContext(): ReactElement {
<<<<<<< HEAD
  const match = useRouteMatch<{ id: string }>();
  const { organizations } = useUser();
  const { data: app, error, loading, setData: setApp } = useData<App>(
    `/api/apps/${match.params.id}`,
  );
=======
  const {
    params: { id },
    path,
    url,
  } = useRouteMatch<{ id: string }>();
  const { loading: organizationsLoading, organizations } = useOrganizations();
  const { data: app, error, loading, setData: setApp } = useData<App>(`/api/apps/${id}`);
>>>>>>> 7e11a8f7
  const value = useMemo(() => ({ app, setApp }), [app, setApp]);

  if (error) {
    return (
      <Message color="danger">
        {error.response?.status === 404 ? (
          <FormattedMessage {...messages.notFound} />
        ) : (
          <FormattedMessage {...messages.uncaughtError} />
        )}
      </Message>
    );
  }

  if (!organizations || loading) {
    return <Loader />;
  }

  const organization = organizations.find((org) => org.id === app.OrganizationId);

  return (
    <Context.Provider value={value}>
      <div className={styles.container}>
        <AppSideMenu />
        <div className={`${styles.content} px-3 py-3`}>
          <Switch>
            <Route exact path={path}>
              <AppDetails />
            </Route>
            <ProtectedRoute
              exact
              organization={organization}
              path={`${path}/edit`}
              permission={Permission.EditApps}
            >
              <Editor />
            </ProtectedRoute>
            <ProtectedRoute
              organization={organization}
              path={`${path}/assets`}
              permission={Permission.EditApps}
            >
              <Assets />
            </ProtectedRoute>
            <ProtectedRoute
              organization={organization}
              path={`${path}/resources`}
              permission={Permission.EditApps}
            >
              <CMS />
            </ProtectedRoute>
            <ProtectedRoute
              exact
              organization={organization}
              path={`${path}/roles`}
              permission={Permission.EditApps}
            >
              <Roles />
            </ProtectedRoute>
            <ProtectedRoute
              exact
              organization={organization}
              path={`${path}/settings`}
              permission={Permission.EditAppSettings}
            >
              <AppSettings />
            </ProtectedRoute>
            <ProtectedRoute
              exact
              organization={organization}
              path={`${path}/notifications`}
              permission={Permission.PushNotifications}
            >
              <Notifications />
            </ProtectedRoute>
            <ProtectedRoute
              exact
              organization={organization}
              path={`${path}/secrets`}
              permission={Permission.EditApps}
            >
              <AppSecrets />
            </ProtectedRoute>
            <Redirect to={url} />
          </Switch>
        </div>
      </div>
    </Context.Provider>
  );
}

export function useApp(): AppValueContext {
  return useContext(Context);
}<|MERGE_RESOLUTION|>--- conflicted
+++ resolved
@@ -37,21 +37,13 @@
 const Context = createContext<AppValueContext>(null);
 
 export default function AppContext(): ReactElement {
-<<<<<<< HEAD
-  const match = useRouteMatch<{ id: string }>();
-  const { organizations } = useUser();
-  const { data: app, error, loading, setData: setApp } = useData<App>(
-    `/api/apps/${match.params.id}`,
-  );
-=======
   const {
     params: { id },
     path,
     url,
   } = useRouteMatch<{ id: string }>();
-  const { loading: organizationsLoading, organizations } = useOrganizations();
+  const { organizations } = useUser();
   const { data: app, error, loading, setData: setApp } = useData<App>(`/api/apps/${id}`);
->>>>>>> 7e11a8f7
   const value = useMemo(() => ({ app, setApp }), [app, setApp]);
 
   if (error) {
