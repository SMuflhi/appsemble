--- conflicted
+++ resolved
@@ -6,17 +6,4 @@
   justify-content: flex-start;
   margin-left: 8px;
   margin-right: 8px;
-<<<<<<< HEAD
-}
-
-.main {
-  flex: 1;
-  margin-bottom: 12px;
-  overflow: auto;
-}
-
-.marginTop {
-  margin-top: 28px;
-=======
->>>>>>> 7deda695
 }