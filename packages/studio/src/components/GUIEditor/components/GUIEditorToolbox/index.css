.root {
  flex: 1;
  flex-direction: column;
  height: 93%;
<<<<<<< HEAD
  margin-left: 8px;
  margin-right: 8px;
=======
>>>>>>> a29dc27e
}<|MERGE_RESOLUTION|>--- conflicted
+++ resolved
@@ -2,9 +2,4 @@
   flex: 1;
   flex-direction: column;
   height: 93%;
-<<<<<<< HEAD
-  margin-left: 8px;
-  margin-right: 8px;
-=======
->>>>>>> a29dc27e
 }