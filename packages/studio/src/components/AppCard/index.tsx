import { Subtitle, Title } from '@appsemble/react-components';
import { App } from '@appsemble/types';
import { defaultLocale } from '@appsemble/utils';
import { ReactElement } from 'react';
import { useIntl } from 'react-intl';
import { Link, useParams } from 'react-router-dom';

import { StarRating } from '../StarRating';
import styles from './index.module.css';
import { messages } from './messages';

interface AppCardProps {
  app: App;
}

/**
 * Display the basic information of an app and a link for more details.
 */
export function AppCard({ app }: AppCardProps): ReactElement {
  const { formatMessage } = useIntl();
  const { lang } = useParams<{ lang: string }>();
  const appLang = app.definition.defaultLanguage || defaultLocale;

  return (
    <Link
      className="card"
      title={app.messages?.app?.description || app.definition.description}
      to={`/${lang}/apps/${app.id}`}
    >
      <div className="card-content">
        <div className="media">
          <figure className={`image is-128x128 ${styles.figure}`}>
            <img
              alt={formatMessage(messages.icon)}
              className="is-rounded card"
              src={`/api/apps/${app.id}/icon?maskable=true`}
            />
          </figure>
        </div>
<<<<<<< HEAD
        <Title className={styles.ellipsis} lang={appLang} size={5}>
          {app.messages?.app?.name || app.definition.name}
=======
        <Title className={`${styles.ellipsis} ${styles.title}`} lang={appLang} size={5}>
          {app.definition.name}
>>>>>>> ffac5b67
        </Title>
        <Subtitle className={`mb-0 ${styles.ellipsis}`} lang={appLang} size={6}>
          {app.OrganizationName || app.OrganizationId}
        </Subtitle>
        <StarRating className={`pt-4 ${styles.rating}`} value={app.rating?.average ?? 0} />
      </div>
    </Link>
  );
}<|MERGE_RESOLUTION|>--- conflicted
+++ resolved
@@ -37,13 +37,8 @@
             />
           </figure>
         </div>
-<<<<<<< HEAD
-        <Title className={styles.ellipsis} lang={appLang} size={5}>
+        <Title className={`${styles.ellipsis} ${styles.title}`} lang={appLang} size={5}>
           {app.messages?.app?.name || app.definition.name}
-=======
-        <Title className={`${styles.ellipsis} ${styles.title}`} lang={appLang} size={5}>
-          {app.definition.name}
->>>>>>> ffac5b67
         </Title>
         <Subtitle className={`mb-0 ${styles.ellipsis}`} lang={appLang} size={6}>
           {app.OrganizationName || app.OrganizationId}
