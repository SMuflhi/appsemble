<<<<<<< HEAD
import { Input } from '@appsemble/react-components';
import type { OpenAPIV3 } from 'openapi-types';
=======
import { Input, MarkdownContent } from '@appsemble/react-components';
>>>>>>> 86c37fb0
import * as React from 'react';

import type { CommonJSONSchemaEditorProps } from '../../types';
import JSONSchemaLabel from '../JSONSchemaLabel';

export default function JSONSchemaStringEditor({
  disabled,
  name,
  onChange,
  prefix,
  required,
  schema,
  value = '',
}: CommonJSONSchemaEditorProps<number | string>): React.ReactElement {
  let type: React.ComponentPropsWithoutRef<typeof Input>['type'] = 'text';

  if (schema.type === 'integer' || schema.type === 'number') {
    type = 'number';
  } else if (schema.format === 'email') {
    type = 'email';
  } else if (schema.format === 'password') {
    type = 'password';
  } else if (schema.format === 'date') {
    type = 'date';
  } else if (schema.format === 'date-time') {
    type = 'datetime-local';
  }

  return (
    <Input
      disabled={disabled}
      help={<MarkdownContent content={schema.description} />}
      label={<JSONSchemaLabel name={name} prefix={prefix} schema={schema} />}
      max={schema.maximum}
      maxLength={schema.maxLength}
      min={schema.minimum}
      minLength={schema.minLength}
      name={name}
      onChange={onChange}
      placeholder={(schema as OpenAPIV3.SchemaObject).example}
      required={required}
      step={schema.multipleOf}
      type={type}
      value={value}
    />
  );
}<|MERGE_RESOLUTION|>--- conflicted
+++ resolved
@@ -1,9 +1,5 @@
-<<<<<<< HEAD
-import { Input } from '@appsemble/react-components';
+import { Input, MarkdownContent } from '@appsemble/react-components';
 import type { OpenAPIV3 } from 'openapi-types';
-=======
-import { Input, MarkdownContent } from '@appsemble/react-components';
->>>>>>> 86c37fb0
 import * as React from 'react';
 
 import type { CommonJSONSchemaEditorProps } from '../../types';
