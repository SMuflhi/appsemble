--- conflicted
+++ resolved
@@ -40,15 +40,9 @@
   label: string | React.ReactElement;
 
   /**
-<<<<<<< HEAD
-   * The initial value of the field
+   * The value used to populate the editor
    */
   value: string | number | string[];
-=======
-   * The value used to populate the editor.
-   */
-  value: string;
->>>>>>> d9d6887e
 }
 
 export default function JSONSchemaStringEditor({
@@ -57,10 +51,7 @@
   name,
   onChange,
   required,
-<<<<<<< HEAD
-=======
   schema,
->>>>>>> d9d6887e
   value,
 }: JSONSchemaStringEditorProps): React.ReactElement {
   let type: React.ComponentPropsWithoutRef<typeof Input>['type'] = 'text';
