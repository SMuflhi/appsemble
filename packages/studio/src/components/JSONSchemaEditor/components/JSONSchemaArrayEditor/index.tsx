--- conflicted
+++ resolved
@@ -63,34 +63,6 @@
   );
 
   return (
-<<<<<<< HEAD
-    <div>
-      <FormComponent label={label} required={required}>
-        {value.map((val, index) => (
-          // eslint-disable-next-line react/no-array-index-key
-          <div key={index}>
-            <JSONSchemaEditor
-              // eslint-disable-next-line react/no-array-index-key
-              key={`input.${index}`}
-              disabled={disabled}
-              name={`${name}.${index}`}
-              onChange={onPropertyChange}
-              schema={schema.items as OpenAPIV3.SchemaObject}
-              value={val}
-            />
-            <Button
-              // eslint-disable-next-line react/no-array-index-key
-              key={`remove.${index}`}
-              disabled={disabled}
-              icon="minus"
-              name={`${name}.${index}`}
-              onClick={removeItem}
-            />
-          </div>
-        ))}
-        <Button disabled={disabled} icon="plus" name={name} onClick={onItemAdded} />
-      </FormComponent>
-=======
     <div className={styles.root}>
       <Button className="is-pulled-right" color="success" icon="plus" onClick={onItemAdded} />
       <Title className={styles.title} level={5}>
@@ -114,7 +86,6 @@
           <hr />
         </div>
       ))}
->>>>>>> 332c150f
     </div>
   );
 }