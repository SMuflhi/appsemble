<<<<<<< HEAD
import { Select } from '@appsemble/react-components';
=======
import { MarkdownContent, Select } from '@appsemble/react-components';
>>>>>>> 4c88eab5
import type { OpenAPIV3 } from 'openapi-types';
import * as React from 'react';
import { FormattedMessage } from 'react-intl';

import type { CommonJSONSchemaEditorProps } from '../../types';
import JSONSchemaLabel from '../JSONSchemaLabel';
import messages from './messages';

export default function JSONSchemaEnumEditor({
  disabled,
  name,
  onChange,
  prefix,
  required,
  schema,
  value = '',
}: CommonJSONSchemaEditorProps<any>): React.ReactElement {
  return (
    <Select
      disabled={disabled}
      help={<MarkdownContent content={schema.description} />}
      label={<JSONSchemaLabel name={name} prefix={prefix} schema={schema} />}
      name={name}
      onChange={onChange}
      required={required}
      value={value}
    >
      <option disabled hidden>
        <FormattedMessage {...messages.empty} />
      </option>
      {(schema as OpenAPIV3.SchemaObject).enum.map((option) => (
        <option key={option} value={option}>
          {option}
        </option>
      ))}
    </Select>
  );
}<|MERGE_RESOLUTION|>--- conflicted
+++ resolved
@@ -1,8 +1,4 @@
-<<<<<<< HEAD
-import { Select } from '@appsemble/react-components';
-=======
 import { MarkdownContent, Select } from '@appsemble/react-components';
->>>>>>> 4c88eab5
 import type { OpenAPIV3 } from 'openapi-types';
 import * as React from 'react';
 import { FormattedMessage } from 'react-intl';
