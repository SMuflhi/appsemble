--- conflicted
+++ resolved
@@ -106,17 +106,8 @@
             name="icon"
             onChange={onIconChange}
             preview={
-<<<<<<< HEAD
               <figure className="image is-128x128 mb-2">
-                <img
-                  alt={intl.formatMessage(messages.icon)}
-                  className={styles.icon}
-                  src={iconUrl}
-                />
-=======
-              <figure className={`image is-128x128 ${styles.iconContainer}`}>
                 <img alt={formatMessage(messages.icon)} className={styles.icon} src={iconUrl} />
->>>>>>> 05c9f3e8
               </figure>
             }
           />
