--- conflicted
+++ resolved
@@ -17,10 +17,6 @@
 }
 
 .dangerZone {
-<<<<<<< HEAD
-  margin-top: 0.75rem;
-=======
   border: 1px solid var(--danger-color);
   box-sizing: border-box;
->>>>>>> b387d171
 }