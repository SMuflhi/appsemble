--- conflicted
+++ resolved
@@ -1,8 +1,3 @@
-<<<<<<< HEAD
-export interface User {
-  id: number;
-  primaryEmail: string;
-=======
 /**
  * OpenID Connect specifies a set of standard claims about the end-user, which cover common profile
  * information such as name, contact details, date of birth and locale.
@@ -77,7 +72,6 @@
   description: string;
   expires?: string;
   scopes: string[];
->>>>>>> 324df350
 }
 
 export type Role = 'Owner' | 'Maintainer' | 'AppEditor' | 'Member';
