--- conflicted
+++ resolved
@@ -41,12 +41,9 @@
     "rehype-slug": "^4.0.1",
     "remark-frontmatter": "^3.0.0",
     "remark-gfm": "^1.0.0",
-<<<<<<< HEAD
-    "remark-mermaidjs": "^1.1.0",
-=======
     "remark-mdx-frontmatter": "^1.0.0",
     "remark-mdx-images": "1.0.0",
->>>>>>> 2b28b22e
+    "remark-mermaidjs": "^1.1.0",
     "serviceworker-webpack-plugin": "^1.0.1",
     "svgo-loader": "^3.0.0",
     "terser-webpack-plugin": "4.1.0",
