--- conflicted
+++ resolved
@@ -40,14 +40,9 @@
     "rehype-slug": "^4.0.1",
     "remark-frontmatter": "^3.0.0",
     "remark-gfm": "^1.0.0",
-<<<<<<< HEAD
-    "remark-mdx-frontmatter": "^1.0.0",
-    "remark-mdx-images": "1.0.0",
-    "remark-mermaidjs": "^2.0.0",
-=======
     "remark-mdx-frontmatter": "^1.0.1",
     "remark-mdx-images": "1.0.2",
->>>>>>> e9d8f28b
+    "remark-mermaidjs": "^2.0.0",
     "serviceworker-webpack-plugin": "^1.0.1",
     "svgo-loader": "^3.0.0",
     "terser-webpack-plugin": "4.1.0",
