--- conflicted
+++ resolved
@@ -194,11 +194,7 @@
           loader: 'svgo-loader',
         },
         {
-<<<<<<< HEAD
-          test: /(json|yaml)\.worker\.js$/,
-=======
           test: /(css|json|yaml)\.worker\.js$/,
->>>>>>> b4adc4b8
           loader: 'worker-loader',
           options: {
             filename: production ? '[contentHash].js' : '[name].js',
