import PropTypes from 'prop-types';
import React from 'react';
import { Link } from 'react-router-dom';

import { version } from '../../package.json';
import styles from './Toolbar.css';
<<<<<<< HEAD
import ProfileDropdown from '../ProfileDropdown';
=======
import messages from './messages';
>>>>>>> 0e9fc383

export default class Toolbar extends React.Component {
  static propTypes = {
    intl: PropTypes.shape().isRequired,
    isLoggedIn: PropTypes.bool.isRequired,
  };

  render() {
    const { intl, isLoggedIn } = this.props;

    return (
      <nav className={`navbar is-fixed-top is-dark ${styles.root}`}>
        <div className="navbar-brand">
          <Link to="/">
            <header className="navbar-item title">
              <img
                alt={intl.formatMessage(messages.iconAlt)}
                className={styles.icon}
                src="/icon-64.png"
              />
              <h1 className="has-text-white title">Appsemble</h1>
            </header>
          </Link>
          <a
            className={`is-rounded is-warning tag ${styles.tag}`}
            href={`https://gitlab.com/appsemble/appsemble/tags/${version}`}
            rel="noopener noreferrer"
            target="_blank"
          >
            {`alpha ${version}`}
          </a>
        </div>
        <div className="navbar-brand">
          {isLoggedIn && (
            <div className="navbar-item">
              <ProfileDropdown />
            </div>
          )}
        </div>
      </nav>
    );
  }
}<|MERGE_RESOLUTION|>--- conflicted
+++ resolved
@@ -3,12 +3,9 @@
 import { Link } from 'react-router-dom';
 
 import { version } from '../../package.json';
+import ProfileDropdown from '../ProfileDropdown';
 import styles from './Toolbar.css';
-<<<<<<< HEAD
-import ProfileDropdown from '../ProfileDropdown';
-=======
 import messages from './messages';
->>>>>>> 0e9fc383
 
 export default class Toolbar extends React.Component {
   static propTypes = {
