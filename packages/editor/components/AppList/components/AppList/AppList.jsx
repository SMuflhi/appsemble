--- conflicted
+++ resolved
@@ -13,25 +13,21 @@
   static propTypes = {
     apps: PropTypes.arrayOf(PropTypes.shape()).isRequired,
     getApps: PropTypes.func.isRequired,
-<<<<<<< HEAD
     getPublicApps: PropTypes.func.isRequired,
-    isLoggedIn: PropTypes.bool.isRequired,
     intl: PropTypes.shape().isRequired,
-=======
     user: PropTypes.shape(),
   };
 
   static defaultProps = {
     user: undefined,
->>>>>>> f586b876
   };
 
   state = { filter: '' };
 
   async componentDidMount() {
-    const { getApps, getPublicApps, isLoggedIn } = this.props;
+    const { getApps, getPublicApps, user } = this.props;
 
-    if (isLoggedIn) {
+    if (user) {
       getApps();
     } else {
       getPublicApps();
@@ -43,12 +39,8 @@
   };
 
   render() {
-<<<<<<< HEAD
-    const { apps, isLoggedIn, intl } = this.props;
+    const { apps, intl, user } = this.props;
     const { filter } = this.state;
-=======
-    const { apps, user } = this.props;
->>>>>>> f586b876
 
     if (!apps) {
       return <Loader />;
@@ -58,7 +50,6 @@
 
     return (
       <React.Fragment>
-<<<<<<< HEAD
         <div className={`field ${styles.filter}`}>
           <p className="control has-icons-left">
             <input
@@ -74,13 +65,6 @@
         </div>
         <div className={styles.appList}>
           {filteredApps.map(app => (
-            <AppCard key={app.id} app={app} isLoggedIn={isLoggedIn} />
-          ))}
-          {isLoggedIn && <CreateAppCard />}
-        </div>
-=======
-        <div className={styles.appList}>
-          {apps.map(app => (
             <AppCard key={app.id} app={app} />
           ))}
           {user && user.organizations.length >= 1 && <CreateAppCard />}
@@ -104,7 +88,6 @@
             </span>
           </div>
         )}
->>>>>>> f586b876
       </React.Fragment>
     );
   }
