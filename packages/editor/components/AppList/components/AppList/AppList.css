.appList {
  display: grid;
  grid-auto-rows: 1fr;
  grid-gap: 10px;
  /* stylelint-disable-next-line plugin/no-unsupported-browser-features */
  grid-template-columns: repeat(auto-fill, minmax(300px, 1fr));
  justify-content: center;
  margin: 0 auto;
  max-width: 960px;
  padding: 10px;
}

.filter {
  margin: 10px auto;
  max-width: 480px;
}

.navbarTitle,
.navbarTitle:visited,
.navbarTitle:hover {
  color: inherit;
  text-decoration: none;
}

<<<<<<< HEAD
.appIcons {
  display: flex;
  flex-wrap: wrap;
  justify-content: flex-start;
  margin: 0 auto;
  max-width: 960px;
  padding: 10px;
=======
.noAppsIcon {
  font-size: 6em;
}

.noApps {
  display: grid;
  margin: 0 auto;
  padding: 15px;
  text-align: center;
>>>>>>> f586b876
}<|MERGE_RESOLUTION|>--- conflicted
+++ resolved
@@ -22,7 +22,6 @@
   text-decoration: none;
 }
 
-<<<<<<< HEAD
 .appIcons {
   display: flex;
   flex-wrap: wrap;
@@ -30,7 +29,8 @@
   margin: 0 auto;
   max-width: 960px;
   padding: 10px;
-=======
+}
+
 .noAppsIcon {
   font-size: 6em;
 }
@@ -40,5 +40,4 @@
   margin: 0 auto;
   padding: 15px;
   text-align: center;
->>>>>>> f586b876
 }