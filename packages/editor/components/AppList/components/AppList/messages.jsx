import { defineMessages } from 'react-intl';

export default defineMessages({
<<<<<<< HEAD
  search: 'Search',
=======
  title: 'Apps',
>>>>>>> 66b5364f
  here: 'here',
  createOrganizationInstruction:
    'You are currently not part of any organization. In order to create your own apps you must be part of an organization. This can be done by either being invited via email or by creating one of your own. Click {link} to create your own.',
});<|MERGE_RESOLUTION|>--- conflicted
+++ resolved
@@ -1,11 +1,8 @@
 import { defineMessages } from 'react-intl';
 
 export default defineMessages({
-<<<<<<< HEAD
+  title: 'Apps',
   search: 'Search',
-=======
-  title: 'Apps',
->>>>>>> 66b5364f
   here: 'here',
   createOrganizationInstruction:
     'You are currently not part of any organization. In order to create your own apps you must be part of an organization. This can be done by either being invited via email or by creating one of your own. Click {link} to create your own.',
