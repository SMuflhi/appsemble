--- conflicted
+++ resolved
@@ -56,9 +56,8 @@
               </div>
             </article>
           </div>
-<<<<<<< HEAD
         ) : (
-          <form className={classNames('container', styles.root)} onSubmit={this.onSubmit}>
+          <Form className={classNames('container', styles.root)} onSubmit={this.onSubmit}>
             {error && (
               <article className="message is-danger">
                 <div className="message-body">
@@ -66,19 +65,6 @@
                 </div>
               </article>
             )}
-=======
-        </article>
-      </div>
-    ) : (
-      <Form className={classNames('container', styles.root)} onSubmit={this.onSubmit}>
-        {error && (
-          <article className="message is-danger">
-            <div className="message-body">
-              <FormattedMessage {...messages.requestFailed} />
-            </div>
-          </article>
-        )}
->>>>>>> 7fffe911
 
             <div className="field is-horizontal">
               <div className="field-label is-normal">
@@ -108,7 +94,6 @@
               </div>
             </div>
 
-<<<<<<< HEAD
             <button
               className={classNames('button', 'is-primary', styles.submit)}
               disabled={submitting}
@@ -116,19 +101,9 @@
             >
               <FormattedMessage {...messages.requestButton} />
             </button>
-          </form>
+          </Form>
         )}
       </React.Fagment>
-=======
-        <button
-          className={classNames('button', 'is-primary', styles.submit)}
-          disabled={submitting}
-          type="submit"
-        >
-          <FormattedMessage {...messages.requestButton} />
-        </button>
-      </Form>
->>>>>>> 7fffe911
     );
   }
 }