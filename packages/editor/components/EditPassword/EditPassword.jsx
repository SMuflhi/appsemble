--- conflicted
+++ resolved
@@ -57,9 +57,8 @@
               </div>
             </article>
           </div>
-<<<<<<< HEAD
         ) : (
-          <form className={classNames('container', styles.root)} onSubmit={this.onSubmit}>
+          <Form className={classNames('container', styles.root)} onSubmit={this.onSubmit}>
             {error && (
               <article className="message is-dangers">
                 <div className="message-body">
@@ -67,19 +66,6 @@
                 </div>
               </article>
             )}
-=======
-        </article>
-      </div>
-    ) : (
-      <Form className={classNames('container', styles.root)} onSubmit={this.onSubmit}>
-        {error && (
-          <article className="message is-dangers">
-            <div className="message-body">
-              <FormattedMessage {...messages.requestFailed} />
-            </div>
-          </article>
-        )}
->>>>>>> 7fffe911
 
             <div className="field is-horizontal">
               <div className="field-label is-normal">
@@ -109,7 +95,6 @@
               </div>
             </div>
 
-<<<<<<< HEAD
             <button
               className={classNames('button', 'is-primary', styles.submit)}
               disabled={submitting}
@@ -117,19 +102,9 @@
             >
               <FormattedMessage {...messages.requestButton} />
             </button>
-          </form>
+          </Form>
         )}
       </React.Fragment>
-=======
-        <button
-          className={classNames('button', 'is-primary', styles.submit)}
-          disabled={submitting}
-          type="submit"
-        >
-          <FormattedMessage {...messages.requestButton} />
-        </button>
-      </Form>
->>>>>>> 7fffe911
     );
   }
 }