import PropTypes from 'prop-types';
import React from 'react';
import { FormattedMessage } from 'react-intl';
import classNames from 'classnames';

import styles from './Register.css';
import messages from './messages';

export default class Register extends React.Component {
  static propTypes = {
    registerEmail: PropTypes.func.isRequired,
  };

  state = {
    email: '',
    password: '',
    organization: '',
    error: false,
    submitting: false,
    success: false,
  };

  onChange = event => {
    const { target } = event;

    if (target.name === 'organization') {
      target.value = target.value.toLowerCase();
    }

    this.setState({ [target.name]: target.value, error: false });
  };

  onSubmit = async event => {
    event.preventDefault();

    const { email, password, organization } = this.state;
    const { registerEmail } = this.props;

    this.setState({ submitting: true, error: false });

    try {
      await registerEmail(email, password, organization);
      this.setState({ submitting: false, success: true });
    } catch (error) {
      this.setState({ error: true, submitting: false, success: false });
    }
  };

  render() {
    const { email, password, organization, error, submitting, success } = this.state;

    return success ? (
      <div className={classNames('container', styles.root)}>
        <article className="message is-success">
          <div className="message-body">
            <FormattedMessage {...messages.registerSuccess} />
          </div>
        </article>
      </div>
    ) : (
      <form className={classNames('container', styles.root)} onSubmit={this.onSubmit}>
        {error && (
          <article className="message is-danger">
            <div className="message-body">
              <FormattedMessage {...messages.registerFailed} />
            </div>
          </article>
        )}
        <div className="field is-horizontal">
          <div className="field-label is-normal">
            <label className="label" htmlFor="inputEmail">
              <FormattedMessage {...messages.usernameLabel} />
            </label>
          </div>
          <div className="field-body">
            <div className="field">
              <div className="control has-icons-left">
                <input
                  autoComplete="email"
                  className="input"
                  disabled={submitting}
                  id="inputEmail"
                  name="email"
                  onChange={this.onChange}
                  required
                  type="email"
                  value={email}
                />
                <span className="icon is-left">
                  <i className="fas fa-envelope" />
                </span>
              </div>
            </div>
          </div>
        </div>
        <div className="field is-horizontal">
          <div className="field-label is-normal">
            <label className="label" htmlFor="inputPassword">
              <FormattedMessage {...messages.passwordLabel} />
            </label>
          </div>
          <div className="field-body">
            <div className="field">
              <div className="control has-icons-left">
                <input
                  autoComplete="new-password"
                  className="input"
                  disabled={submitting}
                  id="inputPassword"
                  name="password"
                  onChange={this.onChange}
                  required
                  type="password"
                  value={password}
                />
                <span className="icon is-left">
                  <i className="fas fa-unlock" />
                </span>
              </div>
            </div>
          </div>
        </div>
        <button
          className={classNames('button', 'is-primary', styles.submit)}
          disabled={submitting}
<<<<<<< HEAD
          type="submit"
        >
=======
          iconLeft={<Icon fa="envelope" />}
          label={<FormattedMessage {...messages.usernameLabel} />}
          name="email"
          onChange={this.onChange}
          required
          type="email"
          value={email}
        />
        <InputField
          autoComplete="new-password"
          disabled={submitting}
          iconLeft={<Icon fa="unlock" />}
          label={<FormattedMessage {...messages.passwordLabel} />}
          name="password"
          onChange={this.onChange}
          required
          type="password"
          value={password}
        />
        <InputField
          disabled={submitting}
          iconLeft={<Icon fa="briefcase" />}
          label={<FormattedMessage {...messages.organizationLabel} />}
          name="organization"
          onChange={this.onChange}
          required
          value={organization}
        />
        <Button className={styles.submit} color="primary" disabled={submitting} type="submit">
>>>>>>> 9c47b0cf
          <FormattedMessage {...messages.registerButton} />
        </button>
      </form>
    );
  }
}<|MERGE_RESOLUTION|>--- conflicted
+++ resolved
@@ -120,43 +120,37 @@
             </div>
           </div>
         </div>
+
+        <div className="field is-horizontal">
+          <div className="field-label is-normal">
+            <label className="label" htmlFor="inputOrganization">
+              <FormattedMessage {...messages.organizationLabel} />
+            </label>
+          </div>
+          <div className="field-body">
+            <div className="field">
+              <div className="control has-icons-left">
+                <input
+                  className="input"
+                  disabled={submitting}
+                  id="inputOrganization"
+                  name="organization"
+                  onChange={this.onChange}
+                  required
+                  value={organization}
+                />
+                <span className="icon is-left">
+                  <i className="fas fa-briefcase" />
+                </span>
+              </div>
+            </div>
+          </div>
+        </div>
         <button
           className={classNames('button', 'is-primary', styles.submit)}
           disabled={submitting}
-<<<<<<< HEAD
           type="submit"
         >
-=======
-          iconLeft={<Icon fa="envelope" />}
-          label={<FormattedMessage {...messages.usernameLabel} />}
-          name="email"
-          onChange={this.onChange}
-          required
-          type="email"
-          value={email}
-        />
-        <InputField
-          autoComplete="new-password"
-          disabled={submitting}
-          iconLeft={<Icon fa="unlock" />}
-          label={<FormattedMessage {...messages.passwordLabel} />}
-          name="password"
-          onChange={this.onChange}
-          required
-          type="password"
-          value={password}
-        />
-        <InputField
-          disabled={submitting}
-          iconLeft={<Icon fa="briefcase" />}
-          label={<FormattedMessage {...messages.organizationLabel} />}
-          name="organization"
-          onChange={this.onChange}
-          required
-          value={organization}
-        />
-        <Button className={styles.submit} color="primary" disabled={submitting} type="submit">
->>>>>>> 9c47b0cf
           <FormattedMessage {...messages.registerButton} />
         </button>
       </form>
