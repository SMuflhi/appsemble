--- conflicted
+++ resolved
@@ -13,13 +13,9 @@
 import Message from '../Message';
 import Register from '../Register';
 import ResetPassword from '../ResetPassword';
+import Settings from '../Settings';
 import Toolbar from '../Toolbar';
-<<<<<<< HEAD
-import ConnectOAuth from '../ConnectOAuth';
-import Settings from '../Settings';
-=======
 import VerifyEmail from '../VerifyEmail';
->>>>>>> 0e9fc383
 
 export default class App extends React.Component {
   static propTypes = {
