{
  "name": "create-appsemble",
  "version": "0.5.0",
  "bin": "./bin/create-appsemble",
  "dependencies": {
<<<<<<< HEAD
    "@appsemble/node-utils": "^1.0.0",
    "esm": "^3.2.22",
=======
    "@appsemble/node-utils": "^0.5.0",
    "esm": "^3.2.16",
>>>>>>> a417826d
    "fs-extra": "^7.0.1",
    "inquirer": "^6.2.2",
    "sort-package-json": "^1.22.1",
    "yargs": "^13.2.2"
  }
}<|MERGE_RESOLUTION|>--- conflicted
+++ resolved
@@ -3,13 +3,8 @@
   "version": "0.5.0",
   "bin": "./bin/create-appsemble",
   "dependencies": {
-<<<<<<< HEAD
-    "@appsemble/node-utils": "^1.0.0",
+    "@appsemble/node-utils": "^0.5.0",
     "esm": "^3.2.22",
-=======
-    "@appsemble/node-utils": "^0.5.0",
-    "esm": "^3.2.16",
->>>>>>> a417826d
     "fs-extra": "^7.0.1",
     "inquirer": "^6.2.2",
     "sort-package-json": "^1.22.1",
