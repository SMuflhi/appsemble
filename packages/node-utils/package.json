{
  "name": "@appsemble/node-utils",
  "version": "0.20.41",
  "description": "NodeJS utilities used by Appsemble internally.",
  "keywords": [
    "app",
    "apps",
    "appsemble",
    "framework",
    "low-code",
    "lowcode"
  ],
  "homepage": "https://appsemble.app",
  "bugs": "https://gitlab.com/appsemble/appsemble/issues",
  "repository": {
    "type": "git",
    "url": "https://gitlab.com/appsemble/appsemble.git",
    "directory": "packages/node-utils"
  },
  "license": "LGPL-3.0-only",
  "author": "Appsemble <info@appsemble.com> (https://appsemble.com)",
  "sideEffects": false,
  "type": "module",
  "files": [
    "**/*.d.ts",
    "**/*.js",
    "!*.config.js"
  ],
  "scripts": {
    "prepack": "tsc --noEmit false",
    "test": "NODE_OPTIONS=--experimental-vm-modules jest"
  },
  "dependencies": {
<<<<<<< HEAD
    "@appsemble/utils": "0.20.41",
=======
    "@appsemble/utils": "0.20.40",
    "@formatjs/fast-memoize": "^1.0.0",
    "@fortawesome/fontawesome-free": "^6.0.0",
    "@hapi/boom": "^10.0.0",
    "@koa/cors": "^4.0.0",
>>>>>>> 1e3674f4
    "@types/koa": "^2.0.0",
    "@types/webpack-hot-middleware": "^2.25.6",
    "axios": "^1.0.0",
    "bulma": "0.9.3",
    "chalk": "^4.0.0",
    "cli-highlight": "^2.0.0",
    "csv-parse": "^5.3.6",
    "date-fns": "^2.0.0",
    "express-to-koa": "^2.0.0",
    "fast-glob": "^3.0.0",
    "form-data": "^4.0.0",
    "koa": "^2.0.0",
    "koa-compose": "^4.1.0",
    "koa-compress": "^5.1.0",
    "koa-mount": "^4.0.0",
    "koa-range": "^0.3.0",
    "koa-static": "^5.0.0",
    "koas-body-parser": "^0.7.0",
    "koas-core": "^0.7.0",
    "koas-operations": "^0.7.0",
    "koas-parameters": "^0.7.0",
    "koas-security": "^0.7.0",
    "koas-serializer": "^0.7.0",
    "koas-spec-handler": "^0.7.0",
    "koas-status-code": "^0.7.0",
    "koas-swagger-ui": "^0.7.0",
    "logform": "^2.0.0",
    "mime-types": "^2.0.0",
    "mustache": "^4.0.0",
    "parse-json": "^6.0.0",
    "sass": "^1.0.0",
    "sharp": "^0.31.0",
    "sort-keys": "^5.0.0",
    "strip-bom": "^5.0.0",
    "type-fest": "^3.0.0",
    "webpack": "^5.0.0",
    "webpack-dev-middleware": "^6.0.0",
    "webpack-hot-middleware": "^2.0.0",
    "winston": "^3.0.0",
    "yaml": "^2.0.0",
    "yargs": "^17.0.0"
  },
  "devDependencies": {
    "@sinonjs/fake-timers": "^10.0.0",
    "@types/parse-json": "^4.0.0",
    "@types/sinonjs__fake-timers": "^8.0.0",
    "axios-mock-adapter": "^1.0.0",
    "axios-test-instance": "^7.0.0"
  },
  "peerDependencies": {
    "prettier": "^2"
  },
  "peerDependenciesMeta": {
    "prettier": {
      "optional": true
    }
  },
  "engines": {
    "node": ">=18"
  }
}<|MERGE_RESOLUTION|>--- conflicted
+++ resolved
@@ -31,15 +31,11 @@
     "test": "NODE_OPTIONS=--experimental-vm-modules jest"
   },
   "dependencies": {
-<<<<<<< HEAD
     "@appsemble/utils": "0.20.41",
-=======
-    "@appsemble/utils": "0.20.40",
     "@formatjs/fast-memoize": "^1.0.0",
     "@fortawesome/fontawesome-free": "^6.0.0",
     "@hapi/boom": "^10.0.0",
     "@koa/cors": "^4.0.0",
->>>>>>> 1e3674f4
     "@types/koa": "^2.0.0",
     "@types/webpack-hot-middleware": "^2.25.6",
     "axios": "^1.0.0",
