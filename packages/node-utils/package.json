{
  "name": "@appsemble/node-utils",
  "version": "0.20.45",
  "description": "NodeJS utilities used by Appsemble internally.",
  "keywords": [
    "app",
    "apps",
    "appsemble",
    "framework",
    "low-code",
    "lowcode"
  ],
  "homepage": "https://appsemble.app",
  "bugs": "https://gitlab.com/appsemble/appsemble/issues",
  "repository": {
    "type": "git",
    "url": "https://gitlab.com/appsemble/appsemble.git",
    "directory": "packages/node-utils"
  },
  "license": "LGPL-3.0-only",
  "author": "Appsemble <info@appsemble.com> (https://appsemble.com)",
  "sideEffects": false,
  "type": "module",
  "files": [
    "**/*.d.ts",
    "**/*.js",
    "!*.config.js"
  ],
  "scripts": {
    "prepack": "tsc --noEmit false",
    "test": "NODE_OPTIONS=--experimental-vm-modules jest"
  },
  "dependencies": {
<<<<<<< HEAD
    "@appsemble/utils": "0.20.44",
    "@formatjs/fast-memoize": "^1.0.0",
    "@fortawesome/fontawesome-free": "^6.0.0",
    "@hapi/boom": "^10.0.0",
    "@koa/cors": "^4.0.0",
    "@odata/parser": "^0.2.0",
=======
    "@appsemble/utils": "0.20.45",
>>>>>>> 9d92855a
    "@types/koa": "^2.0.0",
    "axios": "^1.0.0",
    "bulma": "0.9.3",
    "chalk": "^4.0.0",
    "cli-highlight": "^2.0.0",
    "csv-parse": "^5.0.0",
    "date-fns": "^2.0.0",
    "express-to-koa": "^2.0.0",
    "fast-glob": "^3.0.0",
    "form-data": "^4.0.0",
    "intl-messageformat": "^10.0.0",
    "jsonschema": "^1.0.0",
    "koa": "^2.0.0",
    "koa-compose": "^4.0.0",
    "koa-compress": "^5.0.0",
    "koa-mount": "^4.0.0",
    "koa-range": "^0.3.0",
    "koa-static": "^5.0.0",
    "koas-body-parser": "^0.7.0",
    "koas-core": "^0.7.0",
    "koas-operations": "^0.7.0",
    "koas-parameters": "^0.7.0",
    "koas-security": "^0.7.0",
    "koas-serializer": "^0.7.0",
    "koas-spec-handler": "^0.7.0",
    "koas-status-code": "^0.7.0",
    "koas-swagger-ui": "^0.7.0",
    "language-tags": "^1.0.0",
    "lodash-es": "^4.0.0",
    "logform": "^2.0.0",
    "mime-types": "^2.0.0",
    "mustache": "^4.0.0",
    "parse-duration": "^1.0.0",
    "parse-json": "^7.0.0",
    "sass": "^1.0.0",
    "sharp": "^0.32.0",
    "sort-keys": "^5.0.0",
    "strip-bom": "^5.0.0",
    "type-fest": "^3.0.0",
    "webpack": "^5.0.0",
    "webpack-dev-middleware": "^6.0.0",
    "winston": "^3.0.0",
    "yaml": "^2.0.0",
    "yargs": "^17.0.0"
  },
  "devDependencies": {
    "@sinonjs/fake-timers": "^10.0.0",
    "@types/sinonjs__fake-timers": "^8.0.0",
    "axios-mock-adapter": "^1.0.0",
    "axios-test-instance": "^7.0.0"
  },
  "peerDependencies": {
    "prettier": "^2"
  },
  "peerDependenciesMeta": {
    "prettier": {
      "optional": true
    }
  },
  "engines": {
    "node": ">=18"
  }
}<|MERGE_RESOLUTION|>--- conflicted
+++ resolved
@@ -31,16 +31,12 @@
     "test": "NODE_OPTIONS=--experimental-vm-modules jest"
   },
   "dependencies": {
-<<<<<<< HEAD
-    "@appsemble/utils": "0.20.44",
+    "@appsemble/utils": "0.20.45",
     "@formatjs/fast-memoize": "^1.0.0",
     "@fortawesome/fontawesome-free": "^6.0.0",
     "@hapi/boom": "^10.0.0",
     "@koa/cors": "^4.0.0",
     "@odata/parser": "^0.2.0",
-=======
-    "@appsemble/utils": "0.20.45",
->>>>>>> 9d92855a
     "@types/koa": "^2.0.0",
     "axios": "^1.0.0",
     "bulma": "0.9.3",
