{
  "name": "@appsemble/scripts",
  "version": "0.16.2",
  "private": true,
  "description": "Internal scripts for managing the Appsemble repository",
  "keywords": [
    "app",
    "apps",
    "appsemble",
    "framework",
    "low-code",
    "lowcode"
  ],
  "homepage": "https://appsemble.app",
  "bugs": "https://gitlab.com/appsemble/appsemble/issues",
  "repository": {
    "type": "git",
    "url": "https://gitlab.com/appsemble/appsemble.git",
    "directory": "packages/scripts"
  },
  "license": "LGPL-3.0-or-later",
  "author": "Appsemble <info@appsemble.com> (https://appsemble.com)",
  "scripts": {
    "test": "jest"
  },
  "dependencies": {
    "@appsemble/node-utils": "0.16.2",
<<<<<<< HEAD
    "@jest/types": "^26.6.2",
    "axios": "^0.21.1",
=======
    "axios": "^0.21.0",
>>>>>>> b8a7a6c1
    "date-fns": "^2.16.1",
    "extract-react-intl-messages": "^4.1.1",
    "fs-extra": "^9.0.1",
    "globby": "^11.0.1",
    "lodash": "^4.17.20",
    "normalize-path": "^3.0.0",
    "prettier": "^2.2.1",
    "remark": "^12.0.1",
    "semver": "^7.3.4",
    "type-fest": "^0.20.2",
    "webpack": "^4.44.2",
    "yargs": "^16.2.0"
  },
  "engines": {
    "node": ">=12.0.0"
  }
}<|MERGE_RESOLUTION|>--- conflicted
+++ resolved
@@ -25,12 +25,7 @@
   },
   "dependencies": {
     "@appsemble/node-utils": "0.16.2",
-<<<<<<< HEAD
-    "@jest/types": "^26.6.2",
     "axios": "^0.21.1",
-=======
-    "axios": "^0.21.0",
->>>>>>> b8a7a6c1
     "date-fns": "^2.16.1",
     "extract-react-intl-messages": "^4.1.1",
     "fs-extra": "^9.0.1",
