--- conflicted
+++ resolved
@@ -5,11 +5,7 @@
     "intl-messageformat": "^7.3.3"
   },
   "peerDependencies": {
-<<<<<<< HEAD
-    "@appsemble/sdk": "^0.8.10",
-=======
     "@appsemble/sdk": "^0.8.11",
->>>>>>> 1beb4ba8
     "preact": "^10.0.4"
   }
 }