--- conflicted
+++ resolved
@@ -21,11 +21,7 @@
     <button
       {...props}
       className={classNames('button is-primary', className, { 'is-loading': submitting })}
-<<<<<<< HEAD
-      disabled={disabled || pristine || submitting}
-=======
       disabled={disabled || pristine || submitting || Object.values(formErrors).some(Boolean)}
->>>>>>> 881bdf19
       type="submit"
     />
   );
