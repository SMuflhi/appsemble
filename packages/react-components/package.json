--- conflicted
+++ resolved
@@ -3,17 +3,10 @@
   "version": "0.8.4",
   "private": true,
   "dependencies": {
-<<<<<<< HEAD
-    "@appsemble/types": "0.8.3",
-    "@appsemble/react": "0.8.3",
+    "@appsemble/types": "0.8.4",
+    "@appsemble/react": "0.8.4",
     "@fortawesome/fontawesome-common-types": "^0.2.21",
     "@sentry/browser": "^5.6.1",
-=======
-    "@appsemble/types": "0.8.4",
-    "@appsemble/react": "0.8.4",
-    "@fortawesome/fontawesome-common-types": "^0.2.20",
-    "@sentry/browser": "^5.5.0",
->>>>>>> 60d173af
     "classnames": "^2.2.6",
     "leaflet": "^1.5.1",
     "react-intl": "^3.1.9",
