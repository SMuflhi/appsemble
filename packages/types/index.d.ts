--- conflicted
+++ resolved
@@ -12,11 +12,7 @@
   /**
    * The subject (end-user) identifier. This member is always present in a claims set.
    */
-<<<<<<< HEAD
-  sub: string;
-=======
   sub: number;
->>>>>>> 336fe814
 
   /**
    * The full name of the end-user, with optional language tag.
@@ -229,7 +225,6 @@
    * A list of roles that are allowed to view this block.
    */
   roles?: string[];
-<<<<<<< HEAD
 }
 
 /**
@@ -245,8 +240,6 @@
       link: string;
     };
   };
-=======
->>>>>>> 336fe814
 }
 
 export interface ResourceCall {
@@ -741,7 +734,7 @@
   /**
    * The ID of the user who rated the app.
    */
-  UserId: string;
+  UserId: number;
 
   /**
    * The creation date of the rating.
